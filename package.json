--- conflicted
+++ resolved
@@ -18,11 +18,7 @@
     },
     "devDependencies": {
         "@coral-xyz/anchor": "0.28.0",
-<<<<<<< HEAD
-		"@drift-labs/sdk": "2.98.0-beta.6",
-=======
         "@drift-labs/sdk": "2.98.0-beta.8",
->>>>>>> c5a7ec0d
         "@solana/web3.js": "1.73.2",
         "@types/bn.js": "^5.1.0",
         "@types/chai": "^4.3.0",
