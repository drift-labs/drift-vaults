--- conflicted
+++ resolved
@@ -15,11 +15,8 @@
         "anchor-tests:protocol": "yarn anchor-tests -g TestProtocolVaults",
         "anchor-tests:tokenize": "yarn anchor-tests -g TestTokenizedDriftVaults",
         "anchor-tests:if-stake": "yarn anchor-tests -g TestInsuranceFundStake",
-<<<<<<< HEAD
+        "anchor-tests:sol-denom-vault": "yarn anchor-tests -g TestSOLDenomindatedVault",
         "anchor-tests:withdraw": "yarn anchor-tests -g TestWithdrawFromVaults"
-=======
-        "anchor-tests:sol-denom-vault": "yarn anchor-tests -g TestSOLDenomindatedVault"
->>>>>>> b0676829
     },
     "devDependencies": {
         "@coral-xyz/anchor": "0.28.0",
