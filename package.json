--- conflicted
+++ resolved
@@ -19,13 +19,8 @@
         "anchor-tests:withdraw": "yarn anchor-tests -g TestWithdrawFromVaults"
     },
     "devDependencies": {
-<<<<<<< HEAD
         "@coral-xyz/anchor": "0.29.0",
-        "@drift-labs/sdk": "2.111.0-beta.6",
-=======
-        "@coral-xyz/anchor": "0.28.0",
         "@drift-labs/sdk": "2.112.0-beta.1",
->>>>>>> 539d6141
         "@solana/web3.js": "1.73.2",
         "@types/bn.js": "^5.1.0",
         "@types/jest": "29.5.14",
