--- conflicted
+++ resolved
@@ -32,11 +32,8 @@
 	DRIFT_PROGRAM_ID,
 	OrderType,
 	isVariant,
-<<<<<<< HEAD
+	WRAPPED_SOL_MINT,
 	convertToNumber,
-=======
-	WRAPPED_SOL_MINT,
->>>>>>> b0676829
 } from '@drift-labs/sdk';
 import {
 	bootstrapSignerClientAndUser,
@@ -2933,51 +2930,24 @@
 	});
 });
 
-<<<<<<< HEAD
-describe('TestWithdrawFromVaults', () => {
-	const bulkAccountLoader = new BulkAccountLoader(connection, 'confirmed', 1);
-	let managerSigner: Signer;
-	let managerClient: VaultClient;
-	let managerDriftClient: DriftClient;
-	let managerUsdcAccount: PublicKey;
-=======
 describe('TestSOLDenomindatedVault', () => {
 	const bulkAccountLoader = new BulkAccountLoader(connection, 'confirmed', 1);
 	let managerClient: VaultClient;
 	let managerDriftClient: DriftClient;
->>>>>>> b0676829
 
 	let vd0Signer: Signer;
 	let vd0Client: VaultClient;
 	let vd0DriftClient: DriftClient;
-<<<<<<< HEAD
-	let vd0UsdcAccount: PublicKey;
-
-	let protocol: Keypair;
-	let protocolClient: VaultClient;
-	let protocolDriftClient: DriftClient;
-	let _protocolUser: User;
 
 	const usdcAmount = new BN(1_000).mul(QUOTE_PRECISION);
 
-	const commonVaultName = 'withdraw test vault';
-=======
-
-	const usdcAmount = new BN(1_000).mul(QUOTE_PRECISION);
-
 	const commonVaultName = 'sol vault';
->>>>>>> b0676829
 	const commonVaultKey = getVaultAddressSync(
 		program.programId,
 		encodeName(commonVaultName)
 	);
 	let firstVaultInitd = false;
 
-<<<<<<< HEAD
-	const VAULT_PROTOCOL_DISCRIM: number[] = [106, 130, 5, 195, 126, 82, 249, 53];
-
-=======
->>>>>>> b0676829
 	before(async () => {
 		while (!adminInitialized) {
 			console.log(
@@ -3003,25 +2973,14 @@
 			},
 			metaplex,
 		});
-<<<<<<< HEAD
-		managerSigner = bootstrapManager.signer;
 		managerClient = bootstrapManager.vaultClient;
 		managerDriftClient = bootstrapManager.driftClient;
-		managerUsdcAccount = bootstrapManager.userUSDCAccount.publicKey;
-=======
-		managerClient = bootstrapManager.vaultClient;
-		managerDriftClient = bootstrapManager.driftClient;
->>>>>>> b0676829
 
 		const vd0Bootstrap = await bootstrapSignerClientAndUser({
 			payer: provider,
 			programId: program.programId,
 			usdcMint,
-<<<<<<< HEAD
-			usdcAmount,
-=======
 			usdcAmount: new BN(10).mul(usdcAmount),
->>>>>>> b0676829
 			driftClientConfig: {
 				accountSubscription: {
 					type: 'websocket',
@@ -3035,7 +2994,200 @@
 		vd0Signer = vd0Bootstrap.signer;
 		vd0Client = vd0Bootstrap.vaultClient;
 		vd0DriftClient = vd0Bootstrap.driftClient;
-<<<<<<< HEAD
+
+		if (!firstVaultInitd) {
+			await managerClient.initializeVault({
+				name: encodeName(commonVaultName),
+				spotMarketIndex: 1,
+				redeemPeriod: ZERO,
+				maxTokens: ZERO,
+				managementFee: ZERO,
+				profitShare: 0,
+				hurdleRate: 0,
+				permissioned: false,
+				minDepositAmount: ZERO,
+			});
+			firstVaultInitd = true;
+		}
+
+		// start account loader
+		bulkAccountLoader.startPolling();
+		await bulkAccountLoader.load();
+	});
+
+	after(async () => {
+		bulkAccountLoader.stopPolling();
+
+		await adminClient.unsubscribe();
+		await managerClient.unsubscribe();
+		await managerDriftClient.unsubscribe();
+		await vd0Client.unsubscribe();
+		await vd0DriftClient.unsubscribe();
+	});
+
+	it('Initialized SOL denominated vault', async () => {
+		const vault = await program.account.vault.fetch(commonVaultKey);
+		assert(vault.spotMarketIndex === 1, 'Vault spot market index is not 1');
+
+		const spotMarket1 = vd0DriftClient.getSpotMarketAccount(1);
+		assert(
+			spotMarket1.mint.equals(WRAPPED_SOL_MINT),
+			'Spot market mint is not SOL'
+		);
+
+		const vdSolBalance = await vd0DriftClient.connection.getBalance(
+			vd0Signer.publicKey
+		);
+		assert(vdSolBalance > 0, 'Vault depositor SOL balance is 0');
+	});
+
+	it('Test deposit then withdraw SOL', async () => {
+		const balanceBefore = await vd0DriftClient.connection.getBalance(
+			vd0Signer.publicKey
+		);
+		const vaultEquityBefore =
+			await vd0Client.calculateVaultEquityInDepositAsset({
+				address: commonVaultKey,
+			});
+
+		const vdKey = getVaultDepositorAddressSync(
+			program.programId,
+			commonVaultKey,
+			vd0Signer.publicKey
+		);
+		const tx0 = await vd0Client.deposit(vdKey, new BN(0.5 * LAMPORTS_PER_SOL), {
+			authority: vd0Signer.publicKey,
+			vault: commonVaultKey,
+		});
+		await printTxLogs(provider.connection, tx0);
+
+		const balanceAfter = await vd0DriftClient.connection.getBalance(
+			vd0Signer.publicKey
+		);
+		console.log(`sol balance ${balanceBefore} -> ${balanceAfter}`);
+		assert(
+			balanceAfter < balanceBefore,
+			'Vault depositor SOL balance not decreased'
+		);
+
+		const vaultEquityAfter = await vd0Client.calculateVaultEquityInDepositAsset(
+			{
+				address: commonVaultKey,
+			}
+		);
+		console.log(`vault equity: ${vaultEquityBefore} -> ${vaultEquityAfter}`);
+		assert(vaultEquityAfter > vaultEquityBefore, 'Vault equity not increased');
+
+		const tx1 = await vd0Client.requestWithdraw(
+			vdKey,
+			PERCENTAGE_PRECISION,
+			WithdrawUnit.SHARES_PERCENT
+		);
+		await printTxLogs(provider.connection, tx1);
+
+		const tx2 = await vd0Client.withdraw(vdKey);
+		await printTxLogs(provider.connection, tx2);
+
+		const equityEnd = await vd0Client.calculateVaultEquityInDepositAsset({
+			address: commonVaultKey,
+		});
+		console.log(
+			`vault equity: ${vaultEquityBefore} -> ${vaultEquityAfter} -> ${equityEnd}`
+		);
+		assert(
+			equityEnd.sub(vaultEquityBefore).abs().lten(1),
+			'Vault equity not decreased'
+		);
+
+		const balanceEnd = await vd0DriftClient.connection.getBalance(
+			vd0Signer.publicKey
+		);
+		console.log(
+			`sol balance ${balanceBefore} -> ${balanceAfter} -> ${balanceEnd}`
+		);
+		assert(
+			Math.abs(balanceEnd - balanceBefore) <= 0.003 * LAMPORTS_PER_SOL,
+			'Vault depositor SOL balance not increased'
+		);
+	});
+});
+
+describe('TestWithdrawFromVaults', () => {
+	const bulkAccountLoader = new BulkAccountLoader(connection, 'confirmed', 1);
+	let managerSigner: Signer;
+	let managerClient: VaultClient;
+	let managerDriftClient: DriftClient;
+	let managerUsdcAccount: PublicKey;
+
+	let vd0Signer: Signer;
+	let vd0Client: VaultClient;
+	let vd0DriftClient: DriftClient;
+	let vd0UsdcAccount: PublicKey;
+
+	let protocol: Keypair;
+	let protocolClient: VaultClient;
+	let protocolDriftClient: DriftClient;
+	let _protocolUser: User;
+
+	const usdcAmount = new BN(1_000).mul(QUOTE_PRECISION);
+
+	const commonVaultName = 'withdraw test vault';
+	const commonVaultKey = getVaultAddressSync(
+		program.programId,
+		encodeName(commonVaultName)
+	);
+	let firstVaultInitd = false;
+
+	const VAULT_PROTOCOL_DISCRIM: number[] = [106, 130, 5, 195, 126, 82, 249, 53];
+
+	before(async () => {
+		while (!adminInitialized) {
+			console.log(
+				'TestTokenizedDriftVaults: waiting for drift initialization...'
+			);
+			await sleep(1000);
+		}
+
+		await adminClient.subscribe();
+
+		const bootstrapManager = await bootstrapSignerClientAndUser({
+			payer: provider,
+			programId: program.programId,
+			usdcMint,
+			usdcAmount,
+			driftClientConfig: {
+				accountSubscription: {
+					type: 'websocket',
+					resubTimeoutMs: 30_000,
+				},
+				opts,
+				activeSubAccountId: 0,
+			},
+			metaplex,
+		});
+		managerSigner = bootstrapManager.signer;
+		managerClient = bootstrapManager.vaultClient;
+		managerDriftClient = bootstrapManager.driftClient;
+		managerUsdcAccount = bootstrapManager.userUSDCAccount.publicKey;
+
+		const vd0Bootstrap = await bootstrapSignerClientAndUser({
+			payer: provider,
+			programId: program.programId,
+			usdcMint,
+			usdcAmount,
+			driftClientConfig: {
+				accountSubscription: {
+					type: 'websocket',
+					resubTimeoutMs: 30_000,
+				},
+				opts,
+				activeSubAccountId: 0,
+			},
+			metaplex,
+		});
+		vd0Signer = vd0Bootstrap.signer;
+		vd0Client = vd0Bootstrap.vaultClient;
+		vd0DriftClient = vd0Bootstrap.driftClient;
 		vd0UsdcAccount = vd0Bootstrap.userUSDCAccount.publicKey;
 
 		const bootstrapProtocol = await bootstrapSignerClientAndUser({
@@ -3072,13 +3224,6 @@
 			await managerClient.initializeVault({
 				name: encodeName(commonVaultName),
 				spotMarketIndex: 0,
-=======
-
-		if (!firstVaultInitd) {
-			await managerClient.initializeVault({
-				name: encodeName(commonVaultName),
-				spotMarketIndex: 1,
->>>>>>> b0676829
 				redeemPeriod: ZERO,
 				maxTokens: ZERO,
 				managementFee: ZERO,
@@ -3086,7 +3231,6 @@
 				hurdleRate: 0,
 				permissioned: false,
 				minDepositAmount: ZERO,
-<<<<<<< HEAD
 				vaultProtocol: vpParams,
 			});
 
@@ -3117,9 +3261,6 @@
 			const vdAcct = await program.account.vaultDepositor.fetch(vaultDepositor);
 			assert(vdAcct.vault.equals(commonVaultKey));
 
-=======
-			});
->>>>>>> b0676829
 			firstVaultInitd = true;
 		}
 
@@ -3136,7 +3277,6 @@
 		await managerDriftClient.unsubscribe();
 		await vd0Client.unsubscribe();
 		await vd0DriftClient.unsubscribe();
-<<<<<<< HEAD
 		await protocolClient.unsubscribe();
 		await protocolDriftClient.unsubscribe();
 	});
@@ -3187,41 +3327,11 @@
 			new BN(100).mul(QUOTE_PRECISION),
 			managerUsdcAccount
 		);
-=======
-	});
-
-	it('Initialized SOL denominated vault', async () => {
-		const vault = await program.account.vault.fetch(commonVaultKey);
-		assert(vault.spotMarketIndex === 1, 'Vault spot market index is not 1');
-
-		const spotMarket1 = vd0DriftClient.getSpotMarketAccount(1);
-		assert(
-			spotMarket1.mint.equals(WRAPPED_SOL_MINT),
-			'Spot market mint is not SOL'
-		);
-
-		const vdSolBalance = await vd0DriftClient.connection.getBalance(
-			vd0Signer.publicKey
-		);
-		assert(vdSolBalance > 0, 'Vault depositor SOL balance is 0');
-	});
-
-	it('Test deposit then withdraw SOL', async () => {
-		const balanceBefore = await vd0DriftClient.connection.getBalance(
-			vd0Signer.publicKey
-		);
-		const vaultEquityBefore =
-			await vd0Client.calculateVaultEquityInDepositAsset({
-				address: commonVaultKey,
-			});
-
->>>>>>> b0676829
 		const vdKey = getVaultDepositorAddressSync(
 			program.programId,
 			commonVaultKey,
 			vd0Signer.publicKey
 		);
-<<<<<<< HEAD
 		await vd0Client.deposit(
 			vdKey,
 			new BN(500).mul(QUOTE_PRECISION),
@@ -3471,61 +3581,5 @@
 		});
 		console.log('final vault equity:', vaultEquity2.toNumber() / 1e6);
 		assert(vaultEquity2.gt(ZERO));
-=======
-		const tx0 = await vd0Client.deposit(vdKey, new BN(0.5 * LAMPORTS_PER_SOL), {
-			authority: vd0Signer.publicKey,
-			vault: commonVaultKey,
-		});
-		await printTxLogs(provider.connection, tx0);
-
-		const balanceAfter = await vd0DriftClient.connection.getBalance(
-			vd0Signer.publicKey
-		);
-		console.log(`sol balance ${balanceBefore} -> ${balanceAfter}`);
-		assert(
-			balanceAfter < balanceBefore,
-			'Vault depositor SOL balance not decreased'
-		);
-
-		const vaultEquityAfter = await vd0Client.calculateVaultEquityInDepositAsset(
-			{
-				address: commonVaultKey,
-			}
-		);
-		console.log(`vault equity: ${vaultEquityBefore} -> ${vaultEquityAfter}`);
-		assert(vaultEquityAfter > vaultEquityBefore, 'Vault equity not increased');
-
-		const tx1 = await vd0Client.requestWithdraw(
-			vdKey,
-			PERCENTAGE_PRECISION,
-			WithdrawUnit.SHARES_PERCENT
-		);
-		await printTxLogs(provider.connection, tx1);
-
-		const tx2 = await vd0Client.withdraw(vdKey);
-		await printTxLogs(provider.connection, tx2);
-
-		const equityEnd = await vd0Client.calculateVaultEquityInDepositAsset({
-			address: commonVaultKey,
-		});
-		console.log(
-			`vault equity: ${vaultEquityBefore} -> ${vaultEquityAfter} -> ${equityEnd}`
-		);
-		assert(
-			equityEnd.sub(vaultEquityBefore).abs().lten(1),
-			'Vault equity not decreased'
-		);
-
-		const balanceEnd = await vd0DriftClient.connection.getBalance(
-			vd0Signer.publicKey
-		);
-		console.log(
-			`sol balance ${balanceBefore} -> ${balanceAfter} -> ${balanceEnd}`
-		);
-		assert(
-			Math.abs(balanceEnd - balanceBefore) <= 0.003 * LAMPORTS_PER_SOL,
-			'Vault depositor SOL balance not increased'
-		);
->>>>>>> b0676829
 	});
 });