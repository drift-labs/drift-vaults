--- conflicted
+++ resolved
@@ -16,11 +16,7 @@
 [dependencies]
 anchor-lang = { git = "https://github.com/drift-labs/anchor.git", rev = "ed950fe", version = "0.26.0" }
 anchor-spl = { git = "https://github.com/drift-labs/anchor.git", rev = "ed950fe", version = "0.26.0" }
-<<<<<<< HEAD
-drift = { git = "https://github.com/drift-labs/protocol-v2.git", rev = "bce7a83", features = ["cpi", "mainnet-beta"]}
-=======
 drift = { git = "https://github.com/drift-labs/protocol-v2.git", rev = "f7a21dd", features = ["cpi", "mainnet-beta"]}
->>>>>>> 60250918
 bytemuck = { version = "1.4.0" }
 static_assertions = "1.1.0"
 drift-vaults-macros = { path = "../../macros" }