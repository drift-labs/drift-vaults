--- conflicted
+++ resolved
@@ -15,13 +15,8 @@
 
 [dependencies]
 anchor-lang = "0.29.0"
-<<<<<<< HEAD
 anchor-spl = { version = "0.29.0", features = ["metadata"] }
-drift = { git = "https://github.com/drift-labs/protocol-v2.git", rev = "v2.95.0", features = ["cpi", "mainnet-beta"], default-features = false}
-=======
-anchor-spl = "0.29.0"
 drift = { git = "https://github.com/drift-labs/protocol-v2.git", rev = "v2.96.0", features = ["cpi", "mainnet-beta"], default-features = false}
->>>>>>> 63a4baed
 drift-competitions = { git = "https://github.com/drift-labs/drift-competitions.git", rev = "122523", features = ["cpi"]}
 bytemuck = { version = "1.4.0" }
 static_assertions = "1.1.0"
