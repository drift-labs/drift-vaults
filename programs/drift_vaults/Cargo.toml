[package]
name = "drift-vaults"
version = "0.4.0"
description = "Created with Anchor"
edition = "2021"

[lib]
crate-type = ["cdylib", "lib"]
name = "drift_vaults"

[features]
no-entrypoint = []
cpi = ["no-entrypoint"]
default = []

[dependencies]
anchor-lang = "0.29.0"
anchor-spl = { version = "0.29.0", features = ["metadata"] }
drift = { git = "https://github.com/drift-labs/protocol-v2.git", rev = "v2.109.0", features = ["cpi", "mainnet-beta"] }
bytemuck = { version = "1.4.0" }
static_assertions = "1.1.0"
drift-macros = { git = "https://github.com/drift-labs/drift-macros.git", rev = "c57d87" }
ahash = "=0.8.6"
<<<<<<< HEAD

[dev-dependencies]
base64 = "0.13.0"
=======
serde = "=1.0.209"
>>>>>>> 5ee4a4c9
<|MERGE_RESOLUTION|>--- conflicted
+++ resolved
@@ -21,10 +21,7 @@
 static_assertions = "1.1.0"
 drift-macros = { git = "https://github.com/drift-labs/drift-macros.git", rev = "c57d87" }
 ahash = "=0.8.6"
-<<<<<<< HEAD
+serde = "=1.0.209"
 
 [dev-dependencies]
-base64 = "0.13.0"
-=======
-serde = "=1.0.209"
->>>>>>> 5ee4a4c9
+base64 = "0.13.0"