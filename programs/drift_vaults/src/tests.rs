#[cfg(test)]
mod vault_fcn {
<<<<<<< HEAD
    use crate::state::traits::VaultDepositorBase;
=======
>>>>>>> c4917d4c
    use crate::withdraw_request::WithdrawRequest;
    use crate::{Vault, VaultDepositor, WithdrawUnit};
    use anchor_lang::prelude::Pubkey;
    use drift::math::constants::{ONE_YEAR, QUOTE_PRECISION_U64};
    use drift::math::insurance::if_shares_to_vault_amount as depositor_shares_to_vault_amount;

    #[test]
    fn test_manager_withdraw() {
        let now = 0;
        let mut vault = Vault::default();
        let mut vp = None;
        vault.management_fee = 1000; // 10 bps
        vault.redeem_period = 60;

        let mut vault_equity = 0;
        let amount = 100_000_000; // $100
        vault
            .manager_deposit(&mut vp, amount, vault_equity, now)
            .unwrap();
        vault_equity += amount;
        vault_equity -= 1;

        assert_eq!(vault.user_shares, 0);
        assert_eq!(vault.total_shares, 100000000);
        assert_eq!(vault.total_deposits, 100000000);
        assert_eq!(vault.manager_total_deposits, 100000000);
        assert_eq!(vault.manager_total_withdraws, 0);

        vault
            .manager_request_withdraw(&mut vp, amount - 1, WithdrawUnit::Token, vault_equity, now)
            .unwrap();

        assert_eq!(vault.user_shares, 0);
        assert_eq!(vault.total_shares, 100000000);
        assert_eq!(vault.total_deposits, 100000000);
        assert_eq!(vault.manager_total_deposits, 100000000);
        assert_eq!(vault.manager_total_withdraws, 0);

        let err = vault
            .manager_withdraw(&mut vp, vault_equity, now + 50)
            .is_err();
        assert!(err);

        let withdraw = vault
            .manager_withdraw(&mut vp, vault_equity, now + 60)
            .unwrap();
        assert_eq!(vault.user_shares, 0);
        assert_eq!(vault.total_shares, 0);
        assert_eq!(vault.total_deposits, 100000000);
        assert_eq!(vault.manager_total_deposits, 100000000);
        assert_eq!(vault.manager_total_withdraws, 99999999);
        assert_eq!(withdraw, 99999999);
    }

    #[test]
    fn test_smol_management_fee() {
        let now = 0;
        let mut vault = Vault::default();
        let mut vp = None;
        vault.management_fee = 1000; // 10 bps

        let vd =
            &mut VaultDepositor::new(Pubkey::default(), Pubkey::default(), Pubkey::default(), now);
        assert_eq!(vault.total_shares, 0);
        assert_eq!(vault.last_fee_update_ts, 0);

        let mut vault_equity: u64 = 100 * QUOTE_PRECISION_U64;
        let amount: u64 = 100 * QUOTE_PRECISION_U64;
        vd.deposit(amount, vault_equity, &mut vault, &mut vp, now)
            .unwrap();
        assert_eq!(vault.user_shares, 100000000);
        assert_eq!(vault.total_shares, 200000000);
        assert_eq!(vault.last_fee_update_ts, 0);
        vault_equity += amount;

        let user_eq_before =
            depositor_shares_to_vault_amount(vault.user_shares, vault.total_shares, vault_equity)
                .unwrap();
        assert_eq!(user_eq_before, 100000000);

        vault
            .apply_fee(&mut vp, vault_equity, now + ONE_YEAR as i64)
            .unwrap();
        assert_eq!(vault.user_shares, 100000000);
        assert_eq!(vault.total_shares, 200200200);

        let oo =
            depositor_shares_to_vault_amount(vault.user_shares, vault.total_shares, vault_equity)
                .unwrap();
        assert_eq!(oo, 99900000);

        assert_eq!(vault.last_fee_update_ts, now + ONE_YEAR as i64);
    }

    #[test]
    fn test_excessive_management_fee() {
        let now = 1000;
        let mut vault = Vault::default();
        let mut vp = None;
        vault.management_fee = 1000000;
        vault.last_fee_update_ts = 0;

        let vd =
            &mut VaultDepositor::new(Pubkey::default(), Pubkey::default(), Pubkey::default(), now);
        assert_eq!(vault.total_shares, 0);
        assert_eq!(vault.last_fee_update_ts, 0);

        let mut vault_equity: u64 = 100 * QUOTE_PRECISION_U64;
        let amount: u64 = 100 * QUOTE_PRECISION_U64;
        vd.deposit(amount, vault_equity, &mut vault, &mut vp, now)
            .unwrap();
        assert_eq!(vault.user_shares, 100000000);
        assert_eq!(vault.total_shares, 200000000);
        assert_eq!(vault.shares_base, 0);
        assert_eq!(vault.last_fee_update_ts, 1000);
        vault_equity += amount;

        vault
            .apply_fee(&mut vp, vault_equity, now + ONE_YEAR as i64)
            .unwrap();
        assert_eq!(vault.user_shares, 10);
        assert_eq!(vault.total_shares, 2000000000);
        assert_eq!(vault.shares_base, 7);

        let vd_amount_left =
            depositor_shares_to_vault_amount(vault.user_shares, vault.total_shares, vault_equity)
                .unwrap();
        assert_eq!(vd_amount_left, 1);
        assert_eq!(vault.last_fee_update_ts, now + ONE_YEAR as i64);
    }

    #[test]
    fn test_management_fee_high_frequency() {
        // asymptotic nature of calling -100% annualized on shorter time scale
        let mut now = 0;
        let mut vault = Vault::default();
        let mut vp = None;
        vault.management_fee = 1000000; // 100%
        vault.last_fee_update_ts = 0;

        let vd =
            &mut VaultDepositor::new(Pubkey::default(), Pubkey::default(), Pubkey::default(), now);
        assert_eq!(vault.total_shares, 0);
        assert_eq!(vault.last_fee_update_ts, 0);

        let mut vault_equity: u64 = 100 * QUOTE_PRECISION_U64;
        let amount: u64 = 100 * QUOTE_PRECISION_U64;
        vd.deposit(amount, vault_equity, &mut vault, &mut vp, now)
            .unwrap();
        assert_eq!(vault.user_shares, 100000000);
        assert_eq!(vault.total_shares, 200000000);
        assert_eq!(vault.shares_base, 0);
        // assert_eq!(vault.last_fee_update_ts(, 1000);
        vault_equity += amount;

        while now < ONE_YEAR as i64 {
            vault.apply_fee(&mut vp, vault_equity, now).unwrap();
            now += 60 * 60 * 24 * 7; // every week
        }
        vault.apply_fee(&mut vp, vault_equity, now).unwrap();

        let vd_amount_left =
            depositor_shares_to_vault_amount(vault.user_shares, vault.total_shares, vault_equity)
                .unwrap();
        assert_eq!(vd_amount_left, 35832760); // ~$35
        assert_eq!(vault.last_fee_update_ts, now);
    }

    #[test]
    fn test_manager_alone_deposit_withdraw() {
        let mut now = 123456789;
        let mut vault = Vault::default();
        let mut vp = None;
        vault.management_fee = 100; // .01%
        vault.last_fee_update_ts = now;
        let mut vault_equity: u64 = 0;
        let amount: u64 = 100 * QUOTE_PRECISION_U64;
        vault
            .manager_deposit(&mut vp, amount, vault_equity, now)
            .unwrap();
        vault_equity += amount;

        assert_eq!(vault.user_shares, 0);
        assert_eq!(vault.total_shares, 100000000);
        now += 60 * 60;

        let vault_manager_amount = depositor_shares_to_vault_amount(
            vault.total_shares - vault.user_shares,
            vault.total_shares,
            vault_equity,
        )
        .unwrap();

        assert_eq!(vault_manager_amount, 100000000);

        vault
            .manager_request_withdraw(&mut vp, amount, WithdrawUnit::Token, vault_equity, now)
            .unwrap();

        let withdrew = vault.manager_withdraw(&mut vp, vault_equity, now).unwrap();
        assert_eq!(amount, withdrew);
        assert_eq!(vault.user_shares, 0);
        assert_eq!(vault.total_shares, 0);

        let vault_manager_amount_after = depositor_shares_to_vault_amount(
            vault.total_shares - vault.user_shares,
            vault.total_shares,
            vault_equity,
        )
        .unwrap();

        assert_eq!(vault_manager_amount_after, 0);
    }

    #[test]
    fn test_negative_management_fee() {
        let now = 0;
        let mut vault = Vault::default();
        let mut vp = None;
        vault.management_fee = -2_147_483_648; // -214700% annualized (manager pays 24% hourly, .4% per minute)

        let vd =
            &mut VaultDepositor::new(Pubkey::default(), Pubkey::default(), Pubkey::default(), now);
        assert_eq!(vault.total_shares, 0);
        assert_eq!(vault.last_fee_update_ts, 0);

        let mut vault_equity: u64 = 100 * QUOTE_PRECISION_U64;
        let amount: u64 = 100 * QUOTE_PRECISION_U64;
        vd.deposit(amount, vault_equity, &mut vault, &mut vp, now)
            .unwrap();
        assert_eq!(vault.user_shares, 100000000);
        assert_eq!(vault.total_shares, 200000000);
        assert_eq!(vault.last_fee_update_ts, 0);
        vault_equity += amount;

        let user_eq_before =
            depositor_shares_to_vault_amount(vault.user_shares, vault.total_shares, vault_equity)
                .unwrap();
        assert_eq!(user_eq_before, 100000000);

        // one second since inception
        vault.apply_fee(&mut vp, vault_equity, now + 1_i64).unwrap();
        assert_eq!(vault.user_shares, 100000000);
        assert_eq!(vault.total_shares, 199986200);

        let oo =
            depositor_shares_to_vault_amount(vault.user_shares, vault.total_shares, vault_equity)
                .unwrap();
        assert_eq!(oo, 100006900); // up half a cent

        // one minute since inception
        vault
            .apply_fee(&mut vp, vault_equity, now + 60_i64)
            .unwrap();
        assert_eq!(vault.user_shares, 100000000);
        assert_eq!(vault.total_shares, 199185855);

        let oo =
            depositor_shares_to_vault_amount(vault.user_shares, vault.total_shares, vault_equity)
                .unwrap();
        assert_eq!(oo, 100408736); // up 40 cents

        // one year since inception
        vault
            .apply_fee(&mut vp, vault_equity, now + ONE_YEAR as i64)
            .unwrap();
        assert_eq!(vault.user_shares, 100000000);
        assert_eq!(vault.total_shares, 100000000);

        let oo =
            depositor_shares_to_vault_amount(vault.user_shares, vault.total_shares, vault_equity)
                .unwrap();
        assert_eq!(oo, 200000000); // up $100

        assert_eq!(vault.last_fee_update_ts, now + ONE_YEAR as i64);
    }

    #[test]
    fn test_negative_management_fee_manager_alone() {
        let mut now = 0;
        let mut vault = Vault::default();
        let mut vp = None;
        vault.management_fee = -2_147_483_648; // -214700% annualized (manager pays 24% hourly, .4% per minute)
        assert_eq!(vault.total_shares, 0);
        assert_eq!(vault.last_fee_update_ts, 0);

        let mut vault_equity: u64 = 0;
        let amount: u64 = 100 * QUOTE_PRECISION_U64;
        now += 100000;
        vault
            .manager_deposit(&mut vp, amount, vault_equity, now)
            .unwrap();

        assert_eq!(vault.user_shares, 0);
        assert_eq!(vault.total_shares, amount as u128);
        assert_eq!(vault.last_fee_update_ts, now);
        vault_equity += amount;

        now += 100000;
        vault
            .manager_request_withdraw(&mut vp, amount, WithdrawUnit::Token, vault_equity, now)
            .unwrap();
        let withdrew = vault.manager_withdraw(&mut vp, vault_equity, now).unwrap();
        assert_eq!(withdrew, amount);
    }

    #[test]
    fn test_manager_deposit_withdraw_with_user_flat() {
        let mut now = 123456789;
        let mut vault = Vault::default();
        let mut vp = None;
        vault.management_fee = 0;
        vault.profit_share = 150_000; // 15%

        vault.last_fee_update_ts = now;
        let mut vault_equity: u64 = 0;
        let amount: u64 = 100 * QUOTE_PRECISION_U64;
        vault
            .manager_deposit(&mut vp, amount, vault_equity, now)
            .unwrap();
        vault_equity += amount;

        assert_eq!(vault.user_shares, 0);
        assert_eq!(vault.total_shares, 100000000);
        now += 60 * 60;

        let vd =
            &mut VaultDepositor::new(Pubkey::default(), Pubkey::default(), Pubkey::default(), now);
        vd.deposit(amount * 20, vault_equity, &mut vault, &mut vp, now)
            .unwrap(); // new user deposits $2000
        now += 60 * 60;
        assert_eq!(vault.user_shares, 2000000000);
        assert_eq!(vault.total_shares, 2000000000 + 100000000);
        vault_equity += amount * 20;

        now += 60 * 60 * 24; // 1 day later

        vd.apply_profit_share(vault_equity, &mut vault, &mut vp)
            .unwrap();
        vault.apply_fee(&mut vp, vault_equity, now).unwrap();

        let vault_manager_amount = depositor_shares_to_vault_amount(
            vault.total_shares - vault.user_shares,
            vault.total_shares,
            vault_equity,
        )
        .unwrap();

        assert_eq!(vault_manager_amount, 100000000);
        vault
            .manager_request_withdraw(&mut vp, amount, WithdrawUnit::Token, vault_equity, now)
            .unwrap();

        let withdrew = vault.manager_withdraw(&mut vp, vault_equity, now).unwrap();
        assert_eq!(amount, withdrew);
        assert_eq!(vault.user_shares, 2000000000);
        assert_eq!(vault.total_shares, 2000000000);

        let vault_manager_amount_after = depositor_shares_to_vault_amount(
            vault.total_shares - vault.user_shares,
            vault.total_shares,
            vault_equity,
        )
        .unwrap();

        assert_eq!(vault_manager_amount_after, 0);
    }

    #[test]
    fn test_manager_deposit_withdraw_with_user_manager_fee_loss() {
        let mut now = 123456789;
        let mut vault = Vault::default();
        let mut vp = None;
        vault.management_fee = 100; // .01%
        vault.profit_share = 150000; // 15%

        vault.last_fee_update_ts = now;
        let mut vault_equity: u64 = 0;
        let amount: u64 = 100 * QUOTE_PRECISION_U64;
        vault
            .manager_deposit(&mut vp, amount, vault_equity, now)
            .unwrap();
        vault_equity += amount;

        assert_eq!(vault.user_shares, 0);
        assert_eq!(vault.total_shares, 100000000);
        now += 60 * 60;

        let vd =
            &mut VaultDepositor::new(Pubkey::default(), Pubkey::default(), Pubkey::default(), now);
        vd.deposit(amount * 20, vault_equity, &mut vault, &mut vp, now)
            .unwrap(); // new user deposits $2000
        now += 60 * 60;
        assert_eq!(vault.user_shares, 2000000000);
        assert_eq!(vault.total_shares, 2000000000 + 100000000);
        vault_equity += amount * 20;

        let mut cnt = 0;
        while (vault.total_shares == 2000000000 + 100000000) && cnt < 400 {
            now += 60 * 60 * 24; // 1 day later

            vd.apply_profit_share(vault_equity, &mut vault, &mut vp)
                .unwrap();
            vault.apply_fee(&mut vp, vault_equity, now).unwrap();
            // crate::msg!("vault last ts: {} vs {}", vault.last_fee_update_ts, now);
            cnt += 1;
        }

        assert_eq!(cnt, 4); // 4 days

        let vault_manager_amount = depositor_shares_to_vault_amount(
            vault.total_shares - vault.user_shares,
            vault.total_shares,
            vault_equity,
        )
        .unwrap();

        assert_eq!(vault_manager_amount, 100001999);
        vault
            .manager_request_withdraw(&mut vp, amount, WithdrawUnit::Token, vault_equity, now)
            .unwrap();

        let withdrew = vault.manager_withdraw(&mut vp, vault_equity, now).unwrap();
        assert_eq!(amount, withdrew);
        assert_eq!(vault.user_shares, 2000000000);
        assert_eq!(vault.total_shares, 2000002000);
        vault_equity -= withdrew;

        let vault_manager_amount_after = depositor_shares_to_vault_amount(
            vault.total_shares - vault.user_shares,
            vault.total_shares,
            vault_equity,
        )
        .unwrap();

        assert_eq!(vault_manager_amount_after, 1999); // gainz

        let vd_amount = depositor_shares_to_vault_amount(
            vd.checked_vault_shares(&vault).unwrap(),
            vault.total_shares,
            vault_equity,
        )
        .unwrap();
        assert_eq!(vd_amount, 1999998000); // loss

        assert_eq!(vd_amount + vault_manager_amount_after, vault_equity - 1);
    }

    #[test]
    fn test_manager_deposit_withdraw_with_user_gain() {
        let mut now = 123456789;
        let mut vault = Vault::default();
        let mut vp = None;
        vault.management_fee = 100; // .01%
        vault.profit_share = 150000; // 15%

        vault.last_fee_update_ts = now;
        let mut vault_equity: u64 = 0;
        let amount: u64 = 100 * QUOTE_PRECISION_U64;
        vault
            .manager_deposit(&mut vp, amount, vault_equity, now)
            .unwrap();
        vault_equity += amount;

        assert_eq!(vault.user_shares, 0);
        assert_eq!(vault.total_shares, 100000000);
        now += 60 * 60;

        let vd =
            &mut VaultDepositor::new(Pubkey::default(), Pubkey::default(), Pubkey::default(), now);
        vd.deposit(amount * 20, vault_equity, &mut vault, &mut vp, now)
            .unwrap(); // new user deposits $2000
        now += 60 * 60;
        assert_eq!(vault.user_shares, 2000000000);
        assert_eq!(vault.total_shares, 2000000000 + 100000000);
        vault_equity += amount * 20;

        // up 50%
        vault_equity *= 3;
        vault_equity /= 2;

        assert_eq!(vault_equity, 3_150_000_000);

        let mut cnt = 0;
        while (vault.total_shares == 2000000000 + 100000000) && cnt < 400 {
            now += 60 * 60 * 24; // 1 day later

            vd.apply_profit_share(vault_equity, &mut vault, &mut vp)
                .unwrap();
            vault.apply_fee(&mut vp, vault_equity, now).unwrap();
            // crate::msg!("vault last ts: {} vs {}", vault.last_fee_update_ts, now);
            cnt += 1;
        }

        assert_eq!(cnt, 4); // 4 days
        assert_eq!(
            vd.cumulative_profit_share_amount,
            (1000 * QUOTE_PRECISION_U64) as i64
        );
        assert_eq!(vd.net_deposits, (2000 * QUOTE_PRECISION_U64) as i64);

        let vault_manager_amount = depositor_shares_to_vault_amount(
            vault.total_shares - vault.user_shares,
            vault.total_shares,
            vault_equity,
        )
        .unwrap();

        assert_eq!(vault_manager_amount, 300002849); //$300??

        vault
            .manager_request_withdraw(&mut vp, amount, WithdrawUnit::Token, vault_equity, now)
            .unwrap();
        assert_eq!(amount, vault.last_manager_withdraw_request.value);

        let withdrew = vault.manager_withdraw(&mut vp, vault_equity, now).unwrap();
        assert_eq!(amount - 1, withdrew); // todo: slight round out of favor
        assert_eq!(vault.user_shares, 1900000000);
        assert_eq!(vault.total_shares, 2033335367);
        vault_equity -= withdrew;

        let vault_manager_amount_after = depositor_shares_to_vault_amount(
            vault.total_shares - vault.user_shares,
            vault.total_shares,
            vault_equity,
        )
        .unwrap();

        assert_eq!(vault_manager_amount_after, 200_002_850); // gainz

        let vd_amount = depositor_shares_to_vault_amount(
            vd.checked_vault_shares(&vault).unwrap(),
            vault.total_shares,
            vault_equity,
        )
        .unwrap();
        assert_eq!(vd_amount, 2_849_997_150); // gainz

        assert_eq!(vd_amount + vault_manager_amount_after, vault_equity - 1);
    }

    #[test]
    fn test_vd_request_withdraw_after_rebase() {
        let mut now = 123456789;
        let vault = &mut Vault::default();
<<<<<<< HEAD
=======
        let mut vp = None;
>>>>>>> c4917d4c

        let mut vault_equity: u64 = 0;
        let deposit_amount: u64 = 100 * QUOTE_PRECISION_U64;

        assert_eq!(vault.user_shares, 0);
        assert_eq!(vault.total_shares, 0);
        assert_eq!(vault.shares_base, 0);

        let vd = &mut VaultDepositor::new(
            Pubkey::default(),
            Pubkey::new_unique(),
            Pubkey::new_unique(),
            now,
        );
<<<<<<< HEAD
        vd.deposit(deposit_amount, vault_equity, vault, now)
=======
        vd.deposit(deposit_amount, vault_equity, vault, &mut vp, now)
>>>>>>> c4917d4c
            .unwrap(); // new user deposits $2000
        let vd_shares = vd.checked_vault_shares(vault).unwrap();
        now += 100;
        assert_eq!(vault.user_shares, deposit_amount as u128);
        assert_eq!(vault.total_shares, deposit_amount as u128);
        assert_eq!(vault.shares_base, 0);
        assert_eq!(vd.checked_vault_shares(vault).unwrap(), vault.user_shares);
        assert_eq!(vd.vault_shares_base, vault.shares_base);
        vault_equity += deposit_amount;

        // down 99.9%
        vault_equity /= 1000;
        now += 100;

        // request_withdraw triggers rebase
        vd.request_withdraw(
            vd_shares as u64,
            WithdrawUnit::Shares,
            vault_equity,
            vault,
<<<<<<< HEAD
=======
            &mut vp,
>>>>>>> c4917d4c
            now,
        )
        .expect("request withdraw");

        assert_eq!(
            vd.last_withdraw_request,
            WithdrawRequest {
                shares: vd_shares / 100, // expected rebase by expo_diff 2
                value: vault_equity,
                ts: now,
            }
        );

        println!(
            "last_withdraw_request 1: {:?}, vault eq: {}",
            vd.last_withdraw_request, vault_equity
        );

        // // down another 50%
        // vault_equity /= 2;
        now += 100;

<<<<<<< HEAD
        let (withdraw_amount, finishing_liquidation) =
            vd.withdraw(vault_equity, vault, now).expect("withdraw");
=======
        let (withdraw_amount, finishing_liquidation) = vd
            .withdraw(vault_equity, vault, &mut vp, now)
            .expect("withdraw");
>>>>>>> c4917d4c
        assert_eq!(withdraw_amount, vault_equity);
        println!(
            "final withdraw_amount 1: {}, vault eq: {}",
            withdraw_amount, vault_equity
        );
        assert!(!finishing_liquidation);
    }

    #[test]
    fn test_vd_request_withdraw_before_rebase() {
        let mut now = 123456789;
        let vault = &mut Vault::default();
<<<<<<< HEAD
=======
        let mut vp = None;
>>>>>>> c4917d4c

        let mut vault_equity: u64 = 0;
        let deposit_amount: u64 = 100 * QUOTE_PRECISION_U64;

        assert_eq!(vault.user_shares, 0);
        assert_eq!(vault.total_shares, 0);
        assert_eq!(vault.shares_base, 0);

        let vd = &mut VaultDepositor::new(
            Pubkey::default(),
            Pubkey::new_unique(),
            Pubkey::new_unique(),
            now,
        );
<<<<<<< HEAD
        vd.deposit(deposit_amount, vault_equity, vault, now)
=======
        vd.deposit(deposit_amount, vault_equity, vault, &mut vp, now)
>>>>>>> c4917d4c
            .unwrap(); // new user deposits $2000
        let vd_shares = vd.checked_vault_shares(vault).unwrap();
        now += 100;
        assert_eq!(vault.user_shares, deposit_amount as u128);
        assert_eq!(vault.total_shares, deposit_amount as u128);
        assert_eq!(vault.shares_base, 0);
        assert_eq!(vd.checked_vault_shares(vault).unwrap(), vault.user_shares);
        assert_eq!(vd.vault_shares_base, vault.shares_base);
        vault_equity += deposit_amount;

        vd.request_withdraw(
            vd_shares as u64,
            WithdrawUnit::Shares,
            vault_equity,
            vault,
<<<<<<< HEAD
=======
            &mut vp,
>>>>>>> c4917d4c
            now,
        )
        .expect("request withdraw");

        assert_eq!(
            vd.last_withdraw_request,
            WithdrawRequest {
                shares: vd_shares,
                value: vault_equity,
                ts: now,
            }
        );
        println!(
            "last_withdraw_request 2: {:?}, vault equity: {}",
            vd.last_withdraw_request, vault_equity
        );

        // down 99.9%
        vault_equity /= 1000;
        now += 100;

        // withdraw will trigger a rebase
<<<<<<< HEAD
        let (withdraw_amount, finishing_liquidation) =
            vd.withdraw(vault_equity, vault, now).expect("withdraw");
=======
        let (withdraw_amount, finishing_liquidation) = vd
            .withdraw(vault_equity, vault, &mut None, now)
            .expect("withdraw");
>>>>>>> c4917d4c
        assert_eq!(withdraw_amount, vault_equity);
        println!(
            "final withdraw_amount 2: {}, vault eq: {}",
            withdraw_amount, vault_equity
        );
        assert!(!finishing_liquidation);
    }
<<<<<<< HEAD

    #[test]
    fn test_vd_withdraw_on_drawdown() {
        let mut now = 123456789;
        let vault = &mut Vault::default();

        let mut vault_equity: u64 = 0;
        let deposit_amount: u64 = 100 * QUOTE_PRECISION_U64;

        assert_eq!(vault.user_shares, 0);
        assert_eq!(vault.total_shares, 0);
        assert_eq!(vault.shares_base, 0);

        let vd = &mut VaultDepositor::new(
            Pubkey::default(),
            Pubkey::new_unique(),
            Pubkey::new_unique(),
            now,
        );
        vd.deposit(deposit_amount, vault_equity, vault, now)
            .unwrap(); // new user deposits $2000
        let vd_shares = vd.get_vault_shares();
        now += 100;
        assert_eq!(vault.user_shares, deposit_amount as u128);
        assert_eq!(vault.total_shares, deposit_amount as u128);
        assert_eq!(vd.get_vault_shares(), vault.user_shares);
        assert_eq!(vd.get_vault_shares_base(), vault.shares_base);
        vault_equity += deposit_amount;

        // down 50%
        vault_equity /= 2;
        now += 100;

        // user withdraws
        vd.request_withdraw(
            vd_shares.clone() as u64,
            WithdrawUnit::Shares,
            vault_equity,
            vault,
            now,
        )
        .expect("request withdraw");

        assert_eq!(
            vd.last_withdraw_request,
            WithdrawRequest {
                shares: vd_shares,
                value: vault_equity,
                ts: now,
            }
        );

        // down another 50%
        vault_equity /= 2;
        now += 100;

        let (withdraw_amount, finishing_liquidation) =
            vd.withdraw(vault_equity, vault, now).expect("withdraw");
        assert_eq!(withdraw_amount, vault_equity);
        assert_eq!(finishing_liquidation, false);
=======
}

#[cfg(test)]
mod vault_v1_fcn {
    use std::cell::RefCell;

    use anchor_lang::prelude::Pubkey;
    use drift::math::constants::{ONE_YEAR, QUOTE_PRECISION_U64};
    use drift::math::insurance::if_shares_to_vault_amount as depositor_shares_to_vault_amount;

    use crate::state::{Vault, VaultProtocol};
    use crate::{VaultDepositor, WithdrawUnit};

    #[test]
    fn test_manager_withdraw_v1() {
        let now = 0;
        let mut vault = Vault::default();
        let vp = RefCell::new(VaultProtocol::default());
        vault.management_fee = 1000; // 10 bps
        vp.borrow_mut().protocol_fee = 500; // 5 bps
        vault.redeem_period = 60;

        let mut vault_equity = 0;
        let amount = 100_000_000; // $100
        vault
            .manager_deposit(&mut Some(vp.borrow_mut()), amount, vault_equity, now)
            .unwrap();
        vault_equity += amount;
        vault_equity -= 1;

        assert_eq!(vault.user_shares, 0);
        assert_eq!(vault.total_shares, 100000000);
        assert_eq!(vault.total_deposits, 100000000);
        assert_eq!(vault.manager_total_deposits, 100000000);
        assert_eq!(vault.manager_total_withdraws, 0);

        vault
            .manager_request_withdraw(
                &mut Some(vp.borrow_mut()),
                amount - 1,
                WithdrawUnit::Token,
                vault_equity,
                now,
            )
            .unwrap();

        assert_eq!(vault.user_shares, 0);
        assert_eq!(vault.total_shares, 100000000);
        assert_eq!(vault.total_deposits, 100000000);
        assert_eq!(vault.manager_total_deposits, 100000000);
        assert_eq!(vault.manager_total_withdraws, 0);

        let err = vault
            .manager_withdraw(&mut Some(vp.borrow_mut()), vault_equity, now + 50)
            .is_err();
        assert!(err);

        let withdraw = vault
            .manager_withdraw(&mut Some(vp.borrow_mut()), vault_equity, now + 60)
            .unwrap();
        assert_eq!(vault.user_shares, 0);
        assert_eq!(vault.total_shares, 0);
        assert_eq!(vault.total_deposits, 100000000);
        assert_eq!(vault.manager_total_deposits, 100000000);
        assert_eq!(vault.manager_total_withdraws, 99999999);
        assert_eq!(withdraw, 99999999);
    }

    #[test]
    fn test_management_and_protocol_fee_v1() {
        let now = 0;
        let mut vault = Vault::default();
        let vp = RefCell::new(VaultProtocol::default());
        vault.management_fee = 1000; // 10 bps
        vp.borrow_mut().protocol_fee = 500; // 5 bps

        let vd =
            &mut VaultDepositor::new(Pubkey::default(), Pubkey::default(), Pubkey::default(), now);
        assert_eq!(vault.total_shares, 0);
        assert_eq!(vault.last_fee_update_ts, 0);

        let mut vault_equity: u64 = 100 * QUOTE_PRECISION_U64;
        let amount: u64 = 100 * QUOTE_PRECISION_U64;
        vd.deposit(
            amount,
            vault_equity,
            &mut vault,
            &mut Some(vp.borrow_mut()),
            now,
        )
        .unwrap();
        assert_eq!(vault.user_shares, 100000000);
        assert_eq!(vault.total_shares, 200000000);
        assert_eq!(vault.last_fee_update_ts, 0);
        vault_equity += amount;

        let user_eq_before =
            depositor_shares_to_vault_amount(vault.user_shares, vault.total_shares, vault_equity)
                .unwrap();
        assert_eq!(user_eq_before, 100_000_000);

        vault
            .apply_fee(
                &mut Some(vp.borrow_mut()),
                vault_equity,
                now + ONE_YEAR as i64,
            )
            .unwrap();
        assert_eq!(vault.user_shares, 100_000_000);

        let manager_shares = vault
            .get_manager_shares(&mut Some(vp.borrow_mut()))
            .unwrap();
        println!("manager shares: {}", manager_shares);
        assert_eq!(manager_shares, 100_000_000 + 200_400);

        let protocol_shares = vault.get_protocol_shares(&mut Some(vp.borrow_mut()));
        println!("protocol shares: {}", protocol_shares);
        assert_eq!(protocol_shares, 100_000);

        assert_eq!(vault.total_shares, 200_000_000 + 200_400 + 100_000);
        println!("total shares: {}", vault.total_shares);

        let oo =
            depositor_shares_to_vault_amount(vault.user_shares, vault.total_shares, vault_equity)
                .unwrap();
        assert_eq!(oo, 99850025);

        assert_eq!(vault.last_fee_update_ts, now + ONE_YEAR as i64);
    }

    #[test]
    fn test_protocol_fee_alone_v1() {
        let now = 0;
        let mut vault = Vault::default();
        let vp = RefCell::new(VaultProtocol::default());
        vault.management_fee = 0; // 0 bps
        vp.borrow_mut().protocol_fee = 500; // 5 bps

        let vd =
            &mut VaultDepositor::new(Pubkey::default(), Pubkey::default(), Pubkey::default(), now);
        assert_eq!(vault.total_shares, 0);
        assert_eq!(vault.last_fee_update_ts, 0);

        let mut vault_equity: u64 = 100 * QUOTE_PRECISION_U64;
        let amount: u64 = 100 * QUOTE_PRECISION_U64;
        vd.deposit(
            amount,
            vault_equity,
            &mut vault,
            &mut Some(vp.borrow_mut()),
            now,
        )
        .unwrap();
        assert_eq!(vault.user_shares, 100000000);
        assert_eq!(vault.total_shares, 200000000);
        assert_eq!(vault.last_fee_update_ts, 0);
        vault_equity += amount;

        let user_eq_before =
            depositor_shares_to_vault_amount(vault.user_shares, vault.total_shares, vault_equity)
                .unwrap();
        assert_eq!(user_eq_before, 100_000_000);

        vault
            .apply_fee(
                &mut Some(vp.borrow_mut()),
                vault_equity,
                now + ONE_YEAR as i64,
            )
            .unwrap();
        assert_eq!(vault.user_shares, 100_000_000);

        let manager_shares = vault
            .get_manager_shares(&mut Some(vp.borrow_mut()))
            .unwrap();
        println!("manager shares: {}", manager_shares);
        assert_eq!(manager_shares, 100_000_000);

        let protocol_shares = vault.get_protocol_shares(&mut Some(vp.borrow_mut()));
        println!("protocol shares: {}", protocol_shares);
        assert_eq!(protocol_shares, 100_000);

        assert_eq!(vault.total_shares, 200_000_000 + 100_000);
        println!("total shares: {}", vault.total_shares);

        let oo =
            depositor_shares_to_vault_amount(vault.user_shares, vault.total_shares, vault_equity)
                .unwrap();
        assert_eq!(oo, 99950024);

        assert_eq!(vault.last_fee_update_ts, now + ONE_YEAR as i64);
    }

    #[test]
    fn test_excessive_fee_v1() {
        let now = 1000;
        let mut vault = Vault::default();
        let vp = RefCell::new(VaultProtocol::default());
        vault.management_fee = 600_000;
        vp.borrow_mut().protocol_fee = 400_000;
        vault.last_fee_update_ts = 0;

        let vd =
            &mut VaultDepositor::new(Pubkey::default(), Pubkey::default(), Pubkey::default(), now);
        assert_eq!(vault.total_shares, 0);
        assert_eq!(vault.last_fee_update_ts, 0);

        let mut vault_equity: u64 = 100 * QUOTE_PRECISION_U64;
        let amount: u64 = 100 * QUOTE_PRECISION_U64;
        vd.deposit(
            amount,
            vault_equity,
            &mut vault,
            &mut Some(vp.borrow_mut()),
            now,
        )
        .unwrap();
        assert_eq!(vault.user_shares, 100000000);
        assert_eq!(vault.total_shares, 200000000);
        assert_eq!(vault.shares_base, 0);
        assert_eq!(vault.last_fee_update_ts, 1000);
        vault_equity += amount;

        vault
            .apply_fee(
                &mut Some(vp.borrow_mut()),
                vault_equity,
                now + ONE_YEAR as i64,
            )
            .unwrap();
        assert_eq!(vault.user_shares, 10);
        assert_eq!(vault.total_shares, 2000000000);
        assert_eq!(vault.shares_base, 7);

        let vd_amount_left =
            depositor_shares_to_vault_amount(vault.user_shares, vault.total_shares, vault_equity)
                .unwrap();
        assert_eq!(vd_amount_left, 1);
        assert_eq!(vault.last_fee_update_ts, now + ONE_YEAR as i64);
    }

    #[test]
    fn test_fee_high_frequency_v1() {
        // asymptotic nature of calling -100% annualized on shorter time scale
        let mut now = 0;
        let mut vault = Vault::default();
        let vp = RefCell::new(VaultProtocol::default());
        vault.management_fee = 600_000; // 60%
        vp.borrow_mut().protocol_fee = 400_000; // 40%
                                                // vault.management_fee = 1_000_000; // 100%
        vault.last_fee_update_ts = 0;

        let vd =
            &mut VaultDepositor::new(Pubkey::default(), Pubkey::default(), Pubkey::default(), now);
        assert_eq!(vault.total_shares, 0);
        assert_eq!(vault.last_fee_update_ts, 0);

        let mut vault_equity: u64 = 100 * QUOTE_PRECISION_U64;
        let amount: u64 = 100 * QUOTE_PRECISION_U64;
        vd.deposit(
            amount,
            vault_equity,
            &mut vault,
            &mut Some(vp.borrow_mut()),
            now,
        )
        .unwrap();
        assert_eq!(vault.user_shares, 100000000);
        assert_eq!(vault.total_shares, 200000000);
        assert_eq!(vault.shares_base, 0);
        // assert_eq!(vault.last_fee_update_ts(, 1000);
        vault_equity += amount;

        while now < ONE_YEAR as i64 {
            vault
                .apply_fee(&mut Some(vp.borrow_mut()), vault_equity, now)
                .unwrap();
            now += 60 * 60 * 24 * 7; // every week
        }
        vault
            .apply_fee(&mut Some(vp.borrow_mut()), vault_equity, now)
            .unwrap();

        let vd_amount_left =
            depositor_shares_to_vault_amount(vault.user_shares, vault.total_shares, vault_equity)
                .unwrap();
        assert_eq!(vd_amount_left, 35832760); // ~$35 // 54152987
        assert_eq!(vault.last_fee_update_ts, now);
    }

    #[test]
    fn test_manager_alone_deposit_withdraw_v1() {
        let mut now = 123456789;
        let mut vault = Vault::default();
        let vp = RefCell::new(VaultProtocol::default());
        vault.management_fee = 100; // .01%
        vault.last_fee_update_ts = now;
        let mut vault_equity: u64 = 0;
        let amount: u64 = 100 * QUOTE_PRECISION_U64;
        vault
            .manager_deposit(&mut Some(vp.borrow_mut()), amount, vault_equity, now)
            .unwrap();
        vault_equity += amount;

        assert_eq!(vault.user_shares, 0);
        assert_eq!(vault.total_shares, 100000000);
        now += 60 * 60;

        let vault_manager_amount = depositor_shares_to_vault_amount(
            vault.total_shares - vault.user_shares,
            vault.total_shares,
            vault_equity,
        )
        .unwrap();

        assert_eq!(vault_manager_amount, 100000000);

        vault
            .manager_request_withdraw(
                &mut Some(vp.borrow_mut()),
                amount,
                WithdrawUnit::Token,
                vault_equity,
                now,
            )
            .unwrap();

        let withdrew = vault
            .manager_withdraw(&mut Some(vp.borrow_mut()), vault_equity, now)
            .unwrap();
        assert_eq!(amount, withdrew);
        assert_eq!(vault.user_shares, 0);
        assert_eq!(vault.total_shares, 0);

        let vault_manager_amount_after = depositor_shares_to_vault_amount(
            vault.total_shares - vault.user_shares,
            vault.total_shares,
            vault_equity,
        )
        .unwrap();

        assert_eq!(vault_manager_amount_after, 0);
    }

    #[test]
    fn test_negative_management_fee_v1() {
        let now = 0;
        let mut vault = Vault::default();
        let vp = RefCell::new(VaultProtocol::default());
        vault.management_fee = -2_147_483_648; // -214700% annualized (manager pays 24% hourly, .4% per minute)

        let vd =
            &mut VaultDepositor::new(Pubkey::default(), Pubkey::default(), Pubkey::default(), now);
        assert_eq!(vault.total_shares, 0);
        assert_eq!(vault.last_fee_update_ts, 0);

        let mut vault_equity: u64 = 100 * QUOTE_PRECISION_U64;
        let amount: u64 = 100 * QUOTE_PRECISION_U64;
        vd.deposit(
            amount,
            vault_equity,
            &mut vault,
            &mut Some(vp.borrow_mut()),
            now,
        )
        .unwrap();
        assert_eq!(vault.user_shares, 100000000);
        assert_eq!(vault.total_shares, 200000000);
        assert_eq!(vault.last_fee_update_ts, 0);
        vault_equity += amount;

        let user_eq_before =
            depositor_shares_to_vault_amount(vault.user_shares, vault.total_shares, vault_equity)
                .unwrap();
        assert_eq!(user_eq_before, 100000000);

        // one second since inception
        vault
            .apply_fee(&mut Some(vp.borrow_mut()), vault_equity, now + 1_i64)
            .unwrap();
        assert_eq!(vault.user_shares, 100000000);
        assert_eq!(vault.total_shares, 199986200);

        let oo =
            depositor_shares_to_vault_amount(vault.user_shares, vault.total_shares, vault_equity)
                .unwrap();
        assert_eq!(oo, 100006900); // up half a cent

        // one minute since inception
        vault
            .apply_fee(&mut Some(vp.borrow_mut()), vault_equity, now + 60_i64)
            .unwrap();
        assert_eq!(vault.user_shares, 100000000);
        assert_eq!(vault.total_shares, 199185855);

        let oo =
            depositor_shares_to_vault_amount(vault.user_shares, vault.total_shares, vault_equity)
                .unwrap();
        assert_eq!(oo, 100408736); // up 40 cents

        // one year since inception
        vault
            .apply_fee(
                &mut Some(vp.borrow_mut()),
                vault_equity,
                now + ONE_YEAR as i64,
            )
            .unwrap();
        assert_eq!(vault.user_shares, 100000000);
        assert_eq!(vault.total_shares, 100000000);

        let oo =
            depositor_shares_to_vault_amount(vault.user_shares, vault.total_shares, vault_equity)
                .unwrap();
        assert_eq!(oo, 200000000); // up $100

        assert_eq!(vault.last_fee_update_ts, now + ONE_YEAR as i64);
    }

    #[test]
    fn test_negative_management_fee_manager_alone_v1() {
        let mut now = 0;
        let mut vault = Vault::default();
        let vp = RefCell::new(VaultProtocol::default());
        vault.management_fee = -2_147_483_648; // -214700% annualized (manager pays 24% hourly, .4% per minute)
        assert_eq!(vault.total_shares, 0);
        assert_eq!(vault.last_fee_update_ts, 0);

        let mut vault_equity: u64 = 0;
        let amount: u64 = 100 * QUOTE_PRECISION_U64;
        now += 100000;
        vault
            .manager_deposit(&mut Some(vp.borrow_mut()), amount, vault_equity, now)
            .unwrap();

        assert_eq!(vault.user_shares, 0);
        assert_eq!(vault.total_shares, amount as u128);
        assert_eq!(vault.last_fee_update_ts, now);
        vault_equity += amount;

        now += 100000;
        vault
            .manager_request_withdraw(
                &mut Some(vp.borrow_mut()),
                amount,
                WithdrawUnit::Token,
                vault_equity,
                now,
            )
            .unwrap();
        let withdrew = vault
            .manager_withdraw(&mut Some(vp.borrow_mut()), vault_equity, now)
            .unwrap();
        assert_eq!(withdrew, amount);
    }

    #[test]
    fn test_manager_deposit_withdraw_with_user_flat_v1() {
        let mut now = 123456789;
        let mut vault = Vault::default();
        let vp = RefCell::new(VaultProtocol::default());
        vault.management_fee = 0;
        vault.profit_share = 150_000; // 15%

        vault.last_fee_update_ts = now;
        let mut vault_equity: u64 = 0;
        let amount: u64 = 100 * QUOTE_PRECISION_U64;
        vault
            .manager_deposit(&mut Some(vp.borrow_mut()), amount, vault_equity, now)
            .unwrap();
        vault_equity += amount;

        assert_eq!(vault.user_shares, 0);
        assert_eq!(vault.total_shares, 100000000);
        now += 60 * 60;

        let vd =
            &mut VaultDepositor::new(Pubkey::default(), Pubkey::default(), Pubkey::default(), now);
        vd.deposit(
            amount * 20,
            vault_equity,
            &mut vault,
            &mut Some(vp.borrow_mut()),
            now,
        )
        .unwrap(); // new user deposits $2000
        now += 60 * 60;
        assert_eq!(vault.user_shares, 2000000000);
        assert_eq!(vault.total_shares, 2000000000 + 100000000);
        vault_equity += amount * 20;

        now += 60 * 60 * 24; // 1 day later

        vd.apply_profit_share(vault_equity, &mut vault, &mut Some(vp.borrow_mut()))
            .unwrap();
        vault
            .apply_fee(&mut Some(vp.borrow_mut()), vault_equity, now)
            .unwrap();

        let vault_manager_amount = depositor_shares_to_vault_amount(
            vault.total_shares - vault.user_shares,
            vault.total_shares,
            vault_equity,
        )
        .unwrap();

        assert_eq!(vault_manager_amount, 100000000);
        vault
            .manager_request_withdraw(
                &mut Some(vp.borrow_mut()),
                amount,
                WithdrawUnit::Token,
                vault_equity,
                now,
            )
            .unwrap();

        let withdrew = vault
            .manager_withdraw(&mut Some(vp.borrow_mut()), vault_equity, now)
            .unwrap();
        assert_eq!(amount, withdrew);
        assert_eq!(vault.user_shares, 2000000000);
        assert_eq!(vault.total_shares, 2000000000);

        let vault_manager_amount_after = depositor_shares_to_vault_amount(
            vault.total_shares - vault.user_shares,
            vault.total_shares,
            vault_equity,
        )
        .unwrap();

        assert_eq!(vault_manager_amount_after, 0);
    }

    #[test]
    fn test_manager_deposit_withdraw_with_user_manager_fee_loss_v1() {
        let mut now = 123456789;
        let mut vault = Vault::default();
        let vp = RefCell::new(VaultProtocol::default());
        vault.management_fee = 100; // .01%
        vault.profit_share = 150000; // 15%

        vault.last_fee_update_ts = now;
        let mut vault_equity: u64 = 0;
        let amount: u64 = 100 * QUOTE_PRECISION_U64;
        vault
            .manager_deposit(&mut Some(vp.borrow_mut()), amount, vault_equity, now)
            .unwrap();
        vault_equity += amount;

        assert_eq!(vault.user_shares, 0);
        assert_eq!(vault.total_shares, 100000000);
        now += 60 * 60;

        let vd =
            &mut VaultDepositor::new(Pubkey::default(), Pubkey::default(), Pubkey::default(), now);
        vd.deposit(
            amount * 20,
            vault_equity,
            &mut vault,
            &mut Some(vp.borrow_mut()),
            now,
        )
        .unwrap(); // new user deposits $2000
        now += 60 * 60;
        assert_eq!(vault.user_shares, 2000000000);
        assert_eq!(vault.total_shares, 2000000000 + 100000000);
        vault_equity += amount * 20;

        let mut cnt = 0;
        while (vault.total_shares == 2000000000 + 100000000) && cnt < 400 {
            now += 60 * 60 * 24; // 1 day later

            vd.apply_profit_share(vault_equity, &mut vault, &mut Some(vp.borrow_mut()))
                .unwrap();
            vault
                .apply_fee(&mut Some(vp.borrow_mut()), vault_equity, now)
                .unwrap();
            // crate::msg!("vault last ts: {} vs {}", vault.last_fee_update_ts, now);
            cnt += 1;
        }

        assert_eq!(cnt, 4); // 4 days

        let vault_manager_amount = depositor_shares_to_vault_amount(
            vault.total_shares - vault.user_shares,
            vault.total_shares,
            vault_equity,
        )
        .unwrap();

        assert_eq!(vault_manager_amount, 100001999);
        vault
            .manager_request_withdraw(
                &mut Some(vp.borrow_mut()),
                amount,
                WithdrawUnit::Token,
                vault_equity,
                now,
            )
            .unwrap();

        let withdrew = vault
            .manager_withdraw(&mut Some(vp.borrow_mut()), vault_equity, now)
            .unwrap();
        assert_eq!(amount, withdrew);
        assert_eq!(vault.user_shares, 2000000000);
        assert_eq!(vault.total_shares, 2000002000);
        vault_equity -= withdrew;

        let vault_manager_amount_after = depositor_shares_to_vault_amount(
            vault.total_shares - vault.user_shares,
            vault.total_shares,
            vault_equity,
        )
        .unwrap();

        assert_eq!(vault_manager_amount_after, 1999); // gainz

        let vd_amount = depositor_shares_to_vault_amount(
            vd.checked_vault_shares(&vault).unwrap(),
            vault.total_shares,
            vault_equity,
        )
        .unwrap();
        assert_eq!(vd_amount, 1999998000); // loss

        assert_eq!(vd_amount + vault_manager_amount_after, vault_equity - 1);
    }

    #[test]
    fn test_manager_deposit_withdraw_with_user_gain_v1() {
        let mut now = 123456789;
        let mut vault = Vault::default();
        let vp = RefCell::new(VaultProtocol::default());
        vault.management_fee = 100; // .01%
        vault.profit_share = 150000; // 15%

        vault.last_fee_update_ts = now;
        let mut vault_equity: u64 = 0;
        let amount: u64 = 100 * QUOTE_PRECISION_U64;
        vault
            .manager_deposit(&mut Some(vp.borrow_mut()), amount, vault_equity, now)
            .unwrap();
        vault_equity += amount;

        assert_eq!(vault.user_shares, 0);
        assert_eq!(vault.total_shares, 100_000_000);
        now += 60 * 60;

        let vd =
            &mut VaultDepositor::new(Pubkey::default(), Pubkey::default(), Pubkey::default(), now);
        vd.deposit(
            amount * 20,
            vault_equity,
            &mut vault,
            &mut Some(vp.borrow_mut()),
            now,
        )
        .unwrap(); // new user deposits $2000
        now += 60 * 60;
        assert_eq!(vault.user_shares, 2_000_000_000);
        assert_eq!(vault.total_shares, 2_000_000_000 + 100_000_000);
        vault_equity += amount * 20;

        // up 50%
        vault_equity *= 3;
        vault_equity /= 2;

        assert_eq!(vault_equity, 3_150_000_000);

        let mut cnt = 0;
        while (vault.total_shares == 2_000_000_000 + 100_000_000) && cnt < 400 {
            now += 60 * 60 * 24; // 1 day later

            vd.apply_profit_share(vault_equity, &mut vault, &mut Some(vp.borrow_mut()))
                .unwrap();
            vault
                .apply_fee(&mut Some(vp.borrow_mut()), vault_equity, now)
                .unwrap();
            cnt += 1;
        }

        assert_eq!(cnt, 4); // 4 days
        assert_eq!(
            vd.cumulative_profit_share_amount,
            (1000 * QUOTE_PRECISION_U64) as i64
        );
        assert_eq!(vd.net_deposits, (2000 * QUOTE_PRECISION_U64) as i64);

        let vault_manager_amount = depositor_shares_to_vault_amount(
            vault.total_shares - vault.user_shares,
            vault.total_shares,
            vault_equity,
        )
        .unwrap();

        assert_eq!(vault_manager_amount, 300002849); //$300??

        vault
            .manager_request_withdraw(
                &mut Some(vp.borrow_mut()),
                amount,
                WithdrawUnit::Token,
                vault_equity,
                now,
            )
            .unwrap();
        assert_eq!(amount, vault.last_manager_withdraw_request.value);

        let withdrew = vault
            .manager_withdraw(&mut Some(vp.borrow_mut()), vault_equity, now)
            .unwrap();
        assert_eq!(amount - 1, withdrew); // todo: slight round out of favor
        assert_eq!(vault.user_shares, 1900000000);
        assert_eq!(vault.total_shares, 2033335367);
        vault_equity -= withdrew;

        let vault_manager_amount_after = depositor_shares_to_vault_amount(
            vault.total_shares - vault.user_shares,
            vault.total_shares,
            vault_equity,
        )
        .unwrap();

        assert_eq!(vault_manager_amount_after, 200_002_850); // gainz

        let vd_amount = depositor_shares_to_vault_amount(
            vd.checked_vault_shares(&vault).unwrap(),
            vault.total_shares,
            vault_equity,
        )
        .unwrap();
        assert_eq!(vd_amount, 2_849_997_150); // gainz

        assert_eq!(vd_amount + vault_manager_amount_after, vault_equity - 1);
    }

    #[test]
    fn test_protocol_withdraw_with_user_gain_v1() {
        let mut now = 123456789;
        let mut vault = Vault::default();
        let vp = RefCell::new(VaultProtocol::default());
        vp.borrow_mut().protocol_fee = 100; // .01%
        vp.borrow_mut().protocol_profit_share = 150_000; // 15%

        vault.last_fee_update_ts = now;
        let mut vault_equity: u64 = 0;
        let amount: u64 = 100 * QUOTE_PRECISION_U64;
        vault
            .manager_deposit(&mut Some(vp.borrow_mut()), amount, vault_equity, now)
            .unwrap();
        vault_equity += amount;

        assert_eq!(vault.user_shares, 0);
        assert_eq!(vault.total_shares, 100_000_000);
        now += 60 * 60;

        let vd =
            &mut VaultDepositor::new(Pubkey::default(), Pubkey::default(), Pubkey::default(), now);
        vd.deposit(
            amount * 20,
            vault_equity,
            &mut vault,
            &mut Some(vp.borrow_mut()),
            now,
        )
        .unwrap(); // new user deposits $2000
        now += 60 * 60;
        assert_eq!(vault.user_shares, 2_000_000_000);
        assert_eq!(vault.total_shares, 2_000_000_000 + 100_000_000);
        vault_equity += amount * 20;

        // up 50%
        vault_equity *= 3;
        vault_equity /= 2;

        assert_eq!(vault_equity, 3_150_000_000);

        let mut cnt = 0;
        while (vault.total_shares == 2_000_000_000 + 100_000_000) && cnt < 400 {
            now += 60 * 60 * 24; // 1 day later

            vd.apply_profit_share(vault_equity, &mut vault, &mut Some(vp.borrow_mut()))
                .unwrap();
            vault
                .apply_fee(&mut Some(vp.borrow_mut()), vault_equity, now)
                .unwrap();
            cnt += 1;
        }

        assert_eq!(cnt, 4); // 4 days
        assert_eq!(
            vd.cumulative_profit_share_amount,
            (1000 * QUOTE_PRECISION_U64) as i64
        );
        assert_eq!(vd.net_deposits, (2000 * QUOTE_PRECISION_U64) as i64);

        let protocol_amount = depositor_shares_to_vault_amount(
            vault.get_protocol_shares(&mut Some(vp.borrow_mut())),
            vault.total_shares,
            vault_equity,
        )
        .unwrap();

        assert_eq!(protocol_amount, 150002999);

        vault
            .protocol_request_withdraw(
                &mut Some(vp.borrow_mut()),
                amount,
                WithdrawUnit::Token,
                vault_equity,
                now,
            )
            .unwrap();
        assert_eq!(amount, vp.borrow().last_protocol_withdraw_request.value);

        let withdrew = vault
            .protocol_withdraw(&mut Some(vp.borrow_mut()), vault_equity, now)
            .unwrap();
        assert_eq!(amount - 1, withdrew); // todo: slight round out of favor
        assert_eq!(vault.user_shares, 1900000000);
        assert_eq!(vault.total_shares, 2033335367);
        vault_equity -= withdrew;

        let protocol_amount_after = depositor_shares_to_vault_amount(
            vault.get_protocol_shares(&mut Some(vp.borrow_mut())),
            vault.total_shares,
            vault_equity,
        )
        .unwrap();
        let manager_amount = depositor_shares_to_vault_amount(
            vault
                .get_manager_shares(&mut Some(vp.borrow_mut()))
                .unwrap(),
            vault.total_shares,
            vault_equity,
        )
        .unwrap();

        assert_eq!(protocol_amount_after, 50_003_000);
        assert_eq!(manager_amount, 149999850);

        let vd_amount = depositor_shares_to_vault_amount(
            vd.checked_vault_shares(&vault).unwrap(),
            vault.total_shares,
            vault_equity,
        )
        .unwrap();
        assert_eq!(vd_amount, 2_849_997_150);

        assert_eq!(
            vd_amount + protocol_amount_after + manager_amount,
            vault_equity - 1
        );
>>>>>>> c4917d4c
    }
}<|MERGE_RESOLUTION|>--- conflicted
+++ resolved
@@ -1,9 +1,6 @@
 #[cfg(test)]
 mod vault_fcn {
-<<<<<<< HEAD
     use crate::state::traits::VaultDepositorBase;
-=======
->>>>>>> c4917d4c
     use crate::withdraw_request::WithdrawRequest;
     use crate::{Vault, VaultDepositor, WithdrawUnit};
     use anchor_lang::prelude::Pubkey;
@@ -546,13 +543,9 @@
     }
 
     #[test]
-    fn test_vd_request_withdraw_after_rebase() {
+    fn test_vd_withdraw_on_drawdown() {
         let mut now = 123456789;
         let vault = &mut Vault::default();
-<<<<<<< HEAD
-=======
-        let mut vp = None;
->>>>>>> c4917d4c
 
         let mut vault_equity: u64 = 0;
         let deposit_amount: u64 = 100 * QUOTE_PRECISION_U64;
@@ -567,11 +560,71 @@
             Pubkey::new_unique(),
             now,
         );
-<<<<<<< HEAD
-        vd.deposit(deposit_amount, vault_equity, vault, now)
-=======
+        vd.deposit(deposit_amount, vault_equity, vault, &mut None, now)
+            .unwrap(); // new user deposits $2000
+        let vd_shares = vd.get_vault_shares();
+        now += 100;
+        assert_eq!(vault.user_shares, deposit_amount as u128);
+        assert_eq!(vault.total_shares, deposit_amount as u128);
+        assert_eq!(vd.get_vault_shares(), vault.user_shares);
+        assert_eq!(vd.get_vault_shares_base(), vault.shares_base);
+        vault_equity += deposit_amount;
+
+        // down 50%
+        vault_equity /= 2;
+        now += 100;
+
+        // user withdraws
+        vd.request_withdraw(
+            vd_shares.clone() as u64,
+            WithdrawUnit::Shares,
+            vault_equity,
+            vault,
+            &mut None,
+            now,
+        )
+        .expect("request withdraw");
+
+        assert_eq!(
+            vd.last_withdraw_request,
+            WithdrawRequest {
+                shares: vd_shares,
+                value: vault_equity,
+                ts: now,
+            }
+        );
+
+        // down another 50%
+        vault_equity /= 2;
+        now += 100;
+
+        let (withdraw_amount, finishing_liquidation) = vd
+            .withdraw(vault_equity, vault, &mut None, now)
+            .expect("withdraw");
+        assert_eq!(withdraw_amount, vault_equity);
+        assert_eq!(finishing_liquidation, false);
+    }
+
+    #[test]
+    fn test_vd_request_withdraw_after_rebase() {
+        let mut now = 123456789;
+        let vault = &mut Vault::default();
+        let mut vp = None;
+
+        let mut vault_equity: u64 = 0;
+        let deposit_amount: u64 = 100 * QUOTE_PRECISION_U64;
+
+        assert_eq!(vault.user_shares, 0);
+        assert_eq!(vault.total_shares, 0);
+        assert_eq!(vault.shares_base, 0);
+
+        let vd = &mut VaultDepositor::new(
+            Pubkey::default(),
+            Pubkey::new_unique(),
+            Pubkey::new_unique(),
+            now,
+        );
         vd.deposit(deposit_amount, vault_equity, vault, &mut vp, now)
->>>>>>> c4917d4c
             .unwrap(); // new user deposits $2000
         let vd_shares = vd.checked_vault_shares(vault).unwrap();
         now += 100;
@@ -592,10 +645,7 @@
             WithdrawUnit::Shares,
             vault_equity,
             vault,
-<<<<<<< HEAD
-=======
             &mut vp,
->>>>>>> c4917d4c
             now,
         )
         .expect("request withdraw");
@@ -618,14 +668,9 @@
         // vault_equity /= 2;
         now += 100;
 
-<<<<<<< HEAD
-        let (withdraw_amount, finishing_liquidation) =
-            vd.withdraw(vault_equity, vault, now).expect("withdraw");
-=======
         let (withdraw_amount, finishing_liquidation) = vd
             .withdraw(vault_equity, vault, &mut vp, now)
             .expect("withdraw");
->>>>>>> c4917d4c
         assert_eq!(withdraw_amount, vault_equity);
         println!(
             "final withdraw_amount 1: {}, vault eq: {}",
@@ -638,10 +683,7 @@
     fn test_vd_request_withdraw_before_rebase() {
         let mut now = 123456789;
         let vault = &mut Vault::default();
-<<<<<<< HEAD
-=======
         let mut vp = None;
->>>>>>> c4917d4c
 
         let mut vault_equity: u64 = 0;
         let deposit_amount: u64 = 100 * QUOTE_PRECISION_U64;
@@ -656,11 +698,7 @@
             Pubkey::new_unique(),
             now,
         );
-<<<<<<< HEAD
-        vd.deposit(deposit_amount, vault_equity, vault, now)
-=======
         vd.deposit(deposit_amount, vault_equity, vault, &mut vp, now)
->>>>>>> c4917d4c
             .unwrap(); // new user deposits $2000
         let vd_shares = vd.checked_vault_shares(vault).unwrap();
         now += 100;
@@ -676,10 +714,7 @@
             WithdrawUnit::Shares,
             vault_equity,
             vault,
-<<<<<<< HEAD
-=======
             &mut vp,
->>>>>>> c4917d4c
             now,
         )
         .expect("request withdraw");
@@ -702,14 +737,9 @@
         now += 100;
 
         // withdraw will trigger a rebase
-<<<<<<< HEAD
-        let (withdraw_amount, finishing_liquidation) =
-            vd.withdraw(vault_equity, vault, now).expect("withdraw");
-=======
         let (withdraw_amount, finishing_liquidation) = vd
             .withdraw(vault_equity, vault, &mut None, now)
             .expect("withdraw");
->>>>>>> c4917d4c
         assert_eq!(withdraw_amount, vault_equity);
         println!(
             "final withdraw_amount 2: {}, vault eq: {}",
@@ -717,68 +747,6 @@
         );
         assert!(!finishing_liquidation);
     }
-<<<<<<< HEAD
-
-    #[test]
-    fn test_vd_withdraw_on_drawdown() {
-        let mut now = 123456789;
-        let vault = &mut Vault::default();
-
-        let mut vault_equity: u64 = 0;
-        let deposit_amount: u64 = 100 * QUOTE_PRECISION_U64;
-
-        assert_eq!(vault.user_shares, 0);
-        assert_eq!(vault.total_shares, 0);
-        assert_eq!(vault.shares_base, 0);
-
-        let vd = &mut VaultDepositor::new(
-            Pubkey::default(),
-            Pubkey::new_unique(),
-            Pubkey::new_unique(),
-            now,
-        );
-        vd.deposit(deposit_amount, vault_equity, vault, now)
-            .unwrap(); // new user deposits $2000
-        let vd_shares = vd.get_vault_shares();
-        now += 100;
-        assert_eq!(vault.user_shares, deposit_amount as u128);
-        assert_eq!(vault.total_shares, deposit_amount as u128);
-        assert_eq!(vd.get_vault_shares(), vault.user_shares);
-        assert_eq!(vd.get_vault_shares_base(), vault.shares_base);
-        vault_equity += deposit_amount;
-
-        // down 50%
-        vault_equity /= 2;
-        now += 100;
-
-        // user withdraws
-        vd.request_withdraw(
-            vd_shares.clone() as u64,
-            WithdrawUnit::Shares,
-            vault_equity,
-            vault,
-            now,
-        )
-        .expect("request withdraw");
-
-        assert_eq!(
-            vd.last_withdraw_request,
-            WithdrawRequest {
-                shares: vd_shares,
-                value: vault_equity,
-                ts: now,
-            }
-        );
-
-        // down another 50%
-        vault_equity /= 2;
-        now += 100;
-
-        let (withdraw_amount, finishing_liquidation) =
-            vd.withdraw(vault_equity, vault, now).expect("withdraw");
-        assert_eq!(withdraw_amount, vault_equity);
-        assert_eq!(finishing_liquidation, false);
-=======
 }
 
 #[cfg(test)]
@@ -1636,6 +1604,5 @@
             vd_amount + protocol_amount_after + manager_amount,
             vault_equity - 1
         );
->>>>>>> c4917d4c
     }
 }