#[cfg(test)]
mod vault_fcn {
    use crate::{Vault, VaultDepositor, WithdrawUnit};
    use anchor_lang::prelude::Pubkey;
    use drift::math::constants::{ONE_YEAR, QUOTE_PRECISION_U64};
    use drift::math::insurance::if_shares_to_vault_amount as depositor_shares_to_vault_amount;

    #[test]
    fn test_smol_management_fee() {
        let now = 0;
        let vault = &mut Vault::default();
        vault.management_fee = 1000; // 10 bps

        let vd =
            &mut VaultDepositor::new(Pubkey::default(), Pubkey::default(), Pubkey::default(), now);
        assert_eq!(vault.total_shares, 0);
        assert_eq!(vault.last_fee_update_ts, 0);

        let mut vault_equity: u64 = 100 * QUOTE_PRECISION_U64;
        let amount: u64 = 100 * QUOTE_PRECISION_U64;
        vd.deposit(amount, vault_equity, vault, now).unwrap();
        assert_eq!(vault.user_shares, 100000000);
        assert_eq!(vault.total_shares, 200000000);
        assert_eq!(vault.last_fee_update_ts, 0);
        vault_equity += amount;

        let user_eq_before =
            depositor_shares_to_vault_amount(vault.user_shares, vault.total_shares, vault_equity)
                .unwrap();
        assert_eq!(user_eq_before, 100000000);

        vault
            .apply_management_fee(vault_equity, now + ONE_YEAR as i64)
            .unwrap();
        assert_eq!(vault.user_shares, 100000000);
        assert_eq!(vault.total_shares, 200200200);

        let oo =
            depositor_shares_to_vault_amount(vault.user_shares, vault.total_shares, vault_equity)
                .unwrap();
        assert_eq!(oo, 99900000);

        assert_eq!(vault.last_fee_update_ts, now + ONE_YEAR as i64);
    }

    #[test]
    fn test_excessive_management_fee() {
        let now = 1000;
        let vault = &mut Vault::default();
        vault.management_fee = 1000000;
        vault.last_fee_update_ts = 0;

        let vd =
            &mut VaultDepositor::new(Pubkey::default(), Pubkey::default(), Pubkey::default(), now);
        assert_eq!(vault.total_shares, 0);
        assert_eq!(vault.last_fee_update_ts, 0);

        let mut vault_equity: u64 = 100 * QUOTE_PRECISION_U64;
        let amount: u64 = 100 * QUOTE_PRECISION_U64;
        vd.deposit(amount, vault_equity, vault, now).unwrap();
        assert_eq!(vault.user_shares, 100000000);
        assert_eq!(vault.total_shares, 200000000);
        assert_eq!(vault.shares_base, 0);
        assert_eq!(vault.last_fee_update_ts, 1000);
        vault_equity += amount;

        vault
            .apply_management_fee(vault_equity, now + ONE_YEAR as i64)
            .unwrap();
        assert_eq!(vault.user_shares, 10);
        assert_eq!(vault.total_shares, 2000000000);
        assert_eq!(vault.shares_base, 7);

        let vd_amount_left =
            depositor_shares_to_vault_amount(vault.user_shares, vault.total_shares, vault_equity)
                .unwrap();
        assert_eq!(vd_amount_left, 1);
        assert_eq!(vault.last_fee_update_ts, now + ONE_YEAR as i64);
    }

    #[test]
<<<<<<< HEAD
    fn test_negative_management_fee() {
        let now = 0;
        let vault = &mut Vault::default();
        vault.management_fee = -2_147_483_648; // -214700% annualized (manager pays 24% hourly, .4% per minute)
=======
    fn test_management_fee_high_frequency() {
        // asymtopic nature of calling -100% annualized on shorter time scale
        let mut now = 0;
        let vault = &mut Vault::default();
        vault.management_fee = 1000000; // 100%
        vault.last_fee_update_ts = 0;
>>>>>>> 73119471

        let vd =
            &mut VaultDepositor::new(Pubkey::default(), Pubkey::default(), Pubkey::default(), now);
        assert_eq!(vault.total_shares, 0);
        assert_eq!(vault.last_fee_update_ts, 0);

        let mut vault_equity: u64 = 100 * QUOTE_PRECISION_U64;
        let amount: u64 = 100 * QUOTE_PRECISION_U64;
        vd.deposit(amount, vault_equity, vault, now).unwrap();
        assert_eq!(vault.user_shares, 100000000);
        assert_eq!(vault.total_shares, 200000000);
<<<<<<< HEAD
        assert_eq!(vault.last_fee_update_ts, 0);
        vault_equity += amount;

        let user_eq_before =
            depositor_shares_to_vault_amount(vault.user_shares, vault.total_shares, vault_equity)
                .unwrap();
        assert_eq!(user_eq_before, 100000000);

        // one second since inception
        vault
            .apply_management_fee(vault_equity, now + 1_i64)
            .unwrap();
        assert_eq!(vault.user_shares, 100000000);
        assert_eq!(vault.total_shares, 199986200);

        let oo =
            depositor_shares_to_vault_amount(vault.user_shares, vault.total_shares, vault_equity)
                .unwrap();
        assert_eq!(oo, 100006900); // up half a cent

        // one minute since inception
        vault
            .apply_management_fee(vault_equity, now + 60_i64)
            .unwrap();
        assert_eq!(vault.user_shares, 100000000);
        assert_eq!(vault.total_shares, 199185855);

        let oo =
            depositor_shares_to_vault_amount(vault.user_shares, vault.total_shares, vault_equity)
                .unwrap();
        assert_eq!(oo, 100408736); // up 40 cents

        // one year since inception
        vault
            .apply_management_fee(vault_equity, now + ONE_YEAR as i64)
            .unwrap();
        assert_eq!(vault.user_shares, 100000000);
        assert_eq!(vault.total_shares, 100000000);

        let oo =
            depositor_shares_to_vault_amount(vault.user_shares, vault.total_shares, vault_equity)
                .unwrap();
        assert_eq!(oo, 200000000); // up $100

        assert_eq!(vault.last_fee_update_ts, now + ONE_YEAR as i64);
    }

    #[test]
    fn test_negative_management_fee_manager_alone() {
        let mut now = 0;
        let vault = &mut Vault::default();
        vault.management_fee = -2_147_483_648; // -214700% annualized (manager pays 24% hourly, .4% per minute)
        assert_eq!(vault.total_shares, 0);
        assert_eq!(vault.last_fee_update_ts, 0);

        let mut vault_equity: u64 = 0;
        let amount: u64 = 100 * QUOTE_PRECISION_U64;
        now += 100000;
        vault.manager_deposit(amount, vault_equity, now).unwrap();

        assert_eq!(vault.user_shares, 0);
        assert_eq!(vault.total_shares, amount as u128);
        assert_eq!(vault.last_fee_update_ts, now);
        vault_equity += amount;

        now += 100000;
        let withdrew = vault
            .manager_withdraw(amount as u128, WithdrawUnit::Token, vault_equity, now)
            .unwrap();
        assert_eq!(withdrew, amount);
=======
        assert_eq!(vault.shares_base, 0);
        // assert_eq!(vault.last_fee_update_ts, 1000);
        vault_equity += amount;

        while now < ONE_YEAR as i64 {
            vault.apply_management_fee(vault_equity, now).unwrap();
            now += 60 * 60 * 24 * 7; // every week
        }
        vault.apply_management_fee(vault_equity, now).unwrap();

        let vd_amount_left =
            depositor_shares_to_vault_amount(vault.user_shares, vault.total_shares, vault_equity)
                .unwrap();
        assert_eq!(vd_amount_left, 35832760); // ~$35
        assert_eq!(vault.last_fee_update_ts, now);
    }

    #[test]
    fn test_manager_alone_deposit_withdraw() {
        let mut now = 123456789;
        let vault = &mut Vault::default();
        vault.management_fee = 100; // .01%
        vault.last_fee_update_ts = now;
        let mut vault_equity: u64 = 0;
        let amount: u64 = 100 * QUOTE_PRECISION_U64;
        vault.manager_deposit(amount, vault_equity, now).unwrap();
        vault_equity += amount;

        assert_eq!(vault.user_shares, 0);
        assert_eq!(vault.total_shares, 100000000);
        now += 60 * 60;

        let vault_manager_amount = depositor_shares_to_vault_amount(
            vault.total_shares - vault.user_shares,
            vault.total_shares,
            vault_equity,
        )
        .unwrap();

        assert_eq!(vault_manager_amount, 100000000);

        let withdrew = vault
            .manager_withdraw(amount as u128, WithdrawUnit::Token, vault_equity, now)
            .unwrap();
        assert_eq!(amount, withdrew);
        assert_eq!(vault.user_shares, 0);
        assert_eq!(vault.total_shares, 0);

        let vault_manager_amount_after = depositor_shares_to_vault_amount(
            vault.total_shares - vault.user_shares,
            vault.total_shares,
            vault_equity,
        )
        .unwrap();

        assert_eq!(vault_manager_amount_after, 0);
    }

    #[test]
    fn test_manager_deposit_withdraw_with_user_flat() {
        let mut now = 123456789;
        let vault = &mut Vault::default();
        vault.management_fee = 0;
        vault.profit_share = 150000; // 15%

        vault.last_fee_update_ts = now;
        let mut vault_equity: u64 = 0;
        let amount: u64 = 100 * QUOTE_PRECISION_U64;
        vault.manager_deposit(amount, vault_equity, now).unwrap();
        vault_equity += amount;

        assert_eq!(vault.user_shares, 0);
        assert_eq!(vault.total_shares, 100000000);
        now += 60 * 60;

        let vd =
            &mut VaultDepositor::new(Pubkey::default(), Pubkey::default(), Pubkey::default(), now);
        vd.deposit(amount * 20, vault_equity, vault, now).unwrap(); // new user deposits $2000
        now += 60 * 60;
        assert_eq!(vault.user_shares, 2000000000);
        assert_eq!(vault.total_shares, 2000000000 + 100000000);
        vault_equity += amount * 20;

        now += 60 * 60 * 24; // 1 day later

        vd.apply_profit_share(vault_equity, vault).unwrap();
        vault.apply_management_fee(vault_equity, now).unwrap();

        let vault_manager_amount = depositor_shares_to_vault_amount(
            vault.total_shares - vault.user_shares,
            vault.total_shares,
            vault_equity,
        )
        .unwrap();

        assert_eq!(vault_manager_amount, 100000000);

        let withdrew = vault
            .manager_withdraw(amount as u128, WithdrawUnit::Token, vault_equity, now)
            .unwrap();
        assert_eq!(amount, withdrew);
        assert_eq!(vault.user_shares, 2000000000);
        assert_eq!(vault.total_shares, 2000000000);

        let vault_manager_amount_after = depositor_shares_to_vault_amount(
            vault.total_shares - vault.user_shares,
            vault.total_shares,
            vault_equity,
        )
        .unwrap();

        assert_eq!(vault_manager_amount_after, 0);
    }

    #[test]
    fn test_manager_deposit_withdraw_with_user_manager_fee_loss() {
        let mut now = 123456789;
        let vault = &mut Vault::default();
        vault.management_fee = 100; // .01%
        vault.profit_share = 150000; // 15%

        vault.last_fee_update_ts = now;
        let mut vault_equity: u64 = 0;
        let amount: u64 = 100 * QUOTE_PRECISION_U64;
        vault.manager_deposit(amount, vault_equity, now).unwrap();
        vault_equity += amount;

        assert_eq!(vault.user_shares, 0);
        assert_eq!(vault.total_shares, 100000000);
        now += 60 * 60;

        let vd =
            &mut VaultDepositor::new(Pubkey::default(), Pubkey::default(), Pubkey::default(), now);
        vd.deposit(amount * 20, vault_equity, vault, now).unwrap(); // new user deposits $2000
        now += 60 * 60;
        assert_eq!(vault.user_shares, 2000000000);
        assert_eq!(vault.total_shares, 2000000000 + 100000000);
        vault_equity += amount * 20;

        let mut cnt = 0;
        while (vault.total_shares == 2000000000 + 100000000) && cnt < 400 {
            now += 60 * 60 * 24; // 1 day later

            vd.apply_profit_share(vault_equity, vault).unwrap();
            vault.apply_management_fee(vault_equity, now).unwrap();
            // crate::msg!("vault last ts: {} vs {}", vault.last_fee_update_ts, now);
            cnt += 1;
        }

        assert_eq!(cnt, 4); // 4 days

        let vault_manager_amount = depositor_shares_to_vault_amount(
            vault.total_shares - vault.user_shares,
            vault.total_shares,
            vault_equity,
        )
        .unwrap();

        assert_eq!(vault_manager_amount, 100001999);

        let withdrew = vault
            .manager_withdraw(amount as u128, WithdrawUnit::Token, vault_equity, now)
            .unwrap();
        assert_eq!(amount, withdrew);
        assert_eq!(vault.user_shares, 2000000000);
        assert_eq!(vault.total_shares, 2000002000);
        vault_equity -= withdrew;

        let vault_manager_amount_after = depositor_shares_to_vault_amount(
            vault.total_shares - vault.user_shares,
            vault.total_shares,
            vault_equity,
        )
        .unwrap();

        assert_eq!(vault_manager_amount_after, 1999); // gainz

        let vd_amount = depositor_shares_to_vault_amount(
            vd.checked_vault_shares(vault).unwrap(),
            vault.total_shares,
            vault_equity,
        )
        .unwrap();
        assert_eq!(vd_amount, 1999998000); // loss

        assert_eq!(vd_amount + vault_manager_amount_after, vault_equity - 1);
    }

    #[test]
    fn test_manager_deposit_withdraw_with_user_gain() {
        let mut now = 123456789;
        let vault = &mut Vault::default();
        vault.management_fee = 100; // .01%
        vault.profit_share = 150000; // 15%

        vault.last_fee_update_ts = now;
        let mut vault_equity: u64 = 0;
        let amount: u64 = 100 * QUOTE_PRECISION_U64;
        vault.manager_deposit(amount, vault_equity, now).unwrap();
        vault_equity += amount;

        assert_eq!(vault.user_shares, 0);
        assert_eq!(vault.total_shares, 100000000);
        now += 60 * 60;

        let vd =
            &mut VaultDepositor::new(Pubkey::default(), Pubkey::default(), Pubkey::default(), now);
        vd.deposit(amount * 20, vault_equity, vault, now).unwrap(); // new user deposits $2000
        now += 60 * 60;
        assert_eq!(vault.user_shares, 2000000000);
        assert_eq!(vault.total_shares, 2000000000 + 100000000);
        vault_equity += amount * 20;

        // up 50%
        vault_equity *= 3;
        vault_equity /= 2;

        assert_eq!(vault_equity, 3_150_000_000);

        let mut cnt = 0;
        while (vault.total_shares == 2000000000 + 100000000) && cnt < 400 {
            now += 60 * 60 * 24; // 1 day later

            vd.apply_profit_share(vault_equity, vault).unwrap();
            vault.apply_management_fee(vault_equity, now).unwrap();
            // crate::msg!("vault last ts: {} vs {}", vault.last_fee_update_ts, now);
            cnt += 1;
        }

        assert_eq!(cnt, 4); // 4 days
        assert_eq!(
            vd.cumulative_profit_share_amount,
            (1000 * QUOTE_PRECISION_U64) as i64
        );
        assert_eq!(vd.net_deposits, (2000 * QUOTE_PRECISION_U64) as i64);

        let vault_manager_amount = depositor_shares_to_vault_amount(
            vault.total_shares - vault.user_shares,
            vault.total_shares,
            vault_equity,
        )
        .unwrap();

        assert_eq!(vault_manager_amount, 300002849); //$300??

        let withdrew = vault
            .manager_withdraw(amount as u128, WithdrawUnit::Token, vault_equity, now)
            .unwrap();
        assert_eq!(amount, withdrew);
        assert_eq!(vault.user_shares, 1900000000);
        assert_eq!(vault.total_shares, 2033335367);
        vault_equity -= withdrew;

        let vault_manager_amount_after = depositor_shares_to_vault_amount(
            vault.total_shares - vault.user_shares,
            vault.total_shares,
            vault_equity,
        )
        .unwrap();

        assert_eq!(vault_manager_amount_after, 200_002_850); // gainz

        let vd_amount = depositor_shares_to_vault_amount(
            vd.checked_vault_shares(vault).unwrap(),
            vault.total_shares,
            vault_equity,
        )
        .unwrap();
        assert_eq!(vd_amount, 2_849_997_149); // gainz

        assert_eq!(vd_amount + vault_manager_amount_after, vault_equity - 1);
>>>>>>> 73119471
    }
}<|MERGE_RESOLUTION|>--- conflicted
+++ resolved
@@ -79,19 +79,12 @@
     }
 
     #[test]
-<<<<<<< HEAD
-    fn test_negative_management_fee() {
-        let now = 0;
-        let vault = &mut Vault::default();
-        vault.management_fee = -2_147_483_648; // -214700% annualized (manager pays 24% hourly, .4% per minute)
-=======
     fn test_management_fee_high_frequency() {
         // asymtopic nature of calling -100% annualized on shorter time scale
         let mut now = 0;
         let vault = &mut Vault::default();
         vault.management_fee = 1000000; // 100%
         vault.last_fee_update_ts = 0;
->>>>>>> 73119471
 
         let vd =
             &mut VaultDepositor::new(Pubkey::default(), Pubkey::default(), Pubkey::default(), now);
@@ -103,78 +96,6 @@
         vd.deposit(amount, vault_equity, vault, now).unwrap();
         assert_eq!(vault.user_shares, 100000000);
         assert_eq!(vault.total_shares, 200000000);
-<<<<<<< HEAD
-        assert_eq!(vault.last_fee_update_ts, 0);
-        vault_equity += amount;
-
-        let user_eq_before =
-            depositor_shares_to_vault_amount(vault.user_shares, vault.total_shares, vault_equity)
-                .unwrap();
-        assert_eq!(user_eq_before, 100000000);
-
-        // one second since inception
-        vault
-            .apply_management_fee(vault_equity, now + 1_i64)
-            .unwrap();
-        assert_eq!(vault.user_shares, 100000000);
-        assert_eq!(vault.total_shares, 199986200);
-
-        let oo =
-            depositor_shares_to_vault_amount(vault.user_shares, vault.total_shares, vault_equity)
-                .unwrap();
-        assert_eq!(oo, 100006900); // up half a cent
-
-        // one minute since inception
-        vault
-            .apply_management_fee(vault_equity, now + 60_i64)
-            .unwrap();
-        assert_eq!(vault.user_shares, 100000000);
-        assert_eq!(vault.total_shares, 199185855);
-
-        let oo =
-            depositor_shares_to_vault_amount(vault.user_shares, vault.total_shares, vault_equity)
-                .unwrap();
-        assert_eq!(oo, 100408736); // up 40 cents
-
-        // one year since inception
-        vault
-            .apply_management_fee(vault_equity, now + ONE_YEAR as i64)
-            .unwrap();
-        assert_eq!(vault.user_shares, 100000000);
-        assert_eq!(vault.total_shares, 100000000);
-
-        let oo =
-            depositor_shares_to_vault_amount(vault.user_shares, vault.total_shares, vault_equity)
-                .unwrap();
-        assert_eq!(oo, 200000000); // up $100
-
-        assert_eq!(vault.last_fee_update_ts, now + ONE_YEAR as i64);
-    }
-
-    #[test]
-    fn test_negative_management_fee_manager_alone() {
-        let mut now = 0;
-        let vault = &mut Vault::default();
-        vault.management_fee = -2_147_483_648; // -214700% annualized (manager pays 24% hourly, .4% per minute)
-        assert_eq!(vault.total_shares, 0);
-        assert_eq!(vault.last_fee_update_ts, 0);
-
-        let mut vault_equity: u64 = 0;
-        let amount: u64 = 100 * QUOTE_PRECISION_U64;
-        now += 100000;
-        vault.manager_deposit(amount, vault_equity, now).unwrap();
-
-        assert_eq!(vault.user_shares, 0);
-        assert_eq!(vault.total_shares, amount as u128);
-        assert_eq!(vault.last_fee_update_ts, now);
-        vault_equity += amount;
-
-        now += 100000;
-        let withdrew = vault
-            .manager_withdraw(amount as u128, WithdrawUnit::Token, vault_equity, now)
-            .unwrap();
-        assert_eq!(withdrew, amount);
-=======
         assert_eq!(vault.shares_base, 0);
         // assert_eq!(vault.last_fee_update_ts, 1000);
         vault_equity += amount;
@@ -231,6 +152,93 @@
         .unwrap();
 
         assert_eq!(vault_manager_amount_after, 0);
+    }
+    #[test]
+    fn test_negative_management_fee() {
+        let now = 0;
+        let vault = &mut Vault::default();
+        vault.management_fee = -2_147_483_648; // -214700% annualized (manager pays 24% hourly, .4% per minute)
+
+        let vd =
+            &mut VaultDepositor::new(Pubkey::default(), Pubkey::default(), Pubkey::default(), now);
+        assert_eq!(vault.total_shares, 0);
+        assert_eq!(vault.last_fee_update_ts, 0);
+
+        let mut vault_equity: u64 = 100 * QUOTE_PRECISION_U64;
+        let amount: u64 = 100 * QUOTE_PRECISION_U64;
+        vd.deposit(amount, vault_equity, vault, now).unwrap();
+        assert_eq!(vault.user_shares, 100000000);
+        assert_eq!(vault.total_shares, 200000000);
+        assert_eq!(vault.last_fee_update_ts, 0);
+        vault_equity += amount;
+
+        let user_eq_before =
+            depositor_shares_to_vault_amount(vault.user_shares, vault.total_shares, vault_equity)
+                .unwrap();
+        assert_eq!(user_eq_before, 100000000);
+
+        // one second since inception
+        vault
+            .apply_management_fee(vault_equity, now + 1_i64)
+            .unwrap();
+        assert_eq!(vault.user_shares, 100000000);
+        assert_eq!(vault.total_shares, 199986200);
+
+        let oo =
+            depositor_shares_to_vault_amount(vault.user_shares, vault.total_shares, vault_equity)
+                .unwrap();
+        assert_eq!(oo, 100006900); // up half a cent
+
+        // one minute since inception
+        vault
+            .apply_management_fee(vault_equity, now + 60_i64)
+            .unwrap();
+        assert_eq!(vault.user_shares, 100000000);
+        assert_eq!(vault.total_shares, 199185855);
+
+        let oo =
+            depositor_shares_to_vault_amount(vault.user_shares, vault.total_shares, vault_equity)
+                .unwrap();
+        assert_eq!(oo, 100408736); // up 40 cents
+
+        // one year since inception
+        vault
+            .apply_management_fee(vault_equity, now + ONE_YEAR as i64)
+            .unwrap();
+        assert_eq!(vault.user_shares, 100000000);
+        assert_eq!(vault.total_shares, 100000000);
+
+        let oo =
+            depositor_shares_to_vault_amount(vault.user_shares, vault.total_shares, vault_equity)
+                .unwrap();
+        assert_eq!(oo, 200000000); // up $100
+
+        assert_eq!(vault.last_fee_update_ts, now + ONE_YEAR as i64);
+    }
+
+    #[test]
+    fn test_negative_management_fee_manager_alone() {
+        let mut now = 0;
+        let vault = &mut Vault::default();
+        vault.management_fee = -2_147_483_648; // -214700% annualized (manager pays 24% hourly, .4% per minute)
+        assert_eq!(vault.total_shares, 0);
+        assert_eq!(vault.last_fee_update_ts, 0);
+
+        let mut vault_equity: u64 = 0;
+        let amount: u64 = 100 * QUOTE_PRECISION_U64;
+        now += 100000;
+        vault.manager_deposit(amount, vault_equity, now).unwrap();
+
+        assert_eq!(vault.user_shares, 0);
+        assert_eq!(vault.total_shares, amount as u128);
+        assert_eq!(vault.last_fee_update_ts, now);
+        vault_equity += amount;
+
+        now += 100000;
+        let withdrew = vault
+            .manager_withdraw(amount as u128, WithdrawUnit::Token, vault_equity, now)
+            .unwrap();
+        assert_eq!(withdrew, amount);
     }
 
     #[test]
@@ -446,6 +454,5 @@
         assert_eq!(vd_amount, 2_849_997_149); // gainz
 
         assert_eq!(vd_amount + vault_manager_amount_after, vault_equity - 1);
->>>>>>> 73119471
     }
 }