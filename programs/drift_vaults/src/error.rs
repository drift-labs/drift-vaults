--- conflicted
+++ resolved
@@ -25,10 +25,8 @@
     InvalidVaultForNewDepositors,
     #[msg("VaultWithdrawRequestInProgress")]
     VaultWithdrawRequestInProgress,
-<<<<<<< HEAD
     #[msg("VaultIsAtCapacity")]
     VaultIsAtCapacity,
-=======
     #[msg("InvalidVaultDepositorInitialization")]
     InvalidVaultDepositorInitialization,
     #[msg("DelegateNotAvailableForLiquidation")]
@@ -45,5 +43,4 @@
     fn from(_: DriftErrorCode) -> Self {
         ErrorCode::DriftError
     }
->>>>>>> 3f00d436
 }