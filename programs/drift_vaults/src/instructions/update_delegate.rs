--- conflicted
+++ resolved
@@ -1,10 +1,5 @@
 use crate::constraints::{is_manager_for_vault, is_user_for_vault};
-<<<<<<< HEAD
-use crate::cpi::UpdateUserCPI;
-use crate::error::ErrorCode;
-=======
 use crate::cpi::UpdateUserDelegateCPI;
->>>>>>> 60250918
 use crate::Vault;
 use crate::{declare_vault_seeds, implement_update_user_delegate_cpi};
 use anchor_lang::prelude::*;
@@ -55,8 +50,4 @@
         implement_update_user_delegate_cpi!(self, delegate);
         Ok(())
     }
-
-    fn drift_update_user_reduce_only(&self, _reduce_only: bool) -> Result<()> {
-        Err(ErrorCode::Default.into())
-    }
 }