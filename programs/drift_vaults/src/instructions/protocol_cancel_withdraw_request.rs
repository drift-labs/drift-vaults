--- conflicted
+++ resolved
@@ -1,7 +1,7 @@
 use anchor_lang::prelude::*;
 use drift::instructions::optional_accounts::AccountMaps;
 use drift::math::casting::Cast;
-use drift::state::user::{User, UserStats};
+use drift::state::user::User;
 
 use crate::constraints::{
     is_protocol_for_vault, is_user_for_vault, is_user_stats_for_vault, is_vault_protocol_for_vault,
@@ -48,13 +48,8 @@
     #[account(
         constraint = is_user_stats_for_vault(&vault, &drift_user_stats.key())?
     )]
-<<<<<<< HEAD
-    /// CHECK: checked in drift cpi
-    pub drift_user_stats: AccountLoader<'info, UserStats>,
-=======
     /// CHECK: unused, for future proofing
     pub drift_user_stats: AccountInfo<'info>,
->>>>>>> 6f2b70f2
     #[account(
         constraint = is_user_for_vault(&vault, &drift_user.key())?
     )]
