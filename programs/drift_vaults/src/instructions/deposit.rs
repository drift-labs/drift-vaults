--- conflicted
+++ resolved
@@ -1,23 +1,12 @@
 use crate::constraints::{
     is_authority_for_vault_depositor, is_user_for_vault, is_user_stats_for_vault,
 };
-<<<<<<< HEAD
-use crate::error::ErrorCode;
-use crate::validate;
-=======
 use crate::AccountMapProvider;
->>>>>>> 5a3c368f
 use crate::{Vault, VaultDepositor};
 use anchor_lang::prelude::*;
 use anchor_spl::token::{self, Token, TokenAccount, Transfer};
 use drift::cpi::accounts::Deposit as DriftDeposit;
-<<<<<<< HEAD
-use drift::instructions::optional_accounts::{load_maps, AccountMaps};
-use drift::math::casting::Cast;
-use drift::math::margin::calculate_net_usd_value;
-=======
 use drift::instructions::optional_accounts::AccountMaps;
->>>>>>> 5a3c368f
 use drift::program::Drift;
 use drift::state::user::User;
 
@@ -30,50 +19,16 @@
     let user = ctx.accounts.drift_user.load()?;
     let spot_market_index = vault.spot_market_index;
 
-<<<<<<< HEAD
-    let remaining_accounts_iter = &mut ctx.remaining_accounts.iter().peekable();
-=======
->>>>>>> 5a3c368f
     let AccountMaps {
         perp_market_map,
         spot_market_map,
         mut oracle_map,
-<<<<<<< HEAD
-    } = load_maps(
-        remaining_accounts_iter,
-        &MarketSet::new(),
-        &get_writable_perp_market_set(spot_market_index),
-        clock.slot,
-        None,
-    )?;
-
-    let (net_usd_value, all_oracles_valid) =
-        calculate_net_usd_value(&user, &perp_market_map, &spot_market_map, &mut oracle_map)?;
-
-    validate!(all_oracles_valid, ErrorCode::Default)?;
-    validate!(net_usd_value >= 0, ErrorCode::Default)?;
-
-    let non_negative_net_usd_value = net_usd_value.max(0).cast()?;
-    msg!(
-        "net_usd_value: {}, non_negative_net_usd_value:{}",
-        net_usd_value,
-        non_negative_net_usd_value
-    );
-
-    vault_depositor.deposit(
-        amount,
-        non_negative_net_usd_value,
-        &mut vault,
-        clock.unix_timestamp,
-    )?;
-=======
     } = ctx.load_maps(clock.slot, Some(spot_market_index))?;
 
     let vault_equity =
         vault.calculate_equity(&user, &perp_market_map, &spot_market_map, &mut oracle_map)?;
 
     vault_depositor.deposit(amount, vault_equity, &mut vault, clock.unix_timestamp)?;
->>>>>>> 5a3c368f
 
     let name = vault.name;
     let bump = vault.bump;
