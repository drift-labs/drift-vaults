use anchor_lang::prelude::*;
use drift::instructions::optional_accounts::AccountMaps;
use drift::state::user::{User, UserStats};

use crate::constraints::{is_manager_for_vault, is_user_for_vault, is_user_stats_for_vault};
use crate::state::VaultProtocolProvider;
use crate::AccountMapProvider;
use crate::{Vault, WithdrawUnit};

pub fn manager_request_withdraw<'c: 'info, 'info>(
    ctx: Context<'_, '_, 'c, 'info, ManagerRequestWithdraw<'info>>,
    withdraw_amount: u64,
    withdraw_unit: WithdrawUnit,
) -> Result<()> {
    let clock = &Clock::get()?;
    let mut vault = ctx.accounts.vault.load_mut()?;
    let now = clock.unix_timestamp;

    // backwards compatible: if last rem acct does not deserialize into [`VaultProtocol`] then it's a legacy vault.
    let mut vp = ctx.vault_protocol();
    vault.validate_vault_protocol(&vp)?;
    let mut vp = vp.as_mut().map(|vp| vp.load_mut()).transpose()?;

    let user = ctx.accounts.drift_user.load()?;
    let spot_market_index = vault.spot_market_index;

    let AccountMaps {
        perp_market_map,
        spot_market_map,
        mut oracle_map,
    } = ctx.load_maps(clock.slot, Some(spot_market_index), vp.is_some())?;

    let vault_equity =
        vault.calculate_equity(&user, &perp_market_map, &spot_market_map, &mut oracle_map)?;

    vault.manager_request_withdraw(&mut vp, withdraw_amount, withdraw_unit, vault_equity, now)?;

    Ok(())
}

#[derive(Accounts)]
pub struct ManagerRequestWithdraw<'info> {
    #[account(
        mut,
        constraint = is_manager_for_vault(&vault, &manager)?
    )]
    pub vault: AccountLoader<'info, Vault>,
    pub manager: Signer<'info>,
    #[account(
        constraint = is_user_stats_for_vault(&vault, &drift_user_stats.key())?
    )]
<<<<<<< HEAD
    /// CHECK: checked in drift cpi
    pub drift_user_stats: AccountLoader<'info, UserStats>,
=======
    /// CHECK: unused, for future proofing
    pub drift_user_stats: AccountInfo<'info>,
>>>>>>> 6f2b70f2
    #[account(
        constraint = is_user_for_vault(&vault, &drift_user.key())?
    )]
    pub drift_user: AccountLoader<'info, User>,
}<|MERGE_RESOLUTION|>--- conflicted
+++ resolved
@@ -1,6 +1,6 @@
 use anchor_lang::prelude::*;
 use drift::instructions::optional_accounts::AccountMaps;
-use drift::state::user::{User, UserStats};
+use drift::state::user::User;
 
 use crate::constraints::{is_manager_for_vault, is_user_for_vault, is_user_stats_for_vault};
 use crate::state::VaultProtocolProvider;
@@ -49,13 +49,8 @@
     #[account(
         constraint = is_user_stats_for_vault(&vault, &drift_user_stats.key())?
     )]
-<<<<<<< HEAD
-    /// CHECK: checked in drift cpi
-    pub drift_user_stats: AccountLoader<'info, UserStats>,
-=======
     /// CHECK: unused, for future proofing
     pub drift_user_stats: AccountInfo<'info>,
->>>>>>> 6f2b70f2
     #[account(
         constraint = is_user_for_vault(&vault, &drift_user.key())?
     )]
