use anchor_lang::prelude::*;
use instructions::*;
use state::*;

mod error;
mod instructions;
pub mod macros;
mod state;
pub mod tests;

declare_id!("Fg6PaFpoGXkYsidMpWTK6W2BeZ7FEfcYkg476zPFsLnS");

#[program]
pub mod drift_vaults {
    use super::*;

    pub fn initialize_vault(
        ctx: Context<InitializeVault>,
        name: [u8; 32],
        spot_market_index: u16,
    ) -> Result<()> {
        instructions::initialize_vault(ctx, name, spot_market_index)
    }

    pub fn update_delegate<'info>(
        ctx: Context<'_, '_, '_, 'info, UpdateDelegate<'info>>,
        delegate: Pubkey,
    ) -> Result<()> {
        instructions::update_delegate(ctx, delegate)
    }

    pub fn initialize_vault_depositor(ctx: Context<InitializeVaultDepositor>) -> Result<()> {
        instructions::initialize_vault_depositor(ctx)
    }

    pub fn deposit<'info>(
        ctx: Context<'_, '_, '_, 'info, Deposit<'info>>,
        amount: u64,
    ) -> Result<()> {
        instructions::deposit(ctx, amount)
    }

    pub fn request_withdraw<'info>(
        ctx: Context<'_, '_, '_, 'info, RequestWithdraw<'info>>,
<<<<<<< HEAD
        amount: u64,
        withdraw_unit: WithdrawUnit,
    ) -> Result<()> {
        instructions::request_withdraw(ctx, amount, withdraw_unit)
    }

    pub fn cancel_request_withdraw<'info>(
        ctx: Context<'_, '_, '_, 'info, CancelWithdrawRequest<'info>>,
    ) -> Result<()> {
=======
        withdraw_amount: u64,
        withdraw_unit: WithdrawUnit,
    ) -> Result<()> {
        instructions::request_withdraw(ctx, withdraw_amount, withdraw_unit)
    }

    pub fn cancel_request_withdraw<'info>(
        ctx: Context<'_, '_, '_, 'info, CancelWithdrawRequest<'info>>,
    ) -> Result<()> {
>>>>>>> 5a3c368f
        instructions::cancel_withdraw_request(ctx)
    }

    pub fn withdraw<'info>(ctx: Context<'_, '_, '_, 'info, Withdraw<'info>>) -> Result<()> {
        instructions::withdraw(ctx)
    }
}<|MERGE_RESOLUTION|>--- conflicted
+++ resolved
@@ -42,17 +42,6 @@
 
     pub fn request_withdraw<'info>(
         ctx: Context<'_, '_, '_, 'info, RequestWithdraw<'info>>,
-<<<<<<< HEAD
-        amount: u64,
-        withdraw_unit: WithdrawUnit,
-    ) -> Result<()> {
-        instructions::request_withdraw(ctx, amount, withdraw_unit)
-    }
-
-    pub fn cancel_request_withdraw<'info>(
-        ctx: Context<'_, '_, '_, 'info, CancelWithdrawRequest<'info>>,
-    ) -> Result<()> {
-=======
         withdraw_amount: u64,
         withdraw_unit: WithdrawUnit,
     ) -> Result<()> {
@@ -62,7 +51,6 @@
     pub fn cancel_request_withdraw<'info>(
         ctx: Context<'_, '_, '_, 'info, CancelWithdrawRequest<'info>>,
     ) -> Result<()> {
->>>>>>> 5a3c368f
         instructions::cancel_withdraw_request(ctx)
     }
 
