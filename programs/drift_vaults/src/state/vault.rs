--- conflicted
+++ resolved
@@ -1,15 +1,8 @@
-<<<<<<< HEAD
-use crate::error::ErrorCode;
 use crate::events::{VaultDepositorAction, VaultDepositorRecord};
-use crate::validate;
-use crate::Size;
-use crate::WithdrawUnit;
-=======
-use crate::{Size, VaultDepositor};
+use crate::{validate, Size, VaultDepositor, WithdrawUnit};
 
 use crate::constants::TIME_FOR_LIQUIDATION;
 use crate::error::{ErrorCode, VaultResult};
->>>>>>> 3f00d436
 use anchor_lang::prelude::*;
 use drift::math::casting::Cast;
 use drift::math::constants::{ONE_YEAR, PERCENTAGE_PRECISION};
@@ -51,28 +44,20 @@
     pub user_shares: u128,
     /// the sum of all shares (including vault authority)
     pub total_shares: u128,
-<<<<<<< HEAD
     /// last fee update unix timestamp
     pub last_fee_update_ts: i64,
-    /// sum of outstanding withdraw request amount (in tokens) of all vault depositors
-    pub total_withdraw_requested: u64,
-    /// max token capacity, once hit/passed vault will reject new deposits (updateable)
-    pub max_tokens: u64,
-    /// percentage of gains for vault admin upon depositor's realize/withdraw: PERCENTAGE_PRECISION (frozen)
-    pub profit_share: u32,
-    /// vault admin only collect incentive fees during periods when returns are higher than this amount: PERCENTAGE_PRECISION
-    pub hurdle_rate: u32, // todo: not implemented yet (frozen)
-    /// annualized vault admin management fee (frozen)
-    pub management_fee: u32,
-=======
     /// When the liquidation start
     pub liquidation_start_ts: i64,
     /// the period (in seconds) that a vault depositor must wait after requesting a withdraw to complete withdraw
     pub redeem_period: i64,
     /// the sum of all outstanding withdraw requests
     pub total_withdraw_requested: u64,
+    /// max token capacity, once hit/passed vault will reject new deposits (updateable)
+    pub max_tokens: u64,
     /// the base 10 exponent of the shares (given massive share inflation can occur at near zero vault equity)  
     pub shares_base: u32,
+    /// manager fee
+    pub management_fee: u64,
     /// percentage of gains for vault admin upon depositor's realize/withdraw: PERCENTAGE_PRECISION
     pub profit_share: u32,
     /// vault admin only collect incentive fees during periods when returns are higher than this amount: PERCENTAGE_PRECISION
@@ -82,7 +67,6 @@
     /// The bump for the vault pda
     pub bump: u8,
     pub padding: [u8; 1],
->>>>>>> 3f00d436
 }
 
 impl Vault {
@@ -92,11 +76,7 @@
 }
 
 impl Size for Vault {
-<<<<<<< HEAD
-    const SIZE: usize = 288 + 8;
-=======
-    const SIZE: usize = 328 + 8;
->>>>>>> 3f00d436
+    const SIZE: usize = 360 + 8;
 }
 
 const_assert_eq!(Vault::SIZE, std::mem::size_of::<Vault>() + 8);
@@ -166,16 +146,6 @@
         perp_market_map: &PerpMarketMap,
         spot_market_map: &SpotMarketMap,
         oracle_map: &mut OracleMap,
-<<<<<<< HEAD
-    ) -> Result<u64> {
-        let (vault_equity, all_oracles_valid) =
-            calculate_user_equity(user, perp_market_map, spot_market_map, oracle_map)?;
-
-        validate!(all_oracles_valid, ErrorCode::Default, "oracle invalid")?;
-        validate!(
-            vault_equity >= 0,
-            ErrorCode::Default,
-=======
     ) -> VaultResult<u64> {
         let (vault_equity, all_oracles_valid) =
             calculate_user_equity(user, perp_market_map, spot_market_map, oracle_map)?;
@@ -188,7 +158,6 @@
         validate!(
             vault_equity >= 0,
             ErrorCode::InvalidEquityValue,
->>>>>>> 3f00d436
             "vault equity negative"
         )?;
 
@@ -202,7 +171,6 @@
         Ok(vault_equity
             .safe_mul(spot_market_precision)?
             .safe_div(oracle_price)?
-<<<<<<< HEAD
             .cast::<u64>()?)
     }
 
@@ -237,9 +205,8 @@
             profit_share: 0,
             management_fee,
         });
-=======
-            .cast()
-            .map_err(|e| e.into())
+
+        Ok(())
     }
 
     pub fn check_delegate_available_for_liquidation(
@@ -258,12 +225,10 @@
             ErrorCode::DelegateNotAvailableForLiquidation,
             "vault is already in liquidation"
         )?;
->>>>>>> 3f00d436
 
         Ok(())
     }
 
-<<<<<<< HEAD
     pub fn manager_withdraw(
         &mut self,
         withdraw_amount: u128,
@@ -325,7 +290,7 @@
         });
 
         Ok(n_tokens)
-=======
+    }
     pub fn in_liquidation(&self) -> bool {
         self.liquidation_delegate != Pubkey::default()
     }
@@ -348,6 +313,5 @@
     pub fn reset_liquidation_delegate(&mut self) {
         self.liquidation_delegate = Pubkey::default();
         self.liquidation_start_ts = 0;
->>>>>>> 3f00d436
     }
 }