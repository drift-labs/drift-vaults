use std::cell::RefMut;

use anchor_lang::prelude::*;
use drift::math::casting::Cast;
use drift::math::constants::{ONE_YEAR, PERCENTAGE_PRECISION, PERCENTAGE_PRECISION_I128};
use drift::math::insurance::calculate_rebase_info;
use drift::math::insurance::{
    if_shares_to_vault_amount as depositor_shares_to_vault_amount,
    vault_amount_to_if_shares as vault_amount_to_depositor_shares,
};
use drift::math::margin::calculate_user_equity;
use drift::math::safe_math::SafeMath;
use drift::state::oracle_map::OracleMap;
use drift::state::perp_market_map::PerpMarketMap;
use drift::state::spot_market_map::SpotMarketMap;
use drift::state::user::User;
use drift_macros::assert_no_slop;
use static_assertions::const_assert_eq;

use crate::constants::TIME_FOR_LIQUIDATION;
use crate::error::{ErrorCode, VaultResult};
use crate::events::{VaultDepositorAction, VaultDepositorV1Record};
use crate::state::events::VaultDepositorRecord;
use crate::state::withdraw_request::WithdrawRequest;
use crate::state::{VaultFee, VaultProtocol};
use crate::{validate, Size, VaultDepositor, WithdrawUnit};

#[assert_no_slop]
#[account(zero_copy(unsafe))]
#[derive(Default, Eq, PartialEq, Debug)]
#[repr(C)]
pub struct Vault {
    /// The name of the vault. Vault pubkey is derived from this name.
    pub name: [u8; 32],
    /// The vault's pubkey. It is a pda of name and also used as the authority for drift user
    pub pubkey: Pubkey,
    /// The manager of the vault who has ability to update vault params
    pub manager: Pubkey,
    /// The vaults token account. Used to receive tokens between deposits and withdrawals
    pub token_account: Pubkey,
    /// The drift user stats account for the vault
    pub user_stats: Pubkey,
    /// The drift user account for the vault
    pub user: Pubkey,
    /// The vaults designated delegate for drift user account
    /// can differ from actual user delegate if vault is in liquidation
    pub delegate: Pubkey,
    /// The delegate handling liquidation for depositor
    pub liquidation_delegate: Pubkey,
    /// The sum of all shares held by the users (vault depositors)
    pub user_shares: u128,
    /// The sum of all shares: deposits from users, manager deposits, manager profit/fee, and protocol profit/fee.
    /// The manager deposits are total_shares - user_shares - protocol_profit_and_fee_shares.
    pub total_shares: u128,
    /// Last fee update unix timestamp
    pub last_fee_update_ts: i64,
    /// When the liquidation starts
    pub liquidation_start_ts: i64,
    /// The period (in seconds) that a vault depositor must wait after requesting a withdrawal to finalize withdrawal.
    /// Currently, the maximum is 90 days.
    pub redeem_period: i64,
    /// The sum of all outstanding withdraw requests
    pub total_withdraw_requested: u64,
    /// Max token capacity, once hit/passed vault will reject new deposits (updatable)
    pub max_tokens: u64,
    /// The annual fee charged on deposits by the manager.
    /// Traditional funds typically charge 2% per year on assets under management.
    pub management_fee: i64,
    /// Timestamp vault initialized
    pub init_ts: i64,
    /// The net deposits for the vault
    pub net_deposits: i64,
    /// The net deposits for the manager
    pub manager_net_deposits: i64,
    /// Total deposits
    pub total_deposits: u64,
    /// Total withdraws
    pub total_withdraws: u64,
    /// Total deposits for the manager
    pub manager_total_deposits: u64,
    /// Total withdraws for the manager
    pub manager_total_withdraws: u64,
    /// Total management fee accrued by the manager
    pub manager_total_fee: i64,
    /// Total profit share accrued by the manager
    pub manager_total_profit_share: u64,
    /// The minimum deposit amount
    pub min_deposit_amount: u64,
    pub last_manager_withdraw_request: WithdrawRequest,
    /// The base 10 exponent of the shares (given massive share inflation can occur at near zero vault equity)
    pub shares_base: u32,
    /// Percentage the manager charges on all profits realized by depositors: PERCENTAGE_PRECISION
    pub profit_share: u32,
    /// Vault manager only collect incentive fees during periods when returns are higher than this amount: PERCENTAGE_PRECISION
    pub hurdle_rate: u32,
    /// The spot market index the vault deposits into/withdraws from
    pub spot_market_index: u16,
    /// The bump for the vault pda
    pub bump: u8,
    /// Whether anybody can be a depositor
    pub permissioned: bool,
    /// The optional [`VaultProtocol`] account.
    /// If this is the default Pubkey (system program id) then it is "none".
    pub vault_protocol: Pubkey,
    pub padding: [u64; 4],
}

impl Vault {
    pub fn get_vault_signer_seeds<'a>(name: &'a [u8], bump: &'a u8) -> [&'a [u8]; 3] {
        [b"vault".as_ref(), name, bytemuck::bytes_of(bump)]
    }
}

impl Size for Vault {
    const SIZE: usize = 528 + 8;
}
const_assert_eq!(Vault::SIZE, std::mem::size_of::<Vault>() + 8);

impl Vault {
    pub fn apply_fee(
        &mut self,
        vault_protocol: &mut Option<RefMut<VaultProtocol>>,
        vault_equity: u64,
        now: i64,
    ) -> Result<VaultFee> {
        let depositor_equity =
            depositor_shares_to_vault_amount(self.user_shares, self.total_shares, vault_equity)?
                .cast::<i128>()?;
        let management_fee_payment: i128 = 0;
        let mut management_fee_shares: i128 = 0;
        let protocol_fee_payment: i128 = 0;
        let mut protocol_fee_shares: i128 = 0;
        let mut skip_ts_update = false;

        match vault_protocol {
            None => {
                if self.management_fee != 0 && depositor_equity > 0 {
                    let since_last = now.safe_sub(self.last_fee_update_ts)?;

                    // default behavior in legacy [`Vault`], manager taxes equity - 1 if tax is >= equity
                    let management_fee_payment = depositor_equity
                        .safe_mul(self.management_fee.cast()?)?
                        .safe_div(PERCENTAGE_PRECISION_I128)?
                        .safe_mul(since_last.cast()?)?
                        .safe_div(ONE_YEAR.cast()?)?
                        .min(depositor_equity.saturating_sub(1));

                    let new_total_shares_factor: u128 = depositor_equity
                        .safe_mul(PERCENTAGE_PRECISION_I128)?
                        .safe_div(depositor_equity.safe_sub(management_fee_payment)?)?
                        .cast()?;

                    let new_total_shares = self
                        .total_shares
                        .safe_mul(new_total_shares_factor.cast()?)?
                        .safe_div(PERCENTAGE_PRECISION)?
                        .max(self.user_shares);

                    if management_fee_payment == 0 || self.total_shares == new_total_shares {
                        // time delta wasn't large enough to pay any management/protocol fee
                        skip_ts_update = true;
                    }

                    management_fee_shares = new_total_shares
                        .cast::<i128>()?
                        .safe_sub(self.total_shares.cast()?)?;
                    self.total_shares = new_total_shares;
                    self.manager_total_fee = self
                        .manager_total_fee
                        .saturating_add(management_fee_payment.cast()?);

                    // in case total_shares is pushed to level that warrants a rebase
                    self.apply_rebase(&mut None, vault_equity)?;
                }
            }
            Some(vp) => {
                if self.management_fee != 0 && vp.protocol_fee != 0 && depositor_equity > 0 {
                    let since_last = now.safe_sub(self.last_fee_update_ts)?;
                    let total_fee = self
                        .management_fee
                        .safe_add(vp.protocol_fee.cast()?)?
                        .cast::<i128>()?;

                    // if protocol fee is non-zero and total fee would lead to zero equity remaining,
                    // so tax equity - 1 but only for the protocol, so that the user is left with 1 and the manager retains their full fee.
                    let total_fee_payment = depositor_equity
                        .safe_mul(total_fee)?
                        .safe_div(PERCENTAGE_PRECISION_I128)?
                        .safe_mul(since_last.cast()?)?
                        .safe_div(ONE_YEAR.cast()?)?;
                    let management_fee_payment = total_fee_payment
                        .safe_mul(self.management_fee.cast()?)?
                        .safe_div(total_fee)?;
                    let protocol_fee_payment = total_fee_payment
                        .min(depositor_equity.saturating_sub(1))
                        .safe_mul(vp.protocol_fee.cast()?)?
                        .safe_div(total_fee)?;

                    let new_total_shares_factor: u128 = depositor_equity
                        .safe_mul(PERCENTAGE_PRECISION_I128)?
                        .safe_div(
                            depositor_equity
                                .safe_sub(management_fee_payment)?
                                .safe_sub(protocol_fee_payment)?,
                        )?
                        .cast()?;
                    let mgmt_fee_shares_factor: u128 = depositor_equity
                        .safe_mul(PERCENTAGE_PRECISION_I128)?
                        .safe_div(depositor_equity.safe_sub(management_fee_payment)?)?
                        .cast()?;
                    let protocol_fee_shares_factor: u128 = depositor_equity
                        .safe_mul(PERCENTAGE_PRECISION_I128)?
                        .safe_div(depositor_equity.safe_sub(protocol_fee_payment)?)?
                        .cast()?;

                    let new_total_shares = self
                        .total_shares
                        .safe_mul(new_total_shares_factor.cast()?)?
                        .safe_div(PERCENTAGE_PRECISION)?
                        .max(self.user_shares);

                    management_fee_shares = self
                        .total_shares
                        .safe_mul(mgmt_fee_shares_factor.cast()?)?
                        .safe_div(PERCENTAGE_PRECISION)?
                        .max(self.user_shares)
                        .cast::<i128>()?
                        .safe_sub(self.total_shares.cast()?)?;

                    protocol_fee_shares = self
                        .total_shares
                        .safe_mul(protocol_fee_shares_factor.cast()?)?
                        .safe_div(PERCENTAGE_PRECISION)?
                        .max(self.user_shares)
                        .cast::<i128>()?
                        .safe_sub(self.total_shares.cast()?)?;

                    if (management_fee_payment == 0 && protocol_fee_payment == 0)
                        || self.total_shares == new_total_shares
                    {
                        // time delta wasn't large enough to pay any management/protocol fee
                        skip_ts_update = true;
                    }

                    self.total_shares = new_total_shares;
                    self.manager_total_fee = self
                        .manager_total_fee
                        .saturating_add(management_fee_payment.cast()?);

                    vp.protocol_total_fee = vp
                        .protocol_total_fee
                        .saturating_add(protocol_fee_payment.cast()?);
                    vp.protocol_profit_and_fee_shares = vp
                        .protocol_profit_and_fee_shares
                        .safe_add(protocol_fee_shares.cast()?)?;

                    // in case total_shares is pushed to level that warrants a rebase
                    self.apply_rebase(vault_protocol, vault_equity)?;
                } else if self.management_fee == 0 && vp.protocol_fee != 0 && depositor_equity != 0
                {
                    let since_last = now.safe_sub(self.last_fee_update_ts)?;

                    // default behavior in legacy [`Vault`], manager taxes equity - 1 if tax is >= equity
                    let protocol_fee_payment = depositor_equity
                        .safe_mul(vp.protocol_fee.cast()?)?
                        .safe_div(PERCENTAGE_PRECISION_I128)?
                        .safe_mul(since_last.cast()?)?
                        .safe_div(ONE_YEAR.cast()?)?
                        .min(depositor_equity.saturating_sub(1));

                    let new_total_shares_factor: u128 = depositor_equity
                        .safe_mul(PERCENTAGE_PRECISION_I128)?
                        .safe_div(depositor_equity.safe_sub(protocol_fee_payment)?)?
                        .cast()?;

                    let new_total_shares = self
                        .total_shares
                        .safe_mul(new_total_shares_factor.cast()?)?
                        .safe_div(PERCENTAGE_PRECISION)?
                        .max(self.user_shares);

                    if protocol_fee_payment == 0 || self.total_shares == new_total_shares {
                        // time delta wasn't large enough to pay any management/protocol fee
                        skip_ts_update = true;
                    }

                    protocol_fee_shares = new_total_shares
                        .cast::<i128>()?
                        .safe_sub(self.total_shares.cast()?)?;
                    self.total_shares = new_total_shares;
                    vp.protocol_total_fee = vp
                        .protocol_total_fee
                        .saturating_add(protocol_fee_payment.cast()?);
                    vp.protocol_profit_and_fee_shares = vp
                        .protocol_profit_and_fee_shares
                        .safe_add(protocol_fee_shares.cast()?)?;

                    // in case total_shares is pushed to level that warrants a rebase
                    self.apply_rebase(vault_protocol, vault_equity)?;
                } else if self.management_fee != 0 && vp.protocol_fee == 0 && depositor_equity > 0 {
                    let since_last = now.safe_sub(self.last_fee_update_ts)?;

                    // default behavior in legacy [`Vault`], manager taxes equity - 1 if tax is >= equity
                    let management_fee_payment = depositor_equity
                        .safe_mul(self.management_fee.cast()?)?
                        .safe_div(PERCENTAGE_PRECISION_I128)?
                        .safe_mul(since_last.cast()?)?
                        .safe_div(ONE_YEAR.cast()?)?
                        .min(depositor_equity.saturating_sub(1));

                    let new_total_shares_factor: u128 = depositor_equity
                        .safe_mul(PERCENTAGE_PRECISION_I128)?
                        .safe_div(depositor_equity.safe_sub(management_fee_payment)?)?
                        .cast()?;

                    let new_total_shares = self
                        .total_shares
                        .safe_mul(new_total_shares_factor.cast()?)?
                        .safe_div(PERCENTAGE_PRECISION)?
                        .max(self.user_shares);

                    if management_fee_payment == 0 || self.total_shares == new_total_shares {
                        // time delta wasn't large enough to pay any management/protocol fee
                        skip_ts_update = true;
                    }

                    management_fee_shares = new_total_shares
                        .cast::<i128>()?
                        .safe_sub(self.total_shares.cast()?)?;
                    self.total_shares = new_total_shares;
                    self.manager_total_fee = self
                        .manager_total_fee
                        .saturating_add(management_fee_payment.cast()?);

                    // in case total_shares is pushed to level that warrants a rebase
                    self.apply_rebase(&mut None, vault_equity)?;
                }
            }
        }

        if !skip_ts_update {
            self.last_fee_update_ts = now;
        }

        Ok(VaultFee {
            management_fee_payment: management_fee_payment.cast::<i64>()?,
            management_fee_shares: management_fee_shares.cast::<i64>()?,
            protocol_fee_payment: protocol_fee_payment.cast::<i64>()?,
            protocol_fee_shares: protocol_fee_shares.cast::<i64>()?,
        })
    }

    pub fn get_manager_shares(
        &self,
        vault_protocol: &mut Option<RefMut<VaultProtocol>>,
    ) -> VaultResult<u128> {
        Ok(match vault_protocol {
            None => self.total_shares.safe_sub(self.user_shares)?,
            Some(vp) => self
                .total_shares
                .safe_sub(self.user_shares)?
                .safe_sub(vp.protocol_profit_and_fee_shares)?,
        })
    }

    pub fn get_protocol_shares(&self, vault_protocol: &mut Option<RefMut<VaultProtocol>>) -> u128 {
        match vault_protocol {
            None => 0,
            Some(vp) => vp.protocol_profit_and_fee_shares,
        }
    }

    pub fn get_profit_share(&self, vault_protocol: &Option<&VaultProtocol>) -> VaultResult<u32> {
        Ok(match vault_protocol {
            None => self.profit_share,
            Some(vp) => self.profit_share.safe_add(vp.protocol_profit_share)?,
        })
    }

<<<<<<< HEAD
    pub fn apply_rebase(&mut self, vault_equity: u64) -> Result<Option<u128>> {
=======
    pub fn apply_rebase(
        &mut self,
        vault_protocol: &mut Option<RefMut<VaultProtocol>>,
        vault_equity: u64,
    ) -> Result<Option<u128>> {
>>>>>>> c4917d4c
        let mut rebase_divisor = None;
        if vault_equity != 0 && vault_equity.cast::<u128>()? < self.total_shares {
            let (expo_diff, _rebase_divisor) =
                calculate_rebase_info(self.total_shares, vault_equity)?;

            if expo_diff != 0 {
                self.total_shares = self.total_shares.safe_div(_rebase_divisor)?;
                self.user_shares = self.user_shares.safe_div(_rebase_divisor)?;
                self.shares_base = self.shares_base.safe_add(expo_diff)?;
                if let Some(vp) = vault_protocol {
                    vp.protocol_profit_and_fee_shares = vp
                        .protocol_profit_and_fee_shares
                        .safe_div(_rebase_divisor)?;
                }

                rebase_divisor = Some(_rebase_divisor);

                rebase_divisor = Some(_rebase_divisor);

                msg!("rebasing vault: expo_diff={}", expo_diff);
            }
        }

        if vault_equity != 0 && self.total_shares == 0 {
            self.total_shares = vault_equity.cast::<u128>()?;
        }

        Ok(rebase_divisor)
    }

    pub fn calculate_equity(
        &self,
        user: &User,
        perp_market_map: &PerpMarketMap,
        spot_market_map: &SpotMarketMap,
        oracle_map: &mut OracleMap,
    ) -> VaultResult<u64> {
        let (vault_equity, all_oracles_valid) =
            calculate_user_equity(user, perp_market_map, spot_market_map, oracle_map)?;

        validate!(
            all_oracles_valid,
            ErrorCode::InvalidEquityValue,
            "oracle invalid"
        )?;
        validate!(
            vault_equity >= 0,
            ErrorCode::InvalidEquityValue,
            "vault equity negative"
        )?;

        let spot_market = spot_market_map.get_ref(&self.spot_market_index)?;
        let spot_market_precision = spot_market.get_precision().cast::<i128>()?;
        let oracle_price = oracle_map
            .get_price_data(&spot_market.oracle)?
            .price
            .cast::<i128>()?;

        Ok(vault_equity
            .safe_mul(spot_market_precision)?
            .safe_div(oracle_price)?
            .cast::<u64>()?)
    }

    pub fn manager_deposit(
        &mut self,
        vault_protocol: &mut Option<RefMut<VaultProtocol>>,
        amount: u64,
        vault_equity: u64,
        now: i64,
    ) -> Result<()> {
        self.apply_rebase(vault_protocol, vault_equity)?;
        let VaultFee {
            management_fee_payment,
            management_fee_shares,
            protocol_fee_payment,
            protocol_fee_shares,
        } = self.apply_fee(vault_protocol, vault_equity, now)?;

        let user_vault_shares_before = self.user_shares;
        let total_vault_shares_before = self.total_shares;
        let vault_shares_before: u128 = self.get_manager_shares(vault_protocol)?;

        let n_shares =
            vault_amount_to_depositor_shares(amount, total_vault_shares_before, vault_equity)?;

        self.total_deposits = self.total_deposits.saturating_add(amount);
        self.manager_total_deposits = self.manager_total_deposits.saturating_add(amount);
        self.net_deposits = self.net_deposits.safe_add(amount.cast()?)?;
        self.manager_net_deposits = self.manager_net_deposits.safe_add(amount.cast()?)?;

        self.total_shares = self.total_shares.safe_add(n_shares)?;
        let vault_shares_after = self.get_manager_shares(vault_protocol)?;

        match vault_protocol {
            None => {
                emit!(VaultDepositorRecord {
                    ts: now,
                    vault: self.pubkey,
                    depositor_authority: self.manager,
                    action: VaultDepositorAction::Deposit,
                    amount: 0,
                    spot_market_index: self.spot_market_index,
                    vault_equity_before: vault_equity,
                    vault_shares_before,
                    user_vault_shares_before,
                    total_vault_shares_before,
                    vault_shares_after,
                    total_vault_shares_after: self.total_shares,
                    user_vault_shares_after: self.user_shares,
                    profit_share: 0,
                    management_fee: management_fee_payment,
                    management_fee_shares,
                });
            }
            Some(_) => {
                emit!(VaultDepositorV1Record {
                    ts: now,
                    vault: self.pubkey,
                    depositor_authority: self.manager,
                    action: VaultDepositorAction::Deposit,
                    amount: 0,
                    spot_market_index: self.spot_market_index,
                    vault_equity_before: vault_equity,
                    vault_shares_before,
                    user_vault_shares_before,
                    total_vault_shares_before,
                    vault_shares_after,
                    total_vault_shares_after: self.total_shares,
                    user_vault_shares_after: self.user_shares,
                    protocol_profit_share: 0,
                    protocol_fee: protocol_fee_payment,
                    protocol_fee_shares,
                    manager_profit_share: 0,
                    management_fee: management_fee_payment,
                    management_fee_shares,
                });
            }
        }

        Ok(())
    }

    pub fn check_delegate_available_for_liquidation(
        &self,
        vault_depositor: &VaultDepositor,
        now: i64,
    ) -> VaultResult {
        validate!(
            self.liquidation_delegate != vault_depositor.authority,
            ErrorCode::DelegateNotAvailableForLiquidation,
            "liquidation delegate is already vault depositor"
        )?;

        validate!(
            now.saturating_sub(self.liquidation_start_ts) > TIME_FOR_LIQUIDATION,
            ErrorCode::DelegateNotAvailableForLiquidation,
            "vault is already in liquidation"
        )?;

        Ok(())
    }

    pub fn manager_request_withdraw(
        &mut self,
        vault_protocol: &mut Option<RefMut<VaultProtocol>>,
        withdraw_amount: u64,
        withdraw_unit: WithdrawUnit,
        vault_equity: u64,
        now: i64,
    ) -> Result<()> {
<<<<<<< HEAD
        let rebase_divisor = self.apply_rebase(vault_equity)?;
        let (management_fee, management_fee_shares) =
            self.apply_management_fee(vault_equity, now)?;
=======
        let rebase_divisor = self.apply_rebase(vault_protocol, vault_equity)?;
        let VaultFee {
            management_fee_payment,
            management_fee_shares,
            protocol_fee_payment,
            protocol_fee_shares,
        } = self.apply_fee(vault_protocol, vault_equity, now)?;
>>>>>>> c4917d4c

        let vault_shares_before: u128 = self.get_manager_shares(vault_protocol)?;

        let (withdraw_value, n_shares) = withdraw_unit.get_withdraw_value_and_shares(
            withdraw_amount,
            vault_equity,
            self.get_manager_shares(vault_protocol)?,
            self.total_shares,
            rebase_divisor,
        )?;

        validate!(
            n_shares > 0,
            ErrorCode::InvalidVaultWithdrawSize,
            "Requested n_shares = 0"
        )?;
        validate!(
            vault_shares_before >= n_shares,
            ErrorCode::InvalidVaultWithdrawSize,
            "Requested n_shares={} > manager shares={}",
            n_shares,
            vault_shares_before,
        )?;

        let total_vault_shares_before = self.total_shares;
        let user_vault_shares_before = self.user_shares;

        self.last_manager_withdraw_request.set(
            vault_shares_before,
            n_shares,
            withdraw_value,
            vault_equity,
            now,
        )?;
        self.total_withdraw_requested = self.total_withdraw_requested.safe_add(withdraw_value)?;

        let vault_shares_after: u128 = self.get_manager_shares(vault_protocol)?;

        match vault_protocol {
            None => {
                emit!(VaultDepositorRecord {
                    ts: now,
                    vault: self.pubkey,
                    depositor_authority: self.manager,
                    action: VaultDepositorAction::WithdrawRequest,
                    amount: self.last_manager_withdraw_request.value,
                    spot_market_index: self.spot_market_index,
                    vault_equity_before: vault_equity,
                    vault_shares_before,
                    user_vault_shares_before,
                    total_vault_shares_before,
                    vault_shares_after,
                    total_vault_shares_after: self.total_shares,
                    user_vault_shares_after: self.user_shares,
                    profit_share: 0,
                    management_fee: management_fee_payment,
                    management_fee_shares,
                });
            }
            Some(_) => {
                emit!(VaultDepositorV1Record {
                    ts: now,
                    vault: self.pubkey,
                    depositor_authority: self.manager,
                    action: VaultDepositorAction::WithdrawRequest,
                    amount: self.last_manager_withdraw_request.value,
                    spot_market_index: self.spot_market_index,
                    vault_equity_before: vault_equity,
                    vault_shares_before,
                    user_vault_shares_before,
                    total_vault_shares_before,
                    vault_shares_after,
                    total_vault_shares_after: self.total_shares,
                    user_vault_shares_after: self.user_shares,
                    protocol_profit_share: 0,
                    protocol_fee: protocol_fee_payment,
                    protocol_fee_shares,
                    manager_profit_share: 0,
                    management_fee: management_fee_payment,
                    management_fee_shares,
                });
            }
        }

        Ok(())
    }

    pub fn manager_cancel_withdraw_request(
        &mut self,
        vault_protocol: &mut Option<RefMut<VaultProtocol>>,
        vault_equity: u64,
        now: i64,
    ) -> Result<()> {
        self.apply_rebase(vault_protocol, vault_equity)?;

        let vault_shares_before: u128 = self.get_manager_shares(vault_protocol)?;
        let total_vault_shares_before = self.total_shares;
        let user_vault_shares_before = self.user_shares;

        let VaultFee {
            management_fee_payment,
            management_fee_shares,
            protocol_fee_payment,
            protocol_fee_shares,
        } = self.apply_fee(vault_protocol, vault_equity, now)?;

        let vault_shares_lost = self
            .last_manager_withdraw_request
            .calculate_shares_lost(self, vault_equity)?;

        self.total_shares = self.total_shares.safe_sub(vault_shares_lost)?;

        self.user_shares = self.user_shares.safe_sub(vault_shares_lost)?;

        let vault_shares_after = self.get_manager_shares(vault_protocol)?;

        match vault_protocol {
            None => {
                emit!(VaultDepositorRecord {
                    ts: now,
                    vault: self.pubkey,
                    depositor_authority: self.manager,
                    action: VaultDepositorAction::CancelWithdrawRequest,
                    amount: 0,
                    spot_market_index: self.spot_market_index,
                    vault_equity_before: vault_equity,
                    vault_shares_before,
                    user_vault_shares_before,
                    total_vault_shares_before,
                    vault_shares_after,
                    total_vault_shares_after: self.total_shares,
                    user_vault_shares_after: self.user_shares,
                    profit_share: 0,
                    management_fee: management_fee_payment,
                    management_fee_shares,
                });
            }
            Some(_) => {
                emit!(VaultDepositorV1Record {
                    ts: now,
                    vault: self.pubkey,
                    depositor_authority: self.manager,
                    action: VaultDepositorAction::CancelWithdrawRequest,
                    amount: 0,
                    spot_market_index: self.spot_market_index,
                    vault_equity_before: vault_equity,
                    vault_shares_before,
                    user_vault_shares_before,
                    total_vault_shares_before,
                    vault_shares_after,
                    total_vault_shares_after: self.total_shares,
                    user_vault_shares_after: self.user_shares,
                    protocol_profit_share: 0,
                    protocol_fee: protocol_fee_payment,
                    protocol_fee_shares,
                    manager_profit_share: 0,
                    management_fee: management_fee_payment,
                    management_fee_shares,
                });
            }
        }

        self.total_withdraw_requested = self
            .total_withdraw_requested
            .safe_sub(self.last_manager_withdraw_request.value)?;
        self.last_manager_withdraw_request.reset(now)?;

        Ok(())
    }

    pub fn manager_withdraw(
        &mut self,
        vault_protocol: &mut Option<RefMut<VaultProtocol>>,
        vault_equity: u64,
        now: i64,
    ) -> Result<u64> {
        self.last_manager_withdraw_request
            .check_redeem_period_finished(self, now)?;

        self.apply_rebase(vault_protocol, vault_equity)?;

        let VaultFee {
            management_fee_payment,
            management_fee_shares,
            protocol_fee_payment,
            protocol_fee_shares,
        } = self.apply_fee(vault_protocol, vault_equity, now)?;

        let vault_shares_before: u128 = self.get_manager_shares(vault_protocol)?;
        let total_vault_shares_before = self.total_shares;
        let user_vault_shares_before = self.user_shares;

        let n_shares = self.last_manager_withdraw_request.shares;

        validate!(
            n_shares > 0,
            ErrorCode::InvalidVaultWithdraw,
            "Must submit withdraw request and wait the redeem_period ({} seconds)",
            self.redeem_period
        )?;

        let amount: u64 =
            depositor_shares_to_vault_amount(n_shares, self.total_shares, vault_equity)?;

        let n_tokens = amount.min(self.last_manager_withdraw_request.value);

        validate!(
            vault_shares_before >= n_shares,
            ErrorCode::InsufficientVaultShares
        )?;

        self.total_withdraws = self.total_withdraws.saturating_add(n_tokens);
        self.manager_total_withdraws = self.manager_total_withdraws.saturating_add(n_tokens);
        self.net_deposits = self.net_deposits.safe_sub(n_tokens.cast()?)?;
        self.manager_net_deposits = self.manager_net_deposits.safe_sub(n_tokens.cast()?)?;

        let vault_shares_before = self.get_manager_shares(vault_protocol)?;

        validate!(
            vault_shares_before >= n_shares,
            ErrorCode::InvalidVaultWithdrawSize,
            "vault_shares_before={} < n_shares={}",
            vault_shares_before,
            n_shares
        )?;

        self.total_shares = self.total_shares.safe_sub(n_shares)?;
        let vault_shares_after = self.get_manager_shares(vault_protocol)?;

        match vault_protocol {
            None => {
                emit!(VaultDepositorRecord {
                    ts: now,
                    vault: self.pubkey,
                    depositor_authority: self.manager,
                    action: VaultDepositorAction::Withdraw,
                    amount: 0,
                    spot_market_index: self.spot_market_index,
                    vault_equity_before: vault_equity,
                    vault_shares_before,
                    user_vault_shares_before,
                    total_vault_shares_before,
                    vault_shares_after,
                    total_vault_shares_after: self.total_shares,
                    user_vault_shares_after: self.user_shares,
                    profit_share: 0,
                    management_fee: management_fee_payment,
                    management_fee_shares,
                });
            }
            Some(_) => {
                emit!(VaultDepositorV1Record {
                    ts: now,
                    vault: self.pubkey,
                    depositor_authority: self.manager,
                    action: VaultDepositorAction::Withdraw,
                    amount: 0,
                    spot_market_index: self.spot_market_index,
                    vault_equity_before: vault_equity,
                    vault_shares_before,
                    user_vault_shares_before,
                    total_vault_shares_before,
                    vault_shares_after,
                    total_vault_shares_after: self.total_shares,
                    user_vault_shares_after: self.user_shares,
                    protocol_profit_share: 0,
                    protocol_fee: protocol_fee_payment,
                    protocol_fee_shares,
                    manager_profit_share: 0,
                    management_fee: management_fee_payment,
                    management_fee_shares,
                });
            }
        }

        self.total_withdraw_requested = self
            .total_withdraw_requested
            .safe_sub(self.last_manager_withdraw_request.value)?;
        self.last_manager_withdraw_request.reset(now)?;

        Ok(n_tokens)
    }

    pub fn in_liquidation(&self) -> bool {
        self.liquidation_delegate != Pubkey::default()
    }

    pub fn check_can_exit_liquidation(&self, now: i64) -> VaultResult {
        validate!(
            now.saturating_sub(self.liquidation_start_ts) > TIME_FOR_LIQUIDATION,
            ErrorCode::VaultInLiquidation,
            "vault is in liquidation"
        )?;

        Ok(())
    }

    pub fn set_liquidation_delegate(&mut self, liquidation_delegate: Pubkey, now: i64) {
        self.liquidation_delegate = liquidation_delegate;
        self.liquidation_start_ts = now;
    }

    pub fn reset_liquidation_delegate(&mut self) {
        self.liquidation_delegate = Pubkey::default();
        self.liquidation_start_ts = 0;
    }

    pub fn protocol_request_withdraw(
        &mut self,
        vault_protocol: &mut Option<RefMut<VaultProtocol>>,
        withdraw_amount: u64,
        withdraw_unit: WithdrawUnit,
        vault_equity: u64,
        now: i64,
    ) -> Result<()> {
        if vault_protocol.is_none() {
            validate!(
                false,
                ErrorCode::VaultProtocolMissing,
                "Protocol cannot request withdraw for a non-protocol vault"
            )?;
        }

        let rebase_divisor = self.apply_rebase(vault_protocol, vault_equity)?;
        let VaultFee {
            management_fee_payment,
            management_fee_shares,
            protocol_fee_payment,
            protocol_fee_shares,
        } = self.apply_fee(vault_protocol, vault_equity, now)?;

        let vault_shares_before: u128 = self.get_protocol_shares(vault_protocol);

        let (withdraw_value, n_shares) = withdraw_unit.get_withdraw_value_and_shares(
            withdraw_amount,
            vault_equity,
            self.get_protocol_shares(vault_protocol),
            self.total_shares,
            rebase_divisor,
        )?;

        validate!(
            n_shares > 0,
            ErrorCode::InvalidVaultWithdrawSize,
            "Requested n_shares = 0"
        )?;

        let total_vault_shares_before = self.total_shares;
        let user_vault_shares_before = self.user_shares;

        if let Some(vp) = vault_protocol {
            vp.last_protocol_withdraw_request.set(
                vault_shares_before,
                n_shares,
                withdraw_value,
                vault_equity,
                now,
            )?;
            self.total_withdraw_requested =
                self.total_withdraw_requested.safe_add(withdraw_value)?;
        }

        let vault_shares_after: u128 = self.get_protocol_shares(vault_protocol);

        match vault_protocol {
            None => {
                emit!(VaultDepositorRecord {
                    ts: now,
                    vault: self.pubkey,
                    depositor_authority: self.manager,
                    action: VaultDepositorAction::WithdrawRequest,
                    amount: self.last_manager_withdraw_request.value,
                    spot_market_index: self.spot_market_index,
                    vault_equity_before: vault_equity,
                    vault_shares_before,
                    user_vault_shares_before,
                    total_vault_shares_before,
                    vault_shares_after,
                    total_vault_shares_after: self.total_shares,
                    user_vault_shares_after: self.user_shares,
                    profit_share: 0,
                    management_fee: management_fee_payment,
                    management_fee_shares,
                });
            }
            Some(_) => {
                emit!(VaultDepositorV1Record {
                    ts: now,
                    vault: self.pubkey,
                    depositor_authority: self.manager,
                    action: VaultDepositorAction::WithdrawRequest,
                    amount: self.last_manager_withdraw_request.value,
                    spot_market_index: self.spot_market_index,
                    vault_equity_before: vault_equity,
                    vault_shares_before,
                    user_vault_shares_before,
                    total_vault_shares_before,
                    vault_shares_after,
                    total_vault_shares_after: self.total_shares,
                    user_vault_shares_after: self.user_shares,
                    protocol_profit_share: 0,
                    protocol_fee: protocol_fee_payment,
                    protocol_fee_shares,
                    manager_profit_share: 0,
                    management_fee: management_fee_payment,
                    management_fee_shares,
                });
            }
        }

        Ok(())
    }

    pub fn protocol_cancel_withdraw_request(
        &mut self,
        vault_protocol: &mut Option<RefMut<VaultProtocol>>,
        vault_equity: u64,
        now: i64,
    ) -> Result<()> {
        if vault_protocol.is_none() {
            validate!(
                false,
                ErrorCode::VaultProtocolMissing,
                "Protocol cannot cancel withdraw request for a non-protocol vault"
            )?;
        }

        self.apply_rebase(vault_protocol, vault_equity)?;

        let vault_shares_before: u128 = self.get_protocol_shares(vault_protocol);
        let total_vault_shares_before = self.total_shares;
        let user_vault_shares_before = self.user_shares;

        let VaultFee {
            management_fee_payment,
            management_fee_shares,
            protocol_fee_payment,
            protocol_fee_shares,
        } = self.apply_fee(vault_protocol, vault_equity, now)?;

        let vault_shares_lost = match vault_protocol {
            None => 0,
            Some(vp) => vp
                .last_protocol_withdraw_request
                .calculate_shares_lost(self, vault_equity)?,
        };

        self.total_shares = self.total_shares.safe_sub(vault_shares_lost)?;

        self.user_shares = self.user_shares.safe_sub(vault_shares_lost)?;

        let vault_shares_after = self.get_protocol_shares(vault_protocol);

        if let Some(vp) = vault_protocol {
            self.total_withdraw_requested = self
                .total_withdraw_requested
                .safe_sub(vp.last_protocol_withdraw_request.value)?;
            vp.last_protocol_withdraw_request.reset(now)?;
        }

        match vault_protocol {
            None => {
                emit!(VaultDepositorRecord {
                    ts: now,
                    vault: self.pubkey,
                    depositor_authority: self.manager,
                    action: VaultDepositorAction::CancelWithdrawRequest,
                    amount: 0,
                    spot_market_index: self.spot_market_index,
                    vault_equity_before: vault_equity,
                    vault_shares_before,
                    user_vault_shares_before,
                    total_vault_shares_before,
                    vault_shares_after,
                    total_vault_shares_after: self.total_shares,
                    user_vault_shares_after: self.user_shares,
                    profit_share: 0,
                    management_fee: management_fee_payment,
                    management_fee_shares,
                });
            }
            Some(_) => {
                emit!(VaultDepositorV1Record {
                    ts: now,
                    vault: self.pubkey,
                    depositor_authority: self.manager,
                    action: VaultDepositorAction::CancelWithdrawRequest,
                    amount: 0,
                    spot_market_index: self.spot_market_index,
                    vault_equity_before: vault_equity,
                    vault_shares_before,
                    user_vault_shares_before,
                    total_vault_shares_before,
                    vault_shares_after,
                    total_vault_shares_after: self.total_shares,
                    user_vault_shares_after: self.user_shares,
                    protocol_profit_share: 0,
                    protocol_fee: protocol_fee_payment,
                    protocol_fee_shares,
                    manager_profit_share: 0,
                    management_fee: management_fee_payment,
                    management_fee_shares,
                });
            }
        }

        Ok(())
    }

    pub fn protocol_withdraw(
        &mut self,
        vault_protocol: &mut Option<RefMut<VaultProtocol>>,
        vault_equity: u64,
        now: i64,
    ) -> Result<u64> {
        if vault_protocol.is_none() {
            validate!(
                false,
                ErrorCode::VaultProtocolMissing,
                "Protocol cannot withdraw for a non-protocol vault"
            )?;
        }

        self.last_manager_withdraw_request
            .check_redeem_period_finished(self, now)?;

        self.apply_rebase(vault_protocol, vault_equity)?;

        let VaultFee {
            management_fee_payment,
            management_fee_shares,
            protocol_fee_payment,
            protocol_fee_shares,
        } = self.apply_fee(vault_protocol, vault_equity, now)?;

        let vault_shares_before: u128 = self.get_protocol_shares(vault_protocol);
        let total_vault_shares_before = self.total_shares;
        let user_vault_shares_before = self.user_shares;

        let n_shares = match vault_protocol {
            None => 0,
            Some(vp) => vp.last_protocol_withdraw_request.shares,
        };

        validate!(
            n_shares > 0,
            ErrorCode::InvalidVaultWithdraw,
            "Must submit withdraw request and wait the redeem_period ({} seconds)",
            self.redeem_period
        )?;

        let amount: u64 =
            depositor_shares_to_vault_amount(n_shares, self.total_shares, vault_equity)?;

        let n_tokens = match vault_protocol {
            None => amount,
            Some(vp) => amount.min(vp.last_protocol_withdraw_request.value),
        };

        validate!(
            vault_shares_before >= n_shares,
            ErrorCode::InsufficientVaultShares
        )?;

        self.total_withdraws = self.total_withdraws.saturating_add(n_tokens);
        if let Some(vp) = vault_protocol {
            vp.protocol_total_withdraws = vp.protocol_total_withdraws.saturating_add(n_tokens);
        }
        self.net_deposits = self.net_deposits.safe_sub(n_tokens.cast()?)?;

        let vault_shares_before = self.get_protocol_shares(vault_protocol);

        validate!(
            vault_shares_before >= n_shares,
            ErrorCode::InvalidVaultWithdrawSize,
            "vault_shares_before={} < n_shares={}",
            vault_shares_before,
            n_shares
        )?;

        self.total_shares = self.total_shares.safe_sub(n_shares)?;
        if let Some(vp) = vault_protocol {
            vp.protocol_profit_and_fee_shares =
                vp.protocol_profit_and_fee_shares.safe_sub(n_shares)?;
        }
        let vault_shares_after = self.get_protocol_shares(vault_protocol);

        match vault_protocol {
            None => {
                emit!(VaultDepositorRecord {
                    ts: now,
                    vault: self.pubkey,
                    depositor_authority: self.manager,
                    action: VaultDepositorAction::Withdraw,
                    amount: 0,
                    spot_market_index: self.spot_market_index,
                    vault_equity_before: vault_equity,
                    vault_shares_before,
                    user_vault_shares_before,
                    total_vault_shares_before,
                    vault_shares_after,
                    total_vault_shares_after: self.total_shares,
                    user_vault_shares_after: self.user_shares,
                    profit_share: 0,
                    management_fee: management_fee_payment,
                    management_fee_shares,
                });
            }
            Some(_) => {
                emit!(VaultDepositorV1Record {
                    ts: now,
                    vault: self.pubkey,
                    depositor_authority: self.manager,
                    action: VaultDepositorAction::Withdraw,
                    amount: 0,
                    spot_market_index: self.spot_market_index,
                    vault_equity_before: vault_equity,
                    vault_shares_before,
                    user_vault_shares_before,
                    total_vault_shares_before,
                    vault_shares_after,
                    total_vault_shares_after: self.total_shares,
                    user_vault_shares_after: self.user_shares,
                    protocol_profit_share: 0,
                    protocol_fee: protocol_fee_payment,
                    protocol_fee_shares,
                    manager_profit_share: 0,
                    management_fee: management_fee_payment,
                    management_fee_shares,
                });
            }
        }

        if let Some(vp) = vault_protocol {
            self.total_withdraw_requested = self
                .total_withdraw_requested
                .safe_sub(vp.last_protocol_withdraw_request.value)?;
            vp.last_protocol_withdraw_request.reset(now)?;
        }

        Ok(n_tokens)
    }

    pub fn profit_share(&self, vault_protocol: &Option<RefMut<VaultProtocol>>) -> u32 {
        match vault_protocol {
            None => self.profit_share,
            Some(vp) => self.profit_share.saturating_add(vp.protocol_profit_share),
        }
    }
}<|MERGE_RESOLUTION|>--- conflicted
+++ resolved
@@ -377,15 +377,11 @@
         })
     }
 
-<<<<<<< HEAD
-    pub fn apply_rebase(&mut self, vault_equity: u64) -> Result<Option<u128>> {
-=======
     pub fn apply_rebase(
         &mut self,
         vault_protocol: &mut Option<RefMut<VaultProtocol>>,
         vault_equity: u64,
     ) -> Result<Option<u128>> {
->>>>>>> c4917d4c
         let mut rebase_divisor = None;
         if vault_equity != 0 && vault_equity.cast::<u128>()? < self.total_shares {
             let (expo_diff, _rebase_divisor) =
@@ -400,8 +396,6 @@
                         .protocol_profit_and_fee_shares
                         .safe_div(_rebase_divisor)?;
                 }
-
-                rebase_divisor = Some(_rebase_divisor);
 
                 rebase_divisor = Some(_rebase_divisor);
 
@@ -557,11 +551,6 @@
         vault_equity: u64,
         now: i64,
     ) -> Result<()> {
-<<<<<<< HEAD
-        let rebase_divisor = self.apply_rebase(vault_equity)?;
-        let (management_fee, management_fee_shares) =
-            self.apply_management_fee(vault_equity, now)?;
-=======
         let rebase_divisor = self.apply_rebase(vault_protocol, vault_equity)?;
         let VaultFee {
             management_fee_payment,
@@ -569,7 +558,6 @@
             protocol_fee_payment,
             protocol_fee_shares,
         } = self.apply_fee(vault_protocol, vault_equity, now)?;
->>>>>>> c4917d4c
 
         let vault_shares_before: u128 = self.get_manager_shares(vault_protocol)?;
 
