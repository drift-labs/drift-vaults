--- conflicted
+++ resolved
@@ -92,12 +92,7 @@
     pub last_manager_withdraw_request_shares: u64,
     pub last_manager_withdraw_request_value: u64,
     pub last_manager_withdraw_request_ts: i64,
-    /// Min deposit amount
-<<<<<<< HEAD
-    pub min_deposit_amount: u64,
-=======
-    pub padding1: [u8; 32],
->>>>>>> ca2f53c6
+    pub padding1: [u8; 8],
 }
 
 impl Vault {
