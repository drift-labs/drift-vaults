--- conflicted
+++ resolved
@@ -1,16 +1,10 @@
-<<<<<<< HEAD
-=======
 pub use account_maps::*;
->>>>>>> 5a3c368f
 pub use events::*;
 pub use traits::*;
 pub use vault::*;
 pub use vault_depositor::*;
 
-<<<<<<< HEAD
-=======
 pub mod account_maps;
->>>>>>> 5a3c368f
 pub mod events;
 mod traits;
 mod vault;
