--- conflicted
+++ resolved
@@ -58,12 +58,7 @@
     /// the exponent for vault_shares decimal places
     pub vault_shares_base: u32,
     pub padding1: u32,
-<<<<<<< HEAD
-    pub profit_share_fee_paid: u64,
-    pub padding: [u8; 24],
-=======
     pub padding: [u64; 8],
->>>>>>> 0f982b4d
 }
 
 impl Size for VaultDepositor {
@@ -89,7 +84,6 @@
             total_deposits: 0,
             total_withdraws: 0,
             cumulative_profit_share_amount: 0,
-            padding1: 0,
             profit_share_fee_paid: 0,
             padding1: 0,
             padding: [0u64; 8],
