use crate::error::ErrorCode;
use crate::Size;
use anchor_lang::prelude::*;
use borsh::{BorshDeserialize, BorshSerialize};

use drift::math::constants::PERCENTAGE_PRECISION;

use crate::state::vault::Vault;
use crate::validate;
use static_assertions::const_assert_eq;

use crate::events::{VaultDepositorAction, VaultDepositorRecord};

<<<<<<< HEAD
use drift::math::insurance::{if_shares_to_vault_amount, vault_amount_to_if_shares};
=======
use drift::math::insurance::{
    if_shares_to_vault_amount as depositor_shares_to_vault_amount,
    vault_amount_to_if_shares as vault_amount_to_depositor_shares,
};
>>>>>>> 5a3c368f

use drift::math::casting::Cast;
use drift::math::safe_math::SafeMath;

#[account(zero_copy)]
#[derive(Default, Eq, PartialEq, Debug)]
#[repr(C)]
pub struct VaultDepositor {
    /// The vault deposited into
    pub vault: Pubkey,
    /// The vault depositor account's pubkey. It is a pda of vault and authority
    pub pubkey: Pubkey,
    /// The authority is the address w permission to deposit/withdraw
    pub authority: Pubkey,
<<<<<<< HEAD
    /// share of vault owned by this depoistor. vault_shares / vault.total_shares is depositor's ownership of vault_equity
=======
    /// share of vault owned by this depositor. vault_shares / vault.total_shares is depositor's ownership of vault_equity
>>>>>>> 5a3c368f
    vault_shares: u128,
    /// requested vault shares for withdraw
    pub last_withdraw_request_shares: u128,
    /// requested value (in vault spot_market_index) of shares for withdraw
    pub last_withdraw_request_value: u64,
    /// request ts of vault withdraw
    pub last_withdraw_request_ts: i64,
    /// creation ts of vault depositor
    pub last_valid_ts: i64,
<<<<<<< HEAD
    /// lifetime net deposits for the vault
    pub cost_basis: i64,
    /// token amount of gains depositor has paid performance fees on
    pub cumulative_profit_share_amount: i64,
    /// exponent for vault_shares decimal places
=======
    /// lifetime net deposits of vault depositor for the vault
    pub net_deposits: i64,
    /// the token amount of gains the vault depositor has paid performance fees on
    pub cumulative_profit_share_amount: i64,
    /// the exponent for vault_shares decimal places
>>>>>>> 5a3c368f
    pub vault_shares_base: u32,
}

impl Size for VaultDepositor {
    const SIZE: usize = 176 + 8;
}

const_assert_eq!(
    VaultDepositor::SIZE,
    std::mem::size_of::<VaultDepositor>() + 8
);

impl VaultDepositor {
    pub fn new(vault: Pubkey, pubkey: Pubkey, authority: Pubkey, now: i64) -> Self {
        VaultDepositor {
            vault,
            pubkey,
            authority,
            vault_shares: 0,
            vault_shares_base: 0,
            last_withdraw_request_value: 0,
            last_withdraw_request_shares: 0,
            last_withdraw_request_ts: 0,
            last_valid_ts: now,
<<<<<<< HEAD
            cost_basis: 0,
=======
            net_deposits: 0,
>>>>>>> 5a3c368f
            cumulative_profit_share_amount: 0,
        }
    }

    fn validate_base(&self, vault: &Vault) -> Result<()> {
        validate!(
            self.vault_shares_base == vault.shares_base,
            ErrorCode::InvalidVaultRebase,
            "vault depositor bases mismatch. user base: {} vault base {}",
            self.vault_shares_base,
            vault.shares_base
        )?;

        Ok(())
    }

    pub fn checked_vault_shares(&self, vault: &Vault) -> Result<u128> {
        self.validate_base(vault)?;
        Ok(self.vault_shares)
    }

    pub fn unchecked_vault_shares(&self) -> u128 {
        self.vault_shares
    }

    pub fn increase_vault_shares(&mut self, delta: u128, vault: &Vault) -> Result<()> {
        self.validate_base(vault)?;
        self.vault_shares = self.vault_shares.safe_add(delta)?;
        Ok(())
    }

    pub fn decrease_vault_shares(&mut self, delta: u128, vault: &Vault) -> Result<()> {
        self.validate_base(vault)?;
        self.vault_shares = self.vault_shares.safe_sub(delta)?;
        Ok(())
    }

    pub fn update_vault_shares(&mut self, new_shares: u128, vault: &Vault) -> Result<()> {
        self.validate_base(vault)?;
        self.vault_shares = new_shares;

        Ok(())
    }

    pub fn apply_rebase(
        self: &mut VaultDepositor,
        vault: &mut Vault,
        vault_equity: u64,
    ) -> Result<()> {
        vault.apply_rebase(vault_equity)?;

        if vault.shares_base != self.vault_shares_base {
            validate!(
                vault.shares_base > self.vault_shares_base,
                ErrorCode::InvalidVaultRebase,
                "Rebase expo out of bounds"
            )?;

            let expo_diff = (vault.shares_base - self.vault_shares_base).cast::<u32>()?;

            let rebase_divisor = 10_u128.pow(expo_diff);

            msg!(
                "rebasing vault depositor: base: {} -> {} ",
                self.vault_shares_base,
                vault.shares_base,
            );

            self.vault_shares_base = vault.shares_base;

            let old_vault_shares = self.unchecked_vault_shares();
            let new_vault_shares = old_vault_shares.safe_div(rebase_divisor)?;

            msg!("rebasing vault depositor: shares -> {} ", new_vault_shares);

            self.update_vault_shares(new_vault_shares, vault)?;

            self.last_withdraw_request_shares =
                self.last_withdraw_request_shares.safe_div(rebase_divisor)?;
        }

<<<<<<< HEAD
=======
        validate!(
            self.vault_shares_base == vault.shares_base,
            ErrorCode::InvalidVaultRebase,
            "vault depositor shares_base != vault shares_base"
        )?;

>>>>>>> 5a3c368f
        Ok(())
    }

    pub fn calculate_vault_shares_lost(
        self: &VaultDepositor,
        vault: &Vault,
<<<<<<< HEAD
        vault_balance: u64,
    ) -> Result<u128> {
        let n_shares = self.last_withdraw_request_shares;

        let amount = if_shares_to_vault_amount(n_shares, vault.total_shares, vault_balance)?;

        let vault_shares_lost = if amount > self.last_withdraw_request_value {
            let new_n_shares = vault_amount_to_if_shares(
                self.last_withdraw_request_value,
                vault.total_shares - n_shares,
                vault_balance - self.last_withdraw_request_value,
=======
        vault_equity: u64,
    ) -> Result<u128> {
        let n_shares = self.last_withdraw_request_shares;

        let amount = depositor_shares_to_vault_amount(n_shares, vault.total_shares, vault_equity)?;

        let vault_shares_lost = if amount > self.last_withdraw_request_value {
            let new_n_shares = vault_amount_to_depositor_shares(
                self.last_withdraw_request_value,
                vault.total_shares.safe_sub(n_shares)?,
                vault_equity.safe_sub(self.last_withdraw_request_value)?,
>>>>>>> 5a3c368f
            )?;

            validate!(
                new_n_shares <= n_shares,
                ErrorCode::InvalidVaultSharesDetected,
                "Issue calculating delta if_shares after canceling request {} < {}",
                new_n_shares,
                n_shares
            )?;

            n_shares.safe_sub(new_n_shares)?
        } else {
            0
        };

        Ok(vault_shares_lost)
    }

    pub fn calculate_profit_share_and_update(
        self: &mut VaultDepositor,
        withdraw_amount: u64,
        total_amount: u64,
        vault: &Vault,
    ) -> Result<u128> {
        let profit = total_amount.cast::<i64>()?.safe_sub(
<<<<<<< HEAD
            self.cost_basis
=======
            self.net_deposits
>>>>>>> 5a3c368f
                .safe_add(self.cumulative_profit_share_amount)?,
        )?;
        if profit > 0 {
            let profit_u128 = profit.cast::<u128>()?;
            let frac_profit_withdrawn = profit_u128
                .safe_mul(withdraw_amount.cast()?)?
                .safe_div(total_amount.cast()?)?;

            let profit_share_amount = frac_profit_withdrawn
                .safe_mul(vault.profit_share.cast()?)?
                .safe_div(PERCENTAGE_PRECISION)?;

            self.cumulative_profit_share_amount = self
                .cumulative_profit_share_amount
                .safe_add(frac_profit_withdrawn.cast()?)?;

            return Ok(profit_share_amount);
        }

        Ok(0)
    }

    pub fn deposit(
        self: &mut VaultDepositor,
        amount: u64,
        vault_equity: u64,
        vault: &mut Vault,
        now: i64,
    ) -> Result<()> {
        validate!(
<<<<<<< HEAD
            vault.max_tokens == 0 || vault.max_tokens < vault_equity.safe_add(amount)?,
            ErrorCode::VaultIsAtCapacity,
            "after deposit vault equity is {} > {}",
            vault_equity.safe_add(amount)?,
            vault.max_tokens
        )?;

        validate!(
=======
>>>>>>> 5a3c368f
            !(vault_equity == 0 && vault.total_shares != 0),
            ErrorCode::InvalidVaultForNewDepositors,
            "Vault balance should be non-zero for new depositors to enter"
        )?;

        self.apply_rebase(vault, vault_equity)?;

        let vault_shares_before = self.checked_vault_shares(vault)?;
        let total_vault_shares_before = vault.total_shares;
        let user_vault_shares_before = vault.user_shares;

<<<<<<< HEAD
        let n_shares = vault_amount_to_if_shares(amount, vault.total_shares, vault_equity)?;

        // reset cost basis if no shares
        self.cost_basis = self.cost_basis.safe_add(amount.cast()?)?;
=======
        let n_shares = vault_amount_to_depositor_shares(amount, vault.total_shares, vault_equity)?;

        // reset cost basis if no shares
        self.net_deposits = self.net_deposits.safe_add(amount.cast()?)?;
>>>>>>> 5a3c368f
        self.increase_vault_shares(n_shares, vault)?;

        vault.total_shares = vault.total_shares.safe_add(n_shares)?;

        vault.user_shares = vault.user_shares.safe_add(n_shares)?;

        let vault_shares_after = self.checked_vault_shares(vault)?;
        emit!(VaultDepositorRecord {
            ts: now,
            vault: vault.pubkey,
            depositor_authority: self.authority,
            action: VaultDepositorAction::Deposit,
            amount,
            spot_market_index: vault.spot_market_index,
            vault_equity_before: vault_equity,
            vault_shares_before,
            user_vault_shares_before,
            total_vault_shares_before,
            vault_shares_after,
            total_vault_shares_after: vault.total_shares,
            user_vault_shares_after: vault.user_shares,
<<<<<<< HEAD
=======
            profit_share: 0,
            management_fee: 0,
>>>>>>> 5a3c368f
        });

        Ok(())
    }

    pub fn request_withdraw(
        self: &mut VaultDepositor,
        withdraw_amount: u128,
        withdraw_unit: WithdrawUnit,
        vault_equity: u64,
        vault: &mut Vault,
        now: i64,
    ) -> Result<()> {
<<<<<<< HEAD
        let (n_tokens, n_shares) = match withdraw_unit {
            WithdrawUnit::Token => {
                let n_tokens: u64 = withdraw_amount.cast()?;
                let n_shares: u128 =
                    vault_amount_to_if_shares(n_tokens, vault.total_shares, vault_equity)?;
                (n_tokens, n_shares)
            }
            WithdrawUnit::Shares => {
                let n_shares: u128 = withdraw_amount;
                let n_tokens: u64 =
                    if_shares_to_vault_amount(n_shares, vault.total_shares, vault_equity)?
                        .min(vault_equity);
                (n_tokens, n_shares)
=======
        self.apply_rebase(vault, vault_equity)?;

        let (withdraw_value, n_shares) = match withdraw_unit {
            WithdrawUnit::Token => {
                let withdraw_value: u64 = withdraw_amount.cast()?;
                let n_shares: u128 = vault_amount_to_depositor_shares(
                    withdraw_value,
                    vault.total_shares,
                    vault_equity,
                )?;
                (withdraw_value, n_shares)
            }
            WithdrawUnit::Shares => {
                let n_shares: u128 = withdraw_amount;
                let withdraw_value: u64 =
                    depositor_shares_to_vault_amount(n_shares, vault.total_shares, vault_equity)?
                        .min(vault_equity);
                (withdraw_value, n_shares)
>>>>>>> 5a3c368f
            }
        };

        validate!(
            n_shares > 0,
            ErrorCode::InvalidVaultWithdrawSize,
            "Requested n_shares = 0"
        )?;
        validate!(
            self.last_withdraw_request_shares == 0,
            ErrorCode::VaultWithdrawRequestInProgress,
            "Vault withdraw request is already in progress"
        )?;

        self.last_withdraw_request_shares = n_shares;
<<<<<<< HEAD
        self.apply_rebase(vault, vault_equity)?;
=======
>>>>>>> 5a3c368f

        let vault_shares_before: u128 = self.checked_vault_shares(vault)?;
        let total_vault_shares_before = vault.total_shares;
        let user_vault_shares_before = vault.user_shares;

        validate!(
            self.last_withdraw_request_shares <= self.checked_vault_shares(vault)?,
            ErrorCode::InvalidVaultWithdrawSize,
            "last_withdraw_request_shares exceeds vault_shares {} > {}",
            self.last_withdraw_request_shares,
            self.checked_vault_shares(vault)?
        )?;

<<<<<<< HEAD
        validate!(
            self.vault_shares_base == vault.shares_base,
            ErrorCode::InvalidVaultRebase,
            "vault depositor shares_base != vault shares_base"
        )?;

        self.last_withdraw_request_value = n_tokens;
=======
        self.last_withdraw_request_value = withdraw_value;
>>>>>>> 5a3c368f

        validate!(
            self.last_withdraw_request_value == 0
                || self.last_withdraw_request_value <= vault_equity,
            ErrorCode::InvalidVaultWithdrawSize,
            "Requested withdraw value {} is not equal or below vault_equity {}",
            self.last_withdraw_request_value,
            vault_equity
        )?;

        let vault_shares_after = self.checked_vault_shares(vault)?;

        emit!(VaultDepositorRecord {
            ts: now,
            vault: vault.pubkey,
            depositor_authority: self.authority,
            action: VaultDepositorAction::WithdrawRequest,
            amount: self.last_withdraw_request_value,
            spot_market_index: vault.spot_market_index,
            vault_equity_before: vault_equity,
            vault_shares_before,
            user_vault_shares_before,
            total_vault_shares_before,
            vault_shares_after,
            total_vault_shares_after: vault.total_shares,
            user_vault_shares_after: vault.user_shares,
<<<<<<< HEAD
=======
            profit_share: 0,
            management_fee: 0,
>>>>>>> 5a3c368f
        });

        self.last_withdraw_request_ts = now;

        Ok(())
    }

    pub fn cancel_withdraw_request(
        self: &mut VaultDepositor,
        vault_equity: u64,
        vault: &mut Vault,
        now: i64,
    ) -> Result<()> {
        self.apply_rebase(vault, vault_equity)?;

        let vault_shares_before: u128 = self.checked_vault_shares(vault)?;
        let total_vault_shares_before = vault.total_shares;
        let user_vault_shares_before = vault.user_shares;

<<<<<<< HEAD
        validate!(
            self.vault_shares_base == vault.shares_base,
            ErrorCode::InvalidVaultRebase,
            "vault depositor shares_base != vault shares_base"
        )?;

=======
>>>>>>> 5a3c368f
        let vault_shares_lost = self.calculate_vault_shares_lost(vault, vault_equity)?;
        self.decrease_vault_shares(vault_shares_lost, vault)?;

        vault.total_shares = vault.total_shares.safe_sub(vault_shares_lost)?;

        vault.user_shares = vault.user_shares.safe_sub(vault_shares_lost)?;

        let vault_shares_after = self.checked_vault_shares(vault)?;

        emit!(VaultDepositorRecord {
            ts: now,
            vault: vault.pubkey,
            depositor_authority: self.authority,
            action: VaultDepositorAction::CancelWithdrawRequest,
            amount: 0,
            spot_market_index: vault.spot_market_index,
            vault_equity_before: vault_equity,
            vault_shares_before,
            user_vault_shares_before,
            total_vault_shares_before,
            vault_shares_after,
            total_vault_shares_after: vault.total_shares,
            user_vault_shares_after: vault.user_shares,
<<<<<<< HEAD
=======
            profit_share: 0,
            management_fee: 0,
>>>>>>> 5a3c368f
        });

        Ok(())
    }

    pub fn withdraw(
        self: &mut VaultDepositor,
        vault_equity: u64,
        vault: &mut Vault,
        now: i64,
    ) -> Result<u64> {
        let time_since_withdraw_request = now.safe_sub(self.last_withdraw_request_ts)?;

        validate!(
            time_since_withdraw_request >= vault.redeem_period,
            ErrorCode::CannotWithdrawBeforeRedeemPeriodEnd
        )?;

        self.apply_rebase(vault, vault_equity)?;

        let vault_shares_before: u128 = self.checked_vault_shares(vault)?;
        let total_vault_shares_before = vault.total_shares;
        let user_vault_shares_before = vault.user_shares;

        let n_shares = self.last_withdraw_request_shares;

        validate!(
            n_shares > 0,
            ErrorCode::InvalidVaultWithdraw,
            "Must submit withdraw request and wait the redeem_period ({} seconds)",
            vault.redeem_period
        )?;

        validate!(
            vault_shares_before >= n_shares,
            ErrorCode::InsufficientVaultShares
        )?;

        let total_amount =
<<<<<<< HEAD
            if_shares_to_vault_amount(self.vault_shares, vault.total_shares, vault_equity)?;

        let amount = if_shares_to_vault_amount(n_shares, vault.total_shares, vault_equity)?;

        let _vault_shares_lost = self.calculate_vault_shares_lost(vault, vault_equity)?;
=======
            depositor_shares_to_vault_amount(self.vault_shares, vault.total_shares, vault_equity)?;

        let amount = depositor_shares_to_vault_amount(n_shares, vault.total_shares, vault_equity)?;
>>>>>>> 5a3c368f

        let withdraw_amount = amount.min(self.last_withdraw_request_value);
        msg!(
            "amount={}, last_withdraw_request_value={}",
            amount,
            self.last_withdraw_request_value
        );

<<<<<<< HEAD
        let profit_share =
            self.calculate_profit_share_and_update(withdraw_amount, total_amount, vault)?;

        let profit_share_shares =
            vault_amount_to_if_shares(profit_share.cast()?, vault.total_shares, vault_equity)?;

        // let profit_share = 0;

        // let profit_share_shares = 0;

        self.decrease_vault_shares(n_shares, vault)?;

        self.cost_basis = self.cost_basis.safe_sub(withdraw_amount.cast()?)?;

        vault.total_shares = vault
            .total_shares
            .safe_sub(n_shares.safe_sub(profit_share_shares.cast()?)?)?;
=======
        let profit_share: u64 = self
            .calculate_profit_share_and_update(withdraw_amount, total_amount, vault)?
            .cast()?;

        let profit_share_shares: u128 =
            vault_amount_to_depositor_shares(profit_share, vault.total_shares, vault_equity)?;

        self.decrease_vault_shares(n_shares, vault)?;

        self.net_deposits = self.net_deposits.safe_sub(withdraw_amount.cast()?)?;

        vault.total_shares = vault
            .total_shares
            .safe_sub(n_shares.safe_sub(profit_share_shares)?)?;
>>>>>>> 5a3c368f

        vault.user_shares = vault.user_shares.safe_sub(n_shares)?;

        // reset vault_depositor withdraw request info
        self.last_withdraw_request_shares = 0;
        self.last_withdraw_request_value = 0;
        self.last_withdraw_request_ts = now;

        let vault_shares_after = self.checked_vault_shares(vault)?;

        emit!(VaultDepositorRecord {
            ts: now,
            vault: vault.pubkey,
            depositor_authority: self.authority,
            action: VaultDepositorAction::Withdraw,
            amount: withdraw_amount,
            spot_market_index: vault.spot_market_index,
            vault_equity_before: vault_equity,
            vault_shares_before,
            user_vault_shares_before,
            total_vault_shares_before,
            vault_shares_after,
            total_vault_shares_after: vault.total_shares,
            user_vault_shares_after: vault.user_shares,
<<<<<<< HEAD
=======
            profit_share,
            management_fee: 0,
>>>>>>> 5a3c368f
        });

        let user_withdraw_amount = withdraw_amount.safe_sub(profit_share.cast()?)?;

        Ok(user_withdraw_amount)
    }
}

#[derive(Debug, Clone, Copy, BorshSerialize, BorshDeserialize, PartialEq, Eq)]
pub enum WithdrawUnit {
    Shares,
    Token,
<<<<<<< HEAD
=======
}

#[cfg(test)]
mod tests {
    use crate::{Vault, VaultDepositor, WithdrawUnit};
    use anchor_lang::prelude::Pubkey;
    use drift::math::casting::Cast;
    use drift::math::constants::{QUOTE_PRECISION, QUOTE_PRECISION_U64};
    use drift::math::insurance::if_shares_to_vault_amount;

    #[test]
    fn base_init() {
        let now = 1337;
        let vd = VaultDepositor::new(Pubkey::default(), Pubkey::default(), Pubkey::default(), now);
        assert_eq!(vd.vault_shares_base, 0);
        assert_eq!(vd.last_valid_ts, now);
    }

    #[test]
    fn test_deposit_withdraw() {
        let now = 1000;
        let vault = &mut Vault::default();

        let vd =
            &mut VaultDepositor::new(Pubkey::default(), Pubkey::default(), Pubkey::default(), now);

        let vault_equity: u64 = 100 * QUOTE_PRECISION_U64;
        let amount: u64 = 100 * QUOTE_PRECISION_U64;
        vd.deposit(amount, vault_equity, vault, now + 20).unwrap();

        let vault_equity: u64 = 200 * QUOTE_PRECISION_U64;

        vd.request_withdraw(
            amount.cast().unwrap(),
            WithdrawUnit::Token,
            vault_equity,
            vault,
            now + 20,
        )
        .unwrap();

        let withdraw_amount = vd.withdraw(vault_equity, vault, now + 20).unwrap();
        assert_eq!(vd.vault_shares_base, 0);
        assert_eq!(withdraw_amount, amount);
    }

    #[test]
    fn test_deposit_paritial_withdraw_profit_share() {
        let now = 1000;
        let vault = &mut Vault::default();

        let vd =
            &mut VaultDepositor::new(Pubkey::default(), Pubkey::default(), Pubkey::default(), now);

        let mut vault_equity: u64 = 100 * QUOTE_PRECISION_U64;
        let amount: u64 = 100 * QUOTE_PRECISION_U64;
        vd.deposit(amount, vault_equity, vault, now + 20).unwrap();
        assert_eq!(vd.vault_shares_base, 0);
        assert_eq!(vd.checked_vault_shares(vault).unwrap(), 100000000);
        assert_eq!(vault.user_shares, 100000000);
        assert_eq!(vault.total_shares, 200000000);

        vault.profit_share = 100000; // 10% profit share
        vault_equity = 400 * QUOTE_PRECISION_U64; // up 100%

        // withdraw principal
        vd.request_withdraw(
            amount.cast().unwrap(),
            WithdrawUnit::Token,
            vault_equity,
            vault,
            now + 20,
        )
        .unwrap();
        assert_eq!(vd.checked_vault_shares(vault).unwrap(), 100000000);

        assert_eq!(vd.last_withdraw_request_shares, 50000000);
        assert_eq!(vd.last_withdraw_request_value, 100000000);
        assert_eq!(vd.last_withdraw_request_ts, now + 20);

        let withdraw_amount = vd.withdraw(vault_equity, vault, now + 20).unwrap();
        assert_eq!(vd.checked_vault_shares(vault).unwrap(), 50000000);
        assert_eq!(vd.vault_shares_base, 0);
        assert_eq!(vault.user_shares, 50000000);
        assert_eq!(vault.total_shares, 152500000);
        assert_eq!(withdraw_amount, amount - amount / 20);

        vault_equity -= withdraw_amount;

        let admin_owned_shares = vault.total_shares.checked_sub(vault.user_shares).unwrap();
        let admin_owned_amount =
            if_shares_to_vault_amount(admin_owned_shares, vault.total_shares, vault_equity)
                .unwrap();
        assert_eq!(admin_owned_amount, 205000000); // $205
    }

    #[test]
    fn test_deposit_full_withdraw_profit_share() {
        let now = 1000;
        let vault = &mut Vault::default();

        let vd =
            &mut VaultDepositor::new(Pubkey::default(), Pubkey::default(), Pubkey::default(), now);

        let mut vault_equity: u64 = 100 * QUOTE_PRECISION_U64;
        let amount: u64 = 100 * QUOTE_PRECISION_U64;
        vd.deposit(amount, vault_equity, vault, now + 20).unwrap();
        assert_eq!(vd.vault_shares_base, 0);
        assert_eq!(vd.checked_vault_shares(vault).unwrap(), 100000000);
        assert_eq!(vault.user_shares, 100000000);
        assert_eq!(vault.total_shares, 200000000);

        vault.profit_share = 100000; // 10% profit share
        vault_equity = 400 * QUOTE_PRECISION_U64; // up 100%

        // withdraw all
        vd.request_withdraw(
            200 * QUOTE_PRECISION,
            WithdrawUnit::Token,
            vault_equity,
            vault,
            now + 20,
        )
        .unwrap();
        assert_eq!(vd.checked_vault_shares(vault).unwrap(), 100000000);

        assert_eq!(vd.last_withdraw_request_shares, 100000000);
        assert_eq!(vd.last_withdraw_request_value, 200000000);
        assert_eq!(vd.last_withdraw_request_ts, now + 20);

        let withdraw_amount = vd.withdraw(vault_equity, vault, now + 20).unwrap();
        assert_eq!(vd.checked_vault_shares(vault).unwrap(), 0);
        assert_eq!(vd.vault_shares_base, 0);
        assert_eq!(vault.user_shares, 0);
        assert_eq!(vault.total_shares, 105000000);
        assert_eq!(withdraw_amount, amount * 2 - amount * 2 / 20);
        assert_eq!(vd.cumulative_profit_share_amount, 100000000); // $100

        vault_equity -= withdraw_amount;

        let admin_owned_shares = vault.total_shares.checked_sub(vault.user_shares).unwrap();
        let admin_owned_amount =
            if_shares_to_vault_amount(admin_owned_shares, vault.total_shares, vault_equity)
                .unwrap();
        assert_eq!(admin_owned_amount, 210000000); // $210
    }
>>>>>>> 5a3c368f
}<|MERGE_RESOLUTION|>--- conflicted
+++ resolved
@@ -11,14 +11,10 @@
 
 use crate::events::{VaultDepositorAction, VaultDepositorRecord};
 
-<<<<<<< HEAD
-use drift::math::insurance::{if_shares_to_vault_amount, vault_amount_to_if_shares};
-=======
 use drift::math::insurance::{
     if_shares_to_vault_amount as depositor_shares_to_vault_amount,
     vault_amount_to_if_shares as vault_amount_to_depositor_shares,
 };
->>>>>>> 5a3c368f
 
 use drift::math::casting::Cast;
 use drift::math::safe_math::SafeMath;
@@ -33,11 +29,7 @@
     pub pubkey: Pubkey,
     /// The authority is the address w permission to deposit/withdraw
     pub authority: Pubkey,
-<<<<<<< HEAD
-    /// share of vault owned by this depoistor. vault_shares / vault.total_shares is depositor's ownership of vault_equity
-=======
     /// share of vault owned by this depositor. vault_shares / vault.total_shares is depositor's ownership of vault_equity
->>>>>>> 5a3c368f
     vault_shares: u128,
     /// requested vault shares for withdraw
     pub last_withdraw_request_shares: u128,
@@ -47,19 +39,11 @@
     pub last_withdraw_request_ts: i64,
     /// creation ts of vault depositor
     pub last_valid_ts: i64,
-<<<<<<< HEAD
-    /// lifetime net deposits for the vault
-    pub cost_basis: i64,
-    /// token amount of gains depositor has paid performance fees on
-    pub cumulative_profit_share_amount: i64,
-    /// exponent for vault_shares decimal places
-=======
     /// lifetime net deposits of vault depositor for the vault
     pub net_deposits: i64,
     /// the token amount of gains the vault depositor has paid performance fees on
     pub cumulative_profit_share_amount: i64,
     /// the exponent for vault_shares decimal places
->>>>>>> 5a3c368f
     pub vault_shares_base: u32,
 }
 
@@ -84,11 +68,7 @@
             last_withdraw_request_shares: 0,
             last_withdraw_request_ts: 0,
             last_valid_ts: now,
-<<<<<<< HEAD
-            cost_basis: 0,
-=======
             net_deposits: 0,
->>>>>>> 5a3c368f
             cumulative_profit_share_amount: 0,
         }
     }
@@ -170,34 +150,18 @@
                 self.last_withdraw_request_shares.safe_div(rebase_divisor)?;
         }
 
-<<<<<<< HEAD
-=======
         validate!(
             self.vault_shares_base == vault.shares_base,
             ErrorCode::InvalidVaultRebase,
             "vault depositor shares_base != vault shares_base"
         )?;
 
->>>>>>> 5a3c368f
         Ok(())
     }
 
     pub fn calculate_vault_shares_lost(
         self: &VaultDepositor,
         vault: &Vault,
-<<<<<<< HEAD
-        vault_balance: u64,
-    ) -> Result<u128> {
-        let n_shares = self.last_withdraw_request_shares;
-
-        let amount = if_shares_to_vault_amount(n_shares, vault.total_shares, vault_balance)?;
-
-        let vault_shares_lost = if amount > self.last_withdraw_request_value {
-            let new_n_shares = vault_amount_to_if_shares(
-                self.last_withdraw_request_value,
-                vault.total_shares - n_shares,
-                vault_balance - self.last_withdraw_request_value,
-=======
         vault_equity: u64,
     ) -> Result<u128> {
         let n_shares = self.last_withdraw_request_shares;
@@ -209,7 +173,6 @@
                 self.last_withdraw_request_value,
                 vault.total_shares.safe_sub(n_shares)?,
                 vault_equity.safe_sub(self.last_withdraw_request_value)?,
->>>>>>> 5a3c368f
             )?;
 
             validate!(
@@ -235,11 +198,7 @@
         vault: &Vault,
     ) -> Result<u128> {
         let profit = total_amount.cast::<i64>()?.safe_sub(
-<<<<<<< HEAD
-            self.cost_basis
-=======
             self.net_deposits
->>>>>>> 5a3c368f
                 .safe_add(self.cumulative_profit_share_amount)?,
         )?;
         if profit > 0 {
@@ -270,7 +229,6 @@
         now: i64,
     ) -> Result<()> {
         validate!(
-<<<<<<< HEAD
             vault.max_tokens == 0 || vault.max_tokens < vault_equity.safe_add(amount)?,
             ErrorCode::VaultIsAtCapacity,
             "after deposit vault equity is {} > {}",
@@ -279,8 +237,6 @@
         )?;
 
         validate!(
-=======
->>>>>>> 5a3c368f
             !(vault_equity == 0 && vault.total_shares != 0),
             ErrorCode::InvalidVaultForNewDepositors,
             "Vault balance should be non-zero for new depositors to enter"
@@ -292,17 +248,10 @@
         let total_vault_shares_before = vault.total_shares;
         let user_vault_shares_before = vault.user_shares;
 
-<<<<<<< HEAD
-        let n_shares = vault_amount_to_if_shares(amount, vault.total_shares, vault_equity)?;
-
-        // reset cost basis if no shares
-        self.cost_basis = self.cost_basis.safe_add(amount.cast()?)?;
-=======
         let n_shares = vault_amount_to_depositor_shares(amount, vault.total_shares, vault_equity)?;
 
         // reset cost basis if no shares
         self.net_deposits = self.net_deposits.safe_add(amount.cast()?)?;
->>>>>>> 5a3c368f
         self.increase_vault_shares(n_shares, vault)?;
 
         vault.total_shares = vault.total_shares.safe_add(n_shares)?;
@@ -324,11 +273,8 @@
             vault_shares_after,
             total_vault_shares_after: vault.total_shares,
             user_vault_shares_after: vault.user_shares,
-<<<<<<< HEAD
-=======
             profit_share: 0,
             management_fee: 0,
->>>>>>> 5a3c368f
         });
 
         Ok(())
@@ -342,21 +288,6 @@
         vault: &mut Vault,
         now: i64,
     ) -> Result<()> {
-<<<<<<< HEAD
-        let (n_tokens, n_shares) = match withdraw_unit {
-            WithdrawUnit::Token => {
-                let n_tokens: u64 = withdraw_amount.cast()?;
-                let n_shares: u128 =
-                    vault_amount_to_if_shares(n_tokens, vault.total_shares, vault_equity)?;
-                (n_tokens, n_shares)
-            }
-            WithdrawUnit::Shares => {
-                let n_shares: u128 = withdraw_amount;
-                let n_tokens: u64 =
-                    if_shares_to_vault_amount(n_shares, vault.total_shares, vault_equity)?
-                        .min(vault_equity);
-                (n_tokens, n_shares)
-=======
         self.apply_rebase(vault, vault_equity)?;
 
         let (withdraw_value, n_shares) = match withdraw_unit {
@@ -375,7 +306,6 @@
                     depositor_shares_to_vault_amount(n_shares, vault.total_shares, vault_equity)?
                         .min(vault_equity);
                 (withdraw_value, n_shares)
->>>>>>> 5a3c368f
             }
         };
 
@@ -391,10 +321,6 @@
         )?;
 
         self.last_withdraw_request_shares = n_shares;
-<<<<<<< HEAD
-        self.apply_rebase(vault, vault_equity)?;
-=======
->>>>>>> 5a3c368f
 
         let vault_shares_before: u128 = self.checked_vault_shares(vault)?;
         let total_vault_shares_before = vault.total_shares;
@@ -408,17 +334,7 @@
             self.checked_vault_shares(vault)?
         )?;
 
-<<<<<<< HEAD
-        validate!(
-            self.vault_shares_base == vault.shares_base,
-            ErrorCode::InvalidVaultRebase,
-            "vault depositor shares_base != vault shares_base"
-        )?;
-
-        self.last_withdraw_request_value = n_tokens;
-=======
         self.last_withdraw_request_value = withdraw_value;
->>>>>>> 5a3c368f
 
         validate!(
             self.last_withdraw_request_value == 0
@@ -445,11 +361,8 @@
             vault_shares_after,
             total_vault_shares_after: vault.total_shares,
             user_vault_shares_after: vault.user_shares,
-<<<<<<< HEAD
-=======
             profit_share: 0,
             management_fee: 0,
->>>>>>> 5a3c368f
         });
 
         self.last_withdraw_request_ts = now;
@@ -469,15 +382,6 @@
         let total_vault_shares_before = vault.total_shares;
         let user_vault_shares_before = vault.user_shares;
 
-<<<<<<< HEAD
-        validate!(
-            self.vault_shares_base == vault.shares_base,
-            ErrorCode::InvalidVaultRebase,
-            "vault depositor shares_base != vault shares_base"
-        )?;
-
-=======
->>>>>>> 5a3c368f
         let vault_shares_lost = self.calculate_vault_shares_lost(vault, vault_equity)?;
         self.decrease_vault_shares(vault_shares_lost, vault)?;
 
@@ -501,11 +405,8 @@
             vault_shares_after,
             total_vault_shares_after: vault.total_shares,
             user_vault_shares_after: vault.user_shares,
-<<<<<<< HEAD
-=======
             profit_share: 0,
             management_fee: 0,
->>>>>>> 5a3c368f
         });
 
         Ok(())
@@ -545,17 +446,9 @@
         )?;
 
         let total_amount =
-<<<<<<< HEAD
-            if_shares_to_vault_amount(self.vault_shares, vault.total_shares, vault_equity)?;
-
-        let amount = if_shares_to_vault_amount(n_shares, vault.total_shares, vault_equity)?;
-
-        let _vault_shares_lost = self.calculate_vault_shares_lost(vault, vault_equity)?;
-=======
             depositor_shares_to_vault_amount(self.vault_shares, vault.total_shares, vault_equity)?;
 
         let amount = depositor_shares_to_vault_amount(n_shares, vault.total_shares, vault_equity)?;
->>>>>>> 5a3c368f
 
         let withdraw_amount = amount.min(self.last_withdraw_request_value);
         msg!(
@@ -564,25 +457,6 @@
             self.last_withdraw_request_value
         );
 
-<<<<<<< HEAD
-        let profit_share =
-            self.calculate_profit_share_and_update(withdraw_amount, total_amount, vault)?;
-
-        let profit_share_shares =
-            vault_amount_to_if_shares(profit_share.cast()?, vault.total_shares, vault_equity)?;
-
-        // let profit_share = 0;
-
-        // let profit_share_shares = 0;
-
-        self.decrease_vault_shares(n_shares, vault)?;
-
-        self.cost_basis = self.cost_basis.safe_sub(withdraw_amount.cast()?)?;
-
-        vault.total_shares = vault
-            .total_shares
-            .safe_sub(n_shares.safe_sub(profit_share_shares.cast()?)?)?;
-=======
         let profit_share: u64 = self
             .calculate_profit_share_and_update(withdraw_amount, total_amount, vault)?
             .cast()?;
@@ -597,7 +471,6 @@
         vault.total_shares = vault
             .total_shares
             .safe_sub(n_shares.safe_sub(profit_share_shares)?)?;
->>>>>>> 5a3c368f
 
         vault.user_shares = vault.user_shares.safe_sub(n_shares)?;
 
@@ -622,11 +495,8 @@
             vault_shares_after,
             total_vault_shares_after: vault.total_shares,
             user_vault_shares_after: vault.user_shares,
-<<<<<<< HEAD
-=======
             profit_share,
             management_fee: 0,
->>>>>>> 5a3c368f
         });
 
         let user_withdraw_amount = withdraw_amount.safe_sub(profit_share.cast()?)?;
@@ -639,8 +509,6 @@
 pub enum WithdrawUnit {
     Shares,
     Token,
-<<<<<<< HEAD
-=======
 }
 
 #[cfg(test)]
@@ -787,5 +655,4 @@
                 .unwrap();
         assert_eq!(admin_owned_amount, 210000000); // $210
     }
->>>>>>> 5a3c368f
 }