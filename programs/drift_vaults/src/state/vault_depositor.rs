use crate::error::ErrorCode;
use crate::Size;
use anchor_lang::prelude::*;
use borsh::{BorshDeserialize, BorshSerialize};
use drift::controller::spot_balance::update_spot_balances;
use drift::error::{DriftResult, ErrorCode as DriftErrorCode};

use drift::math::constants::PERCENTAGE_PRECISION;

use crate::state::vault::Vault;
use crate::validate;
use static_assertions::const_assert_eq;

use crate::events::{VaultDepositorAction, VaultDepositorRecord};

use drift::math::insurance::{
    if_shares_to_vault_amount as depositor_shares_to_vault_amount,
    vault_amount_to_if_shares as vault_amount_to_depositor_shares,
};

use drift::math::casting::Cast;
use drift::math::margin::meets_initial_margin_requirement;
use drift::math::safe_math::SafeMath;
use drift::state::oracle_map::OracleMap;
use drift::state::perp_market_map::PerpMarketMap;
use drift::state::spot_market::SpotBalanceType;
use drift::state::spot_market_map::SpotMarketMap;
use drift::state::user::User;

#[account(zero_copy)]
#[derive(Default, Eq, PartialEq, Debug)]
#[repr(C)]
pub struct VaultDepositor {
    /// The vault deposited into
    pub vault: Pubkey,
    /// The vault depositor account's pubkey. It is a pda of vault and authority
    pub pubkey: Pubkey,
    /// The authority is the address w permission to deposit/withdraw
    pub authority: Pubkey,
    /// share of vault owned by this depositor. vault_shares / vault.total_shares is depositor's ownership of vault_equity
    vault_shares: u128,
    /// requested vault shares for withdraw
    pub last_withdraw_request_shares: u128,
    /// requested value (in vault spot_market_index) of shares for withdraw
    pub last_withdraw_request_value: u64,
    /// request ts of vault withdraw
    pub last_withdraw_request_ts: i64,
    /// creation ts of vault depositor
    pub last_valid_ts: i64,
    /// lifetime net deposits of vault depositor for the vault
    pub net_deposits: i64,
    /// the token amount of gains the vault depositor has paid performance fees on
    pub cumulative_profit_share_amount: i64,
    /// the exponent for vault_shares decimal places
    pub vault_shares_base: u32,
}

impl Size for VaultDepositor {
    const SIZE: usize = 176 + 8;
}

const_assert_eq!(
    VaultDepositor::SIZE,
    std::mem::size_of::<VaultDepositor>() + 8
);

impl VaultDepositor {
    pub fn new(vault: Pubkey, pubkey: Pubkey, authority: Pubkey, now: i64) -> Self {
        VaultDepositor {
            vault,
            pubkey,
            authority,
            vault_shares: 0,
            vault_shares_base: 0,
            last_withdraw_request_value: 0,
            last_withdraw_request_shares: 0,
            last_withdraw_request_ts: 0,
            last_valid_ts: now,
            net_deposits: 0,
            cumulative_profit_share_amount: 0,
        }
    }

    fn validate_base(&self, vault: &Vault) -> Result<()> {
        validate!(
            self.vault_shares_base == vault.shares_base,
            ErrorCode::InvalidVaultRebase,
            "vault depositor bases mismatch. user base: {} vault base {}",
            self.vault_shares_base,
            vault.shares_base
        )?;

        Ok(())
    }

    pub fn checked_vault_shares(&self, vault: &Vault) -> Result<u128> {
        self.validate_base(vault)?;
        Ok(self.vault_shares)
    }

    pub fn unchecked_vault_shares(&self) -> u128 {
        self.vault_shares
    }

    pub fn increase_vault_shares(&mut self, delta: u128, vault: &Vault) -> Result<()> {
        self.validate_base(vault)?;
        self.vault_shares = self.vault_shares.safe_add(delta)?;
        Ok(())
    }

    pub fn decrease_vault_shares(&mut self, delta: u128, vault: &Vault) -> Result<()> {
        self.validate_base(vault)?;
        self.vault_shares = self.vault_shares.safe_sub(delta)?;
        Ok(())
    }

    pub fn update_vault_shares(&mut self, new_shares: u128, vault: &Vault) -> Result<()> {
        self.validate_base(vault)?;
        self.vault_shares = new_shares;

        Ok(())
    }

    pub fn apply_rebase(
        self: &mut VaultDepositor,
        vault: &mut Vault,
        vault_equity: u64,
    ) -> Result<()> {
        vault.apply_rebase(vault_equity)?;

        if vault.shares_base != self.vault_shares_base {
            validate!(
                vault.shares_base > self.vault_shares_base,
                ErrorCode::InvalidVaultRebase,
                "Rebase expo out of bounds"
            )?;

            let expo_diff = (vault.shares_base - self.vault_shares_base).cast::<u32>()?;

            let rebase_divisor = 10_u128.pow(expo_diff);

            msg!(
                "rebasing vault depositor: base: {} -> {} ",
                self.vault_shares_base,
                vault.shares_base,
            );

            self.vault_shares_base = vault.shares_base;

            let old_vault_shares = self.unchecked_vault_shares();
            let new_vault_shares = old_vault_shares.safe_div(rebase_divisor)?;

            msg!("rebasing vault depositor: shares -> {} ", new_vault_shares);

            self.update_vault_shares(new_vault_shares, vault)?;

            self.last_withdraw_request_shares =
                self.last_withdraw_request_shares.safe_div(rebase_divisor)?;
        }

        validate!(
            self.vault_shares_base == vault.shares_base,
            ErrorCode::InvalidVaultRebase,
            "vault depositor shares_base != vault shares_base"
        )?;

        Ok(())
    }

    pub fn calculate_vault_shares_lost(
        self: &VaultDepositor,
        vault: &Vault,
        vault_equity: u64,
    ) -> Result<u128> {
        let n_shares = self.last_withdraw_request_shares;

        let amount = depositor_shares_to_vault_amount(n_shares, vault.total_shares, vault_equity)?;

        let vault_shares_lost = if amount > self.last_withdraw_request_value {
            let new_n_shares = vault_amount_to_depositor_shares(
                self.last_withdraw_request_value,
                vault.total_shares.safe_sub(n_shares)?,
                vault_equity.safe_sub(self.last_withdraw_request_value)?,
            )?;

            validate!(
                new_n_shares <= n_shares,
                ErrorCode::InvalidVaultSharesDetected,
                "Issue calculating delta if_shares after canceling request {} < {}",
                new_n_shares,
                n_shares
            )?;

            n_shares.safe_sub(new_n_shares)?
        } else {
            0
        };

        Ok(vault_shares_lost)
    }

    pub fn calculate_profit_share_and_update(
        self: &mut VaultDepositor,
        withdraw_amount: u64,
        total_amount: u64,
        vault: &Vault,
    ) -> Result<u128> {
        let profit = total_amount.cast::<i64>()?.safe_sub(
            self.net_deposits
                .safe_add(self.cumulative_profit_share_amount)?,
        )?;
        if profit > 0 {
            let profit_u128 = profit.cast::<u128>()?;
            let frac_profit_withdrawn = profit_u128
                .safe_mul(withdraw_amount.cast()?)?
                .safe_div(total_amount.cast()?)?;

            let profit_share_amount = frac_profit_withdrawn
                .safe_mul(vault.profit_share.cast()?)?
                .safe_div(PERCENTAGE_PRECISION)?;

            self.cumulative_profit_share_amount = self
                .cumulative_profit_share_amount
                .safe_add(frac_profit_withdrawn.cast()?)?;

            return Ok(profit_share_amount);
        }

        Ok(0)
    }

    pub fn reset_withdraw_request(self: &mut VaultDepositor, now: i64) -> Result<()> {
        // reset vault_depositor withdraw request info
        self.last_withdraw_request_shares = 0;
        self.last_withdraw_request_value = 0;
        self.last_withdraw_request_ts = now;
        Ok(())
    }

    pub fn deposit(
        self: &mut VaultDepositor,
        amount: u64,
        vault_equity: u64,
        vault: &mut Vault,
        now: i64,
    ) -> Result<()> {
        validate!(
            vault.max_tokens == 0 || vault.max_tokens < vault_equity.safe_add(amount)?,
            ErrorCode::VaultIsAtCapacity,
            "after deposit vault equity is {} > {}",
            vault_equity.safe_add(amount)?,
            vault.max_tokens
        )?;

        validate!(
            !(vault_equity == 0 && vault.total_shares != 0),
            ErrorCode::InvalidVaultForNewDepositors,
            "Vault balance should be non-zero for new depositors to enter"
        )?;

        self.apply_rebase(vault, vault_equity)?;

        let vault_shares_before = self.checked_vault_shares(vault)?;
        let total_vault_shares_before = vault.total_shares;
        let user_vault_shares_before = vault.user_shares;

        let management_fee = vault.apply_management_fee(vault_equity, now)?;

        let n_shares = vault_amount_to_depositor_shares(amount, vault.total_shares, vault_equity)?;

        // reset cost basis if no shares
        self.net_deposits = self.net_deposits.safe_add(amount.cast()?)?;
        self.increase_vault_shares(n_shares, vault)?;

        vault.total_shares = vault.total_shares.safe_add(n_shares)?;

        vault.user_shares = vault.user_shares.safe_add(n_shares)?;

        let vault_shares_after = self.checked_vault_shares(vault)?;
        emit!(VaultDepositorRecord {
            ts: now,
            vault: vault.pubkey,
            depositor_authority: self.authority,
            action: VaultDepositorAction::Deposit,
            amount,
            spot_market_index: vault.spot_market_index,
            vault_equity_before: vault_equity,
            vault_shares_before,
            user_vault_shares_before,
            total_vault_shares_before,
            vault_shares_after,
            total_vault_shares_after: vault.total_shares,
            user_vault_shares_after: vault.user_shares,
            profit_share: 0,
            management_fee,
        });

        Ok(())
    }

    pub fn request_withdraw(
        self: &mut VaultDepositor,
        withdraw_amount: u128,
        withdraw_unit: WithdrawUnit,
        vault_equity: u64,
        vault: &mut Vault,
        now: i64,
    ) -> Result<()> {
        self.apply_rebase(vault, vault_equity)?;
        let management_fee = vault.apply_management_fee(vault_equity, now)?;
        let profit_share: u64 = self.apply_profit_share(vault_equity, vault)?;

        let (withdraw_value, n_shares) = match withdraw_unit {
            WithdrawUnit::Token => {
                let withdraw_value: u64 = withdraw_amount.cast()?;
                let n_shares: u128 = vault_amount_to_depositor_shares(
                    withdraw_value,
                    vault.total_shares,
                    vault_equity,
                )?;
                (withdraw_value, n_shares)
            }
            WithdrawUnit::Shares => {
                let n_shares: u128 = withdraw_amount;
                let withdraw_value: u64 =
                    depositor_shares_to_vault_amount(n_shares, vault.total_shares, vault_equity)?
                        .min(vault_equity);
                (withdraw_value, n_shares)
            }
        };

        validate!(
            n_shares > 0,
            ErrorCode::InvalidVaultWithdrawSize,
            "Requested n_shares = 0"
        )?;
        validate!(
            self.last_withdraw_request_shares == 0,
            ErrorCode::VaultWithdrawRequestInProgress,
            "Vault withdraw request is already in progress"
        )?;

        self.last_withdraw_request_shares = n_shares;

        let vault_shares_before: u128 = self.checked_vault_shares(vault)?;
        let total_vault_shares_before = vault.total_shares;
        let user_vault_shares_before = vault.user_shares;

        validate!(
            self.last_withdraw_request_shares <= self.checked_vault_shares(vault)?,
            ErrorCode::InvalidVaultWithdrawSize,
            "last_withdraw_request_shares exceeds vault_shares {} > {}",
            self.last_withdraw_request_shares,
            self.checked_vault_shares(vault)?
        )?;

        self.last_withdraw_request_value = withdraw_value;

        vault.total_withdraw_requested = vault.total_withdraw_requested.safe_add(withdraw_value)?;

        validate!(
            self.last_withdraw_request_value == 0
                || self.last_withdraw_request_value <= vault_equity,
            ErrorCode::InvalidVaultWithdrawSize,
            "Requested withdraw value {} is not equal or below vault_equity {}",
            self.last_withdraw_request_value,
            vault_equity
        )?;

        let vault_shares_after = self.checked_vault_shares(vault)?;

        emit!(VaultDepositorRecord {
            ts: now,
            vault: vault.pubkey,
            depositor_authority: self.authority,
            action: VaultDepositorAction::WithdrawRequest,
            amount: self.last_withdraw_request_value,
            spot_market_index: vault.spot_market_index,
            vault_equity_before: vault_equity,
            vault_shares_before,
            user_vault_shares_before,
            total_vault_shares_before,
            vault_shares_after,
            total_vault_shares_after: vault.total_shares,
            user_vault_shares_after: vault.user_shares,
            profit_share,
            management_fee,
        });

        self.last_withdraw_request_ts = now;

        Ok(())
    }

    pub fn cancel_withdraw_request(
        self: &mut VaultDepositor,
        vault_equity: u64,
        vault: &mut Vault,
        now: i64,
    ) -> Result<()> {
        self.apply_rebase(vault, vault_equity)?;

        let vault_shares_before: u128 = self.checked_vault_shares(vault)?;
        let total_vault_shares_before = vault.total_shares;
        let user_vault_shares_before = vault.user_shares;

        let management_fee = vault.apply_management_fee(vault_equity, now)?;
        let vault_shares_lost = self.calculate_vault_shares_lost(vault, vault_equity)?;
        self.decrease_vault_shares(vault_shares_lost, vault)?;

        vault.total_shares = vault.total_shares.safe_sub(vault_shares_lost)?;

        vault.user_shares = vault.user_shares.safe_sub(vault_shares_lost)?;

        vault.total_withdraw_requested = vault
            .total_withdraw_requested
            .safe_sub(self.last_withdraw_request_value)?;

        let vault_shares_after = self.checked_vault_shares(vault)?;

        emit!(VaultDepositorRecord {
            ts: now,
            vault: vault.pubkey,
            depositor_authority: self.authority,
            action: VaultDepositorAction::CancelWithdrawRequest,
            amount: 0,
            spot_market_index: vault.spot_market_index,
            vault_equity_before: vault_equity,
            vault_shares_before,
            user_vault_shares_before,
            total_vault_shares_before,
            vault_shares_after,
            total_vault_shares_after: vault.total_shares,
            user_vault_shares_after: vault.user_shares,
            profit_share: 0,
            management_fee,
        });

        self.reset_withdraw_request(now)?;

        Ok(())
    }

    pub fn withdraw(
        self: &mut VaultDepositor,
        vault_equity: u64,
        vault: &mut Vault,
        now: i64,
    ) -> Result<(u64, bool)> {
        self.check_redeem_period_finished(vault, now)?;

        self.apply_rebase(vault, vault_equity)?;

        let vault_shares_before: u128 = self.checked_vault_shares(vault)?;
        let total_vault_shares_before = vault.total_shares;
        let user_vault_shares_before = vault.user_shares;

        let n_shares = self.last_withdraw_request_shares;

        validate!(
            n_shares > 0,
            ErrorCode::InvalidVaultWithdraw,
            "Must submit withdraw request and wait the redeem_period ({} seconds)",
            vault.redeem_period
        )?;

        validate!(
            vault_shares_before >= n_shares,
            ErrorCode::InsufficientVaultShares
        )?;

        let management_fee: u64 = vault.apply_management_fee(vault_equity, now)?;
        msg!("after management_fee vault_shares={}", self.vault_shares,);

        let profit_share: u64 = self.apply_profit_share(vault_equity, vault)?;
        msg!("after profit_share vault_shares={}", self.vault_shares,);
        let amount: u64 =
            depositor_shares_to_vault_amount(n_shares, vault.total_shares, vault_equity)?;

        let withdraw_amount = amount.min(self.last_withdraw_request_value);
        msg!(
            "amount={}, last_withdraw_request_value={}",
            amount,
            self.last_withdraw_request_value
        );
        msg!(
            "vault_shares={}, last_withdraw_request_shares={}",
            self.vault_shares,
            self.last_withdraw_request_shares
        );
        self.decrease_vault_shares(n_shares, vault)?;

        self.net_deposits = self.net_deposits.safe_sub(withdraw_amount.cast()?)?;

        vault.total_shares = vault.total_shares.safe_sub(n_shares)?;

        vault.user_shares = vault.user_shares.safe_sub(n_shares)?;

        self.reset_withdraw_request(now)?;

        let vault_shares_after = self.checked_vault_shares(vault)?;

        emit!(VaultDepositorRecord {
            ts: now,
            vault: vault.pubkey,
            depositor_authority: self.authority,
            action: VaultDepositorAction::Withdraw,
            amount: withdraw_amount,
            spot_market_index: vault.spot_market_index,
            vault_equity_before: vault_equity,
            vault_shares_before,
            user_vault_shares_before,
            total_vault_shares_before,
            vault_shares_after,
            total_vault_shares_after: vault.total_shares,
            user_vault_shares_after: vault.user_shares,
            profit_share,
            management_fee,
        });

        vault.total_withdraw_requested =
            vault.total_withdraw_requested.safe_sub(withdraw_amount)?;

<<<<<<< HEAD
        Ok(withdraw_amount)
    }

    pub fn apply_profit_share(
        self: &mut VaultDepositor,
        vault_equity: u64,
        vault: &mut Vault,
    ) -> Result<u64> {
        let n_shares = self.vault_shares;
        let amount: u64 =
            depositor_shares_to_vault_amount(n_shares, vault.total_shares, vault_equity)?;

        let total_amount =
            depositor_shares_to_vault_amount(self.vault_shares, vault.total_shares, vault_equity)?;

        let profit_share: u64 = self
            .calculate_profit_share_and_update(amount, total_amount, vault)?
            .cast()?;

        let profit_share_shares: u128 =
            vault_amount_to_depositor_shares(profit_share, vault.total_shares, vault_equity)?;

        self.decrease_vault_shares(profit_share_shares, vault)?;

        vault.user_shares = vault.user_shares.safe_sub(profit_share_shares)?;

        Ok(profit_share)
    }

    pub fn realize_profits(
        self: &mut VaultDepositor,
        vault_equity: u64,
        vault: &mut Vault,
        now: i64,
    ) -> Result<u64> {
        let management_fee = vault.apply_management_fee(vault_equity, now)?;

        let vault_shares_before = self.checked_vault_shares(vault)?;
        let total_vault_shares_before = vault.total_shares;
        let user_vault_shares_before = vault.user_shares;

        let profit_share = self.apply_profit_share(vault_equity, vault)?;

        emit!(VaultDepositorRecord {
            ts: now,
            vault: vault.pubkey,
            depositor_authority: self.authority,
            action: VaultDepositorAction::FeePayment,
            amount: 0,
            spot_market_index: vault.spot_market_index,
            vault_equity_before: vault_equity,
            vault_shares_before,
            user_vault_shares_before,
            total_vault_shares_before,
            vault_shares_after: self.vault_shares,
            total_vault_shares_after: vault.total_shares,
            user_vault_shares_after: vault.user_shares,
            profit_share,
            management_fee,
        });

        Ok(profit_share)
=======
        let finishing_liquidation = vault.liquidation_delegate == self.authority;

        Ok((user_withdraw_amount, finishing_liquidation))
    }

    pub fn check_redeem_period_finished(&self, vault: &Vault, now: i64) -> Result<()> {
        let time_since_withdraw_request = now.safe_sub(self.last_withdraw_request_ts)?;

        validate!(
            time_since_withdraw_request >= vault.redeem_period,
            ErrorCode::CannotWithdrawBeforeRedeemPeriodEnd
        )?;

        Ok(())
    }

    pub fn check_cant_withdraw(
        &self,
        vault: &Vault,
        drift_user: &mut User,
        perp_market_map: &PerpMarketMap,
        spot_market_map: &SpotMarketMap,
        oracle_map: &mut OracleMap,
    ) -> DriftResult {
        let mut spot_market = spot_market_map.get_ref_mut(&vault.spot_market_index)?;

        update_spot_balances(
            self.last_withdraw_request_value.cast()?,
            &SpotBalanceType::Borrow,
            &mut spot_market,
            drift_user.force_get_spot_position_mut(vault.spot_market_index)?,
            true,
        )?;

        drop(spot_market);

        let can_withdraw = meets_initial_margin_requirement(
            drift_user,
            perp_market_map,
            spot_market_map,
            oracle_map,
        )?;

        if can_withdraw {
            msg!("depositor is able to withdraw");
            return Err(DriftErrorCode::DefaultError);
        }

        Ok(())
>>>>>>> 3f00d436
    }
}

#[derive(Debug, Clone, Copy, BorshSerialize, BorshDeserialize, PartialEq, Eq)]
pub enum WithdrawUnit {
    Shares,
    Token,
}

#[cfg(test)]
mod tests {
    use crate::{Vault, VaultDepositor, WithdrawUnit};
    use anchor_lang::prelude::Pubkey;
    use drift::math::casting::Cast;
    use drift::math::constants::{QUOTE_PRECISION, QUOTE_PRECISION_U64};
    use drift::math::insurance::if_shares_to_vault_amount;

    #[test]
    fn base_init() {
        let now = 1337;
        let vd = VaultDepositor::new(Pubkey::default(), Pubkey::default(), Pubkey::default(), now);
        assert_eq!(vd.vault_shares_base, 0);
        assert_eq!(vd.last_valid_ts, now);
    }

    #[test]
    fn test_deposit_withdraw() {
        let now = 1000;
        let vault = &mut Vault::default();

        let vd =
            &mut VaultDepositor::new(Pubkey::default(), Pubkey::default(), Pubkey::default(), now);

        let vault_equity: u64 = 100 * QUOTE_PRECISION_U64;
        let amount: u64 = 100 * QUOTE_PRECISION_U64;
        vd.deposit(amount, vault_equity, vault, now + 20).unwrap();

        let vault_equity: u64 = 200 * QUOTE_PRECISION_U64;

        vd.request_withdraw(
            amount.cast().unwrap(),
            WithdrawUnit::Token,
            vault_equity,
            vault,
            now + 20,
        )
        .unwrap();

        let (withdraw_amount, _) = vd.withdraw(vault_equity, vault, now + 20).unwrap();
        assert_eq!(vd.vault_shares_base, 0);
        assert_eq!(withdraw_amount, amount);
    }

    #[test]
    fn test_deposit_paritial_withdraw_profit_share() {
        let now = 1000;
        let vault = &mut Vault::default();

        let vd =
            &mut VaultDepositor::new(Pubkey::default(), Pubkey::default(), Pubkey::default(), now);

        let mut vault_equity: u64 = 100 * QUOTE_PRECISION_U64;
        let amount: u64 = 100 * QUOTE_PRECISION_U64;
        vd.deposit(amount, vault_equity, vault, now + 20).unwrap();
        assert_eq!(vd.vault_shares_base, 0);
        assert_eq!(vd.checked_vault_shares(vault).unwrap(), 100000000);
        assert_eq!(vault.user_shares, 100000000);
        assert_eq!(vault.total_shares, 200000000);

        vault.profit_share = 100000; // 10% profit share
        vault_equity = 400 * QUOTE_PRECISION_U64; // up 100%

        // withdraw principal
        vd.request_withdraw(
            amount.cast().unwrap(),
            WithdrawUnit::Token,
            vault_equity,
            vault,
            now + 20,
        )
        .unwrap();
        assert_eq!(vd.checked_vault_shares(vault).unwrap(), 95000000);

        assert_eq!(vd.last_withdraw_request_shares, 50000000);
        assert_eq!(vd.last_withdraw_request_value, 100000000);
        assert_eq!(vd.last_withdraw_request_ts, now + 20);

<<<<<<< HEAD
        let withdraw_amount = vd.withdraw(vault_equity, vault, now + 20).unwrap();
        assert_eq!(vd.checked_vault_shares(vault).unwrap(), 45000000);
=======
        let (withdraw_amount, _) = vd.withdraw(vault_equity, vault, now + 20).unwrap();
        assert_eq!(vd.checked_vault_shares(vault).unwrap(), 50000000);
>>>>>>> 3f00d436
        assert_eq!(vd.vault_shares_base, 0);
        assert_eq!(vault.user_shares, 45000000);
        assert_eq!(vault.total_shares, 150000000);
        assert_eq!(withdraw_amount, amount);

        vault_equity -= withdraw_amount;

        let manager_owned_shares = vault.total_shares.checked_sub(vault.user_shares).unwrap();
        let manager_owned_amount =
            if_shares_to_vault_amount(manager_owned_shares, vault.total_shares, vault_equity)
                .unwrap();
        assert_eq!(manager_owned_amount, 210000000); // $210

        let user_owned_shares = vault.user_shares;
        let user_owned_amount =
            if_shares_to_vault_amount(user_owned_shares, vault.total_shares, vault_equity).unwrap();
        assert_eq!(user_owned_amount, 90000000); // $90
    }

    #[test]
    fn test_deposit_full_withdraw_profit_share() {
        let now = 1000;
        let vault = &mut Vault::default();

        let vd =
            &mut VaultDepositor::new(Pubkey::default(), Pubkey::default(), Pubkey::default(), now);

        let mut vault_equity: u64 = 100 * QUOTE_PRECISION_U64;
        let amount: u64 = 100 * QUOTE_PRECISION_U64;
        vd.deposit(amount, vault_equity, vault, now + 20).unwrap();
        assert_eq!(vd.vault_shares_base, 0);
        assert_eq!(vd.checked_vault_shares(vault).unwrap(), 100000000);
        assert_eq!(vault.user_shares, 100000000);
        assert_eq!(vault.total_shares, 200000000);

        vault.profit_share = 100000; // 10% profit share
        vault_equity = 400 * QUOTE_PRECISION_U64; // up 100%

        // withdraw all
        vd.request_withdraw(
            190 * QUOTE_PRECISION, // 200 - 10% share
            WithdrawUnit::Token,
            vault_equity,
            vault,
            now + 20,
        )
        .unwrap();
        assert_eq!(vd.checked_vault_shares(vault).unwrap(), 95000000);

        assert_eq!(vd.last_withdraw_request_shares, 95000000);
        assert_eq!(vd.last_withdraw_request_value, 190000000);
        assert_eq!(vd.last_withdraw_request_ts, now + 20);

        let (withdraw_amount, _) = vd.withdraw(vault_equity, vault, now + 20).unwrap();
        assert_eq!(vd.checked_vault_shares(vault).unwrap(), 0);
        assert_eq!(vd.vault_shares_base, 0);
        assert_eq!(vault.user_shares, 0);
        assert_eq!(vault.total_shares, 105000000);
        assert_eq!(withdraw_amount, amount * 2 - amount * 2 / 20);
        assert_eq!(vd.cumulative_profit_share_amount, 100000000); // $100

        vault_equity -= withdraw_amount;

        let manager_owned_shares = vault.total_shares.checked_sub(vault.user_shares).unwrap();
        let manager_owned_amount =
            if_shares_to_vault_amount(manager_owned_shares, vault.total_shares, vault_equity)
                .unwrap();
        assert_eq!(manager_owned_amount, 210000000); // $210
    }

    #[test]
    fn test_force_realize_profit_share() {
        let now = 1000;
        let vault = &mut Vault::default();

        let vd =
            &mut VaultDepositor::new(Pubkey::default(), Pubkey::default(), Pubkey::default(), now);

        let mut vault_equity: u64 = 100 * QUOTE_PRECISION_U64;
        let amount: u64 = 100 * QUOTE_PRECISION_U64;
        vd.deposit(amount, vault_equity, vault, now).unwrap();
        assert_eq!(vd.vault_shares_base, 0);
        assert_eq!(vd.checked_vault_shares(vault).unwrap(), 100000000);
        assert_eq!(vault.user_shares, 100000000);
        assert_eq!(vault.total_shares, 200000000);

        vault.profit_share = 100000; // 10% profit share
        vault_equity = 400 * QUOTE_PRECISION_U64; // up 100%

        vd.realize_profits(vault_equity, vault, now).unwrap();

        assert_eq!(vd.checked_vault_shares(vault).unwrap(), 95000000);
        assert_eq!(vd.cumulative_profit_share_amount, 100000000); // $100
        assert_eq!(vault.user_shares, 95000000); // $95
        assert_eq!(vault.total_shares, 200000000); // $200

        // withdraw all
        vd.request_withdraw(
            190 * QUOTE_PRECISION,
            WithdrawUnit::Token,
            vault_equity,
            vault,
            now + 20,
        )
        .unwrap();
        assert_eq!(vd.checked_vault_shares(vault).unwrap(), 95000000);

        assert_eq!(vd.last_withdraw_request_value, 190000000);
        assert_eq!(vd.last_withdraw_request_ts, now + 20);
        // assert_eq!(vd.last_withdraw_request_shares, 100000000);

        let withdraw_amount = vd.withdraw(vault_equity, vault, now + 20).unwrap();
        assert_eq!(vd.checked_vault_shares(vault).unwrap(), 0);
        assert_eq!(vd.vault_shares_base, 0);
        assert_eq!(vault.user_shares, 0);
        assert_eq!(vault.total_shares, 105000000);
        assert_eq!(withdraw_amount, amount * 2 - amount * 2 / 20);
        assert_eq!(vd.cumulative_profit_share_amount, 100000000); // $100
    }
}<|MERGE_RESOLUTION|>--- conflicted
+++ resolved
@@ -521,8 +521,9 @@
         vault.total_withdraw_requested =
             vault.total_withdraw_requested.safe_sub(withdraw_amount)?;
 
-<<<<<<< HEAD
-        Ok(withdraw_amount)
+        let finishing_liquidation = vault.liquidation_delegate == self.authority;
+
+        Ok((withdraw_amount, finishing_liquidation))
     }
 
     pub fn apply_profit_share(
@@ -584,10 +585,6 @@
         });
 
         Ok(profit_share)
-=======
-        let finishing_liquidation = vault.liquidation_delegate == self.authority;
-
-        Ok((user_withdraw_amount, finishing_liquidation))
     }
 
     pub fn check_redeem_period_finished(&self, vault: &Vault, now: i64) -> Result<()> {
@@ -634,7 +631,6 @@
         }
 
         Ok(())
->>>>>>> 3f00d436
     }
 }
 
@@ -722,13 +718,8 @@
         assert_eq!(vd.last_withdraw_request_value, 100000000);
         assert_eq!(vd.last_withdraw_request_ts, now + 20);
 
-<<<<<<< HEAD
-        let withdraw_amount = vd.withdraw(vault_equity, vault, now + 20).unwrap();
+        let (withdraw_amount, _ll) = vd.withdraw(vault_equity, vault, now + 20).unwrap();
         assert_eq!(vd.checked_vault_shares(vault).unwrap(), 45000000);
-=======
-        let (withdraw_amount, _) = vd.withdraw(vault_equity, vault, now + 20).unwrap();
-        assert_eq!(vd.checked_vault_shares(vault).unwrap(), 50000000);
->>>>>>> 3f00d436
         assert_eq!(vd.vault_shares_base, 0);
         assert_eq!(vault.user_shares, 45000000);
         assert_eq!(vault.total_shares, 150000000);
@@ -840,7 +831,7 @@
         assert_eq!(vd.last_withdraw_request_ts, now + 20);
         // assert_eq!(vd.last_withdraw_request_shares, 100000000);
 
-        let withdraw_amount = vd.withdraw(vault_equity, vault, now + 20).unwrap();
+        let (withdraw_amount, _ll) = vd.withdraw(vault_equity, vault, now + 20).unwrap();
         assert_eq!(vd.checked_vault_shares(vault).unwrap(), 0);
         assert_eq!(vd.vault_shares_base, 0);
         assert_eq!(vault.user_shares, 0);
