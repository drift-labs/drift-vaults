--- conflicted
+++ resolved
@@ -1287,14 +1287,11 @@
 			code: 6018;
 			name: 'WithdrawInProgress';
 			msg: 'WithdrawInProgress';
-<<<<<<< HEAD
-=======
 		},
 		{
 			code: 6019;
 			name: 'SharesPercentTooLarge';
 			msg: 'SharesPercentTooLarge';
->>>>>>> 2c7f37bc
 		}
 	];
 };
@@ -2589,13 +2586,10 @@
 			name: 'WithdrawInProgress',
 			msg: 'WithdrawInProgress',
 		},
-<<<<<<< HEAD
-=======
 		{
 			code: 6019,
 			name: 'SharesPercentTooLarge',
 			msg: 'SharesPercentTooLarge',
-		},
->>>>>>> 2c7f37bc
+		}
 	],
 };