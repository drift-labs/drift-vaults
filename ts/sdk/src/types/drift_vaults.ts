export type DriftVaults = {
	version: '0.1.0';
	name: 'drift_vaults';
	instructions: [
		{
			name: 'initializeVault';
			accounts: [
				{
					name: 'vault';
					isMut: true;
					isSigner: false;
				},
				{
					name: 'tokenAccount';
					isMut: true;
					isSigner: false;
				},
				{
					name: 'driftUserStats';
					isMut: true;
					isSigner: false;
				},
				{
					name: 'driftUser';
					isMut: true;
					isSigner: false;
				},
				{
					name: 'driftState';
					isMut: true;
					isSigner: false;
				},
				{
					name: 'driftSpotMarket';
					isMut: false;
					isSigner: false;
				},
				{
					name: 'driftSpotMarketMint';
					isMut: false;
					isSigner: false;
				},
				{
					name: 'manager';
					isMut: false;
					isSigner: true;
				},
				{
					name: 'payer';
					isMut: true;
					isSigner: true;
				},
				{
					name: 'rent';
					isMut: false;
					isSigner: false;
				},
				{
					name: 'systemProgram';
					isMut: false;
					isSigner: false;
				},
				{
					name: 'driftProgram';
					isMut: false;
					isSigner: false;
				},
				{
					name: 'tokenProgram';
					isMut: false;
					isSigner: false;
				}
			];
			args: [
				{
					name: 'params';
					type: {
						defined: 'VaultParams';
					};
				}
			];
		},
		{
			name: 'updateDelegate';
			accounts: [
				{
					name: 'vault';
					isMut: true;
					isSigner: false;
				},
				{
					name: 'manager';
					isMut: false;
					isSigner: true;
				},
				{
					name: 'driftUser';
					isMut: true;
					isSigner: false;
				},
				{
					name: 'driftProgram';
					isMut: false;
					isSigner: false;
				}
			];
			args: [
				{
					name: 'delegate';
					type: 'publicKey';
				}
			];
		},
		{
			name: 'updateMarginTradingEnabled';
			accounts: [
				{
					name: 'vault';
					isMut: true;
					isSigner: false;
				},
				{
					name: 'manager';
					isMut: false;
					isSigner: true;
				},
				{
					name: 'driftUser';
					isMut: true;
					isSigner: false;
				},
				{
					name: 'driftProgram';
					isMut: false;
					isSigner: false;
				}
			];
			args: [
				{
					name: 'enabled';
					type: 'bool';
				}
			];
		},
		{
			name: 'updateVaultProtocol';
			accounts: [
				{
					name: 'vault';
					isMut: true;
					isSigner: false;
				},
				{
					name: 'protocol';
					isMut: false;
					isSigner: true;
				},
				{
					name: 'vaultProtocol';
					isMut: true;
					isSigner: false;
				}
			];
			args: [
				{
					name: 'params';
					type: {
						defined: 'UpdateVaultProtocolParams';
					};
				}
			];
		},
		{
			name: 'updateVault';
			accounts: [
				{
					name: 'vault';
					isMut: true;
					isSigner: false;
				},
				{
					name: 'manager';
					isMut: false;
					isSigner: true;
				}
			];
			args: [
				{
					name: 'params';
					type: {
						defined: 'UpdateVaultParams';
					};
				}
			];
		},
		{
			name: 'initializeVaultDepositor';
			accounts: [
				{
					name: 'vault';
					isMut: false;
					isSigner: false;
				},
				{
					name: 'vaultDepositor';
					isMut: true;
					isSigner: false;
				},
				{
					name: 'authority';
					isMut: false;
					isSigner: false;
				},
				{
					name: 'payer';
					isMut: true;
					isSigner: true;
				},
				{
					name: 'rent';
					isMut: false;
					isSigner: false;
				},
				{
					name: 'systemProgram';
					isMut: false;
					isSigner: false;
				}
			];
			args: [];
		},
		{
			name: 'initializeTokenizedVaultDepositor';
			accounts: [
				{
					name: 'vault';
					isMut: false;
					isSigner: false;
				},
				{
					name: 'vaultDepositor';
					isMut: true;
					isSigner: false;
				},
				{
					name: 'mintAccount';
					isMut: true;
					isSigner: false;
				},
				{
					name: 'metadataAccount';
					isMut: true;
					isSigner: false;
				},
				{
					name: 'payer';
					isMut: true;
					isSigner: true;
				},
				{
					name: 'tokenProgram';
					isMut: false;
					isSigner: false;
				},
				{
					name: 'tokenMetadataProgram';
					isMut: false;
					isSigner: false;
				},
				{
					name: 'rent';
					isMut: false;
					isSigner: false;
				},
				{
					name: 'systemProgram';
					isMut: false;
					isSigner: false;
				}
			];
			args: [
				{
					name: 'params';
					type: {
						defined: 'InitializeTokenizedVaultDepositorParams';
					};
				}
			];
		},
		{
			name: 'tokenizeShares';
			accounts: [
				{
					name: 'vault';
					isMut: true;
					isSigner: false;
				},
				{
					name: 'vaultDepositor';
					isMut: true;
					isSigner: false;
				},
				{
					name: 'authority';
					isMut: false;
					isSigner: true;
				},
				{
					name: 'tokenizedVaultDepositor';
					isMut: true;
					isSigner: false;
				},
				{
					name: 'mint';
					isMut: true;
					isSigner: false;
				},
				{
					name: 'userTokenAccount';
					isMut: false;
					isSigner: false;
				},
				{
					name: 'driftUser';
					isMut: true;
					isSigner: false;
				},
				{
					name: 'tokenProgram';
					isMut: false;
					isSigner: false;
				}
			];
			args: [
				{
					name: 'amount';
					type: 'u64';
				},
				{
					name: 'unit';
					type: {
						defined: 'WithdrawUnit';
					};
				}
			];
		},
		{
			name: 'redeemTokens';
			accounts: [
				{
					name: 'vault';
					isMut: true;
					isSigner: false;
				},
				{
					name: 'vaultDepositor';
					isMut: true;
					isSigner: false;
				},
				{
					name: 'authority';
					isMut: false;
					isSigner: true;
				},
				{
					name: 'tokenizedVaultDepositor';
					isMut: true;
					isSigner: false;
				},
				{
					name: 'mint';
					isMut: true;
					isSigner: false;
				},
				{
					name: 'userTokenAccount';
					isMut: true;
					isSigner: false;
				},
				{
					name: 'vaultTokenAccount';
					isMut: true;
					isSigner: false;
				},
				{
					name: 'driftUser';
					isMut: true;
					isSigner: false;
				},
				{
					name: 'tokenProgram';
					isMut: false;
					isSigner: false;
				}
			];
			args: [
				{
					name: 'tokensToBurn';
					type: 'u64';
				}
			];
		},
		{
			name: 'deposit';
			accounts: [
				{
					name: 'vault';
					isMut: true;
					isSigner: false;
				},
				{
					name: 'vaultDepositor';
					isMut: true;
					isSigner: false;
				},
				{
					name: 'authority';
					isMut: false;
					isSigner: true;
				},
				{
					name: 'vaultTokenAccount';
					isMut: true;
					isSigner: false;
				},
				{
					name: 'driftUserStats';
					isMut: true;
					isSigner: false;
				},
				{
					name: 'driftUser';
					isMut: true;
					isSigner: false;
				},
				{
					name: 'driftState';
					isMut: false;
					isSigner: false;
				},
				{
					name: 'driftSpotMarketVault';
					isMut: true;
					isSigner: false;
				},
				{
					name: 'userTokenAccount';
					isMut: true;
					isSigner: false;
				},
				{
					name: 'driftProgram';
					isMut: false;
					isSigner: false;
				},
				{
					name: 'tokenProgram';
					isMut: false;
					isSigner: false;
				}
			];
			args: [
				{
					name: 'amount';
					type: 'u64';
				}
			];
		},
		{
			name: 'requestWithdraw';
			accounts: [
				{
					name: 'vault';
					isMut: true;
					isSigner: false;
				},
				{
					name: 'vaultDepositor';
					isMut: true;
					isSigner: false;
				},
				{
					name: 'authority';
					isMut: false;
					isSigner: true;
				},
				{
					name: 'driftUserStats';
					isMut: false;
					isSigner: false;
				},
				{
					name: 'driftUser';
					isMut: false;
					isSigner: false;
				},
				{
					name: 'driftState';
					isMut: false;
					isSigner: false;
				}
			];
			args: [
				{
					name: 'withdrawAmount';
					type: 'u64';
				},
				{
					name: 'withdrawUnit';
					type: {
						defined: 'WithdrawUnit';
					};
				}
			];
		},
		{
			name: 'cancelRequestWithdraw';
			accounts: [
				{
					name: 'vault';
					isMut: true;
					isSigner: false;
				},
				{
					name: 'vaultDepositor';
					isMut: true;
					isSigner: false;
				},
				{
					name: 'authority';
					isMut: false;
					isSigner: true;
				},
				{
					name: 'driftUserStats';
					isMut: false;
					isSigner: false;
				},
				{
					name: 'driftUser';
					isMut: false;
					isSigner: false;
				},
				{
					name: 'driftState';
					isMut: false;
					isSigner: false;
				}
			];
			args: [];
		},
		{
			name: 'withdraw';
			accounts: [
				{
					name: 'vault';
					isMut: true;
					isSigner: false;
				},
				{
					name: 'vaultDepositor';
					isMut: true;
					isSigner: false;
				},
				{
					name: 'authority';
					isMut: false;
					isSigner: true;
				},
				{
					name: 'vaultTokenAccount';
					isMut: true;
					isSigner: false;
				},
				{
					name: 'driftUserStats';
					isMut: true;
					isSigner: false;
				},
				{
					name: 'driftUser';
					isMut: true;
					isSigner: false;
				},
				{
					name: 'driftState';
					isMut: false;
					isSigner: false;
				},
				{
					name: 'driftSpotMarketVault';
					isMut: true;
					isSigner: false;
				},
				{
					name: 'driftSigner';
					isMut: false;
					isSigner: false;
				},
				{
					name: 'userTokenAccount';
					isMut: true;
					isSigner: false;
				},
				{
					name: 'driftProgram';
					isMut: false;
					isSigner: false;
				},
				{
					name: 'tokenProgram';
					isMut: false;
					isSigner: false;
				}
			];
			args: [];
		},
		{
			name: 'liquidate';
			accounts: [
				{
					name: 'vault';
					isMut: true;
					isSigner: false;
				},
				{
					name: 'vaultDepositor';
					isMut: true;
					isSigner: false;
				},
				{
					name: 'authority';
					isMut: false;
					isSigner: true;
				},
				{
					name: 'driftUserStats';
					isMut: true;
					isSigner: false;
				},
				{
					name: 'driftUser';
					isMut: true;
					isSigner: false;
				},
				{
					name: 'driftState';
					isMut: false;
					isSigner: false;
				},
				{
					name: 'driftProgram';
					isMut: false;
					isSigner: false;
				}
			];
			args: [];
		},
		{
			name: 'resetDelegate';
			accounts: [
				{
					name: 'vault';
					isMut: true;
					isSigner: false;
				},
				{
					name: 'authority';
					isMut: false;
					isSigner: true;
				},
				{
					name: 'driftUser';
					isMut: true;
					isSigner: false;
				},
				{
					name: 'driftProgram';
					isMut: false;
					isSigner: false;
				}
			];
			args: [];
		},
		{
			name: 'managerDeposit';
			accounts: [
				{
					name: 'vault';
					isMut: true;
					isSigner: false;
				},
				{
					name: 'manager';
					isMut: false;
					isSigner: true;
				},
				{
					name: 'vaultTokenAccount';
					isMut: true;
					isSigner: false;
				},
				{
					name: 'driftUserStats';
					isMut: true;
					isSigner: false;
				},
				{
					name: 'driftUser';
					isMut: true;
					isSigner: false;
				},
				{
					name: 'driftState';
					isMut: false;
					isSigner: false;
				},
				{
					name: 'driftSpotMarketVault';
					isMut: true;
					isSigner: false;
				},
				{
					name: 'userTokenAccount';
					isMut: true;
					isSigner: false;
				},
				{
					name: 'driftProgram';
					isMut: false;
					isSigner: false;
				},
				{
					name: 'tokenProgram';
					isMut: false;
					isSigner: false;
				}
			];
			args: [
				{
					name: 'amount';
					type: 'u64';
				}
			];
		},
		{
			name: 'managerRequestWithdraw';
			accounts: [
				{
					name: 'vault';
					isMut: true;
					isSigner: false;
				},
				{
					name: 'manager';
					isMut: false;
					isSigner: true;
				},
				{
					name: 'driftUserStats';
					isMut: false;
					isSigner: false;
				},
				{
					name: 'driftUser';
					isMut: false;
					isSigner: false;
				},
				{
					name: 'driftState';
					isMut: false;
					isSigner: false;
				}
			];
			args: [
				{
					name: 'withdrawAmount';
					type: 'u64';
				},
				{
					name: 'withdrawUnit';
					type: {
						defined: 'WithdrawUnit';
					};
				}
			];
		},
		{
			name: 'mangerCancelWithdrawRequest';
			accounts: [
				{
					name: 'vault';
					isMut: true;
					isSigner: false;
				},
				{
					name: 'manager';
					isMut: false;
					isSigner: true;
				},
				{
					name: 'driftUserStats';
					isMut: false;
					isSigner: false;
				},
				{
					name: 'driftUser';
					isMut: false;
					isSigner: false;
				},
				{
					name: 'driftState';
					isMut: false;
					isSigner: false;
				}
			];
			args: [];
		},
		{
			name: 'managerWithdraw';
			accounts: [
				{
					name: 'vault';
					isMut: true;
					isSigner: false;
				},
				{
					name: 'manager';
					isMut: false;
					isSigner: true;
				},
				{
					name: 'vaultTokenAccount';
					isMut: true;
					isSigner: false;
				},
				{
					name: 'driftUserStats';
					isMut: true;
					isSigner: false;
				},
				{
					name: 'driftUser';
					isMut: true;
					isSigner: false;
				},
				{
					name: 'driftState';
					isMut: false;
					isSigner: false;
				},
				{
					name: 'driftSpotMarketVault';
					isMut: true;
					isSigner: false;
				},
				{
					name: 'driftSigner';
					isMut: false;
					isSigner: false;
				},
				{
					name: 'userTokenAccount';
					isMut: true;
					isSigner: false;
				},
				{
					name: 'driftProgram';
					isMut: false;
					isSigner: false;
				},
				{
					name: 'tokenProgram';
					isMut: false;
					isSigner: false;
				}
			];
			args: [];
		},
		{
			name: 'applyProfitShare';
			accounts: [
				{
					name: 'vault';
					isMut: true;
					isSigner: false;
				},
				{
					name: 'vaultDepositor';
					isMut: true;
					isSigner: false;
				},
				{
					name: 'manager';
					isMut: false;
					isSigner: true;
				},
				{
					name: 'driftUserStats';
					isMut: true;
					isSigner: false;
				},
				{
					name: 'driftUser';
					isMut: true;
					isSigner: false;
				},
				{
					name: 'driftState';
					isMut: false;
					isSigner: false;
				},
				{
					name: 'driftSigner';
					isMut: false;
					isSigner: false;
				},
				{
					name: 'driftProgram';
					isMut: false;
					isSigner: false;
				}
			];
			args: [];
		},
		{
			name: 'forceWithdraw';
			accounts: [
				{
					name: 'vault';
					isMut: true;
					isSigner: false;
				},
				{
					name: 'manager';
					isMut: false;
					isSigner: true;
				},
				{
					name: 'vaultDepositor';
					isMut: true;
					isSigner: false;
				},
				{
					name: 'vaultTokenAccount';
					isMut: true;
					isSigner: false;
				},
				{
					name: 'driftUserStats';
					isMut: true;
					isSigner: false;
				},
				{
					name: 'driftUser';
					isMut: true;
					isSigner: false;
				},
				{
					name: 'driftState';
					isMut: false;
					isSigner: false;
				},
				{
					name: 'driftSpotMarketVault';
					isMut: true;
					isSigner: false;
				},
				{
					name: 'driftSigner';
					isMut: false;
					isSigner: false;
				},
				{
					name: 'userTokenAccount';
					isMut: true;
					isSigner: false;
				},
				{
					name: 'driftProgram';
					isMut: false;
					isSigner: false;
				},
				{
					name: 'tokenProgram';
					isMut: false;
					isSigner: false;
				}
			];
			args: [];
		},
		{
			name: 'initializeInsuranceFundStake';
			accounts: [
				{
					name: 'vault';
					isMut: true;
					isSigner: false;
				},
				{
					name: 'manager';
					isMut: false;
					isSigner: true;
				},
				{
					name: 'payer';
					isMut: true;
					isSigner: true;
				},
				{
					name: 'rent';
					isMut: false;
					isSigner: false;
				},
				{
					name: 'systemProgram';
					isMut: false;
					isSigner: false;
				},
				{
					name: 'driftSpotMarket';
					isMut: false;
					isSigner: false;
				},
				{
					name: 'insuranceFundStake';
					isMut: true;
					isSigner: false;
				},
				{
					name: 'driftUserStats';
					isMut: true;
					isSigner: false;
				},
				{
					name: 'driftState';
					isMut: false;
					isSigner: false;
				},
				{
					name: 'driftProgram';
					isMut: false;
					isSigner: false;
				}
			];
			args: [
				{
					name: 'marketIndex';
					type: 'u16';
				}
			];
		},
		{
			name: 'initializeCompetitor';
			accounts: [
				{
					name: 'vault';
					isMut: true;
					isSigner: false;
				},
				{
					name: 'manager';
					isMut: false;
					isSigner: true;
				},
				{
					name: 'payer';
					isMut: true;
					isSigner: true;
				},
				{
					name: 'rent';
					isMut: false;
					isSigner: false;
				},
				{
					name: 'systemProgram';
					isMut: false;
					isSigner: false;
				},
				{
					name: 'competitor';
					isMut: true;
					isSigner: false;
				},
				{
					name: 'driftCompetitions';
					isMut: true;
					isSigner: false;
				},
				{
					name: 'driftUserStats';
					isMut: true;
					isSigner: false;
				},
				{
					name: 'driftCompetitionsProgram';
					isMut: false;
					isSigner: false;
				}
			];
			args: [];
		},
		{
			name: 'protocolRequestWithdraw';
			accounts: [
				{
					name: 'vault';
					isMut: true;
					isSigner: false;
				},
				{
					name: 'vaultProtocol';
					isMut: true;
					isSigner: false;
				},
				{
					name: 'protocol';
					isMut: false;
					isSigner: true;
				},
				{
					name: 'driftUserStats';
					isMut: false;
					isSigner: false;
				},
				{
					name: 'driftUser';
					isMut: false;
					isSigner: false;
				},
				{
					name: 'driftState';
					isMut: false;
					isSigner: false;
				}
			];
			args: [
				{
					name: 'withdrawAmount';
					type: 'u64';
				},
				{
					name: 'withdrawUnit';
					type: {
						defined: 'WithdrawUnit';
					};
				}
			];
		},
		{
			name: 'protocolCancelWithdrawRequest';
			accounts: [
				{
					name: 'vault';
					isMut: true;
					isSigner: false;
				},
				{
					name: 'vaultProtocol';
					isMut: true;
					isSigner: false;
				},
				{
					name: 'protocol';
					isMut: false;
					isSigner: true;
				},
				{
					name: 'driftUserStats';
					isMut: false;
					isSigner: false;
				},
				{
					name: 'driftUser';
					isMut: false;
					isSigner: false;
				},
				{
					name: 'driftState';
					isMut: false;
					isSigner: false;
				}
			];
			args: [];
		},
		{
			name: 'protocolWithdraw';
			accounts: [
				{
					name: 'vault';
					isMut: true;
					isSigner: false;
				},
				{
					name: 'vaultProtocol';
					isMut: true;
					isSigner: false;
				},
				{
					name: 'protocol';
					isMut: false;
					isSigner: true;
				},
				{
					name: 'vaultTokenAccount';
					isMut: true;
					isSigner: false;
				},
				{
					name: 'driftUserStats';
					isMut: true;
					isSigner: false;
				},
				{
					name: 'driftUser';
					isMut: true;
					isSigner: false;
				},
				{
					name: 'driftState';
					isMut: false;
					isSigner: false;
				},
				{
					name: 'driftSpotMarketVault';
					isMut: true;
					isSigner: false;
				},
				{
					name: 'driftSigner';
					isMut: false;
					isSigner: false;
				},
				{
					name: 'userTokenAccount';
					isMut: true;
					isSigner: false;
				},
				{
					name: 'driftProgram';
					isMut: false;
					isSigner: false;
				},
				{
					name: 'tokenProgram';
					isMut: false;
					isSigner: false;
				}
			];
			args: [];
		}
	];
	accounts: [
		{
			name: 'tokenizedVaultDepositor';
			type: {
				kind: 'struct';
				fields: [
					{
						name: 'vault';
						docs: ['The vault deposited into'];
						type: 'publicKey';
					},
					{
						name: 'pubkey';
						docs: [
							"The vault depositor account's pubkey. It is a pda of vault"
						];
						type: 'publicKey';
					},
					{
						name: 'mint';
						docs: [
							'The token mint for tokenized shares owned by this VaultDepositor'
						];
						type: 'publicKey';
					},
					{
						name: 'vaultShares';
						docs: [
							"share of vault owned by this depositor. vault_shares / vault.total_shares is depositor's ownership of vault_equity"
						];
						type: 'u128';
					},
					{
						name: 'lastVaultShares';
						docs: [
							'stores the vault_shares from the most recent liquidity event (redeem or issuance) before a spl token',
							'CPI is done, used to track invariants'
						];
						type: 'u128';
					},
					{
						name: 'lastValidTs';
						docs: ['creation ts of vault depositor'];
						type: 'i64';
					},
					{
						name: 'netDeposits';
						docs: ['lifetime net deposits of vault depositor for the vault'];
						type: 'i64';
					},
					{
						name: 'totalDeposits';
						docs: ['lifetime total deposits'];
						type: 'u64';
					},
					{
						name: 'totalWithdraws';
						docs: ['lifetime total withdraws'];
						type: 'u64';
					},
					{
						name: 'cumulativeProfitShareAmount';
						docs: [
							'the token amount of gains the vault depositor has paid performance fees on'
						];
						type: 'i64';
					},
					{
						name: 'profitShareFeePaid';
						type: 'u64';
					},
					{
						name: 'vaultSharesBase';
						docs: ['the exponent for vault_shares decimal places'];
						type: 'u32';
					},
					{
						name: 'bump';
						docs: ['The bump for the vault pda'];
						type: 'u8';
					},
					{
						name: 'padding';
						type: {
							array: ['u8', 3];
						};
					}
				];
			};
		},
		{
			name: 'vaultDepositor';
			type: {
				kind: 'struct';
				fields: [
					{
						name: 'vault';
						docs: ['The vault deposited into'];
						type: 'publicKey';
					},
					{
						name: 'pubkey';
						docs: [
							"The vault depositor account's pubkey. It is a pda of vault and authority"
						];
						type: 'publicKey';
					},
					{
						name: 'authority';
						docs: [
							'The authority is the address w permission to deposit/withdraw'
						];
						type: 'publicKey';
					},
					{
						name: 'vaultShares';
						docs: [
							"share of vault owned by this depositor. vault_shares / vault.total_shares is depositor's ownership of vault_equity"
						];
						type: 'u128';
					},
					{
						name: 'lastWithdrawRequest';
						docs: ['last withdraw request'];
						type: {
							defined: 'WithdrawRequest';
						};
					},
					{
						name: 'lastValidTs';
						docs: ['creation ts of vault depositor'];
						type: 'i64';
					},
					{
						name: 'netDeposits';
						docs: ['lifetime net deposits of vault depositor for the vault'];
						type: 'i64';
					},
					{
						name: 'totalDeposits';
						docs: ['lifetime total deposits'];
						type: 'u64';
					},
					{
						name: 'totalWithdraws';
						docs: ['lifetime total withdraws'];
						type: 'u64';
					},
					{
						name: 'cumulativeProfitShareAmount';
						docs: [
							'the token amount of gains the vault depositor has paid performance fees on'
						];
						type: 'i64';
					},
					{
						name: 'profitShareFeePaid';
						type: 'u64';
					},
					{
						name: 'vaultSharesBase';
						docs: ['the exponent for vault_shares decimal places'];
						type: 'u32';
					},
					{
						name: 'padding1';
						type: 'u32';
					},
					{
						name: 'padding';
						type: {
							array: ['u64', 8];
						};
					}
				];
			};
		},
		{
			name: 'vaultProtocol';
			type: {
				kind: 'struct';
				fields: [
					{
						name: 'protocol';
						docs: [
							'The protocol, company, or entity that services the product using this vault.',
							'The protocol is not allowed to deposit into the vault but can profit share and collect annual fees just like the manager.'
						];
						type: 'publicKey';
					},
					{
						name: 'protocolProfitAndFeeShares';
						docs: [
							'The shares from profit share and annual fee unclaimed by the protocol.'
						];
						type: 'u128';
					},
					{
						name: 'protocolFee';
						docs: [
							'The annual fee charged on deposits by the protocol (traditional hedge funds typically charge 2% per year on assets under management).',
							"Unlike the management fee this can't be negative."
						];
						type: 'u64';
					},
					{
						name: 'protocolTotalWithdraws';
						docs: ['Total withdraws for the protocol'];
						type: 'u64';
					},
					{
						name: 'protocolTotalFee';
						docs: [
							'Total fee charged by the protocol (annual management fee + profit share).',
							"Unlike the management fee this can't be negative."
						];
						type: 'u64';
					},
					{
						name: 'protocolTotalProfitShare';
						docs: ['Total profit share charged by the protocol'];
						type: 'u64';
					},
					{
						name: 'lastProtocolWithdrawRequest';
						type: {
							defined: 'WithdrawRequest';
						};
					},
					{
						name: 'protocolProfitShare';
						docs: [
							'Percentage the protocol charges on all profits realized by depositors: PERCENTAGE_PRECISION'
						];
						type: 'u32';
					},
					{
						name: 'bump';
						type: 'u8';
					},
					{
						name: 'version';
						type: 'u8';
					},
					{
						name: 'padding';
						docs: [
							'[`VaultProtocol`] is 117 bytes with padding to 120 bytes to make it a multiple of 8.'
						];
						type: {
							array: ['u8', 2];
						};
					}
				];
			};
		},
		{
			name: 'vault';
			type: {
				kind: 'struct';
				fields: [
					{
						name: 'name';
						docs: [
							'The name of the vault. Vault pubkey is derived from this name.'
						];
						type: {
							array: ['u8', 32];
						};
					},
					{
						name: 'pubkey';
						docs: [
							"The vault's pubkey. It is a pda of name and also used as the authority for drift user"
						];
						type: 'publicKey';
					},
					{
						name: 'manager';
						docs: [
							'The manager of the vault who has ability to update vault params'
						];
						type: 'publicKey';
					},
					{
						name: 'tokenAccount';
						docs: [
							'The vaults token account. Used to receive tokens between deposits and withdrawals'
						];
						type: 'publicKey';
					},
					{
						name: 'userStats';
						docs: ['The drift user stats account for the vault'];
						type: 'publicKey';
					},
					{
						name: 'user';
						docs: ['The drift user account for the vault'];
						type: 'publicKey';
					},
					{
						name: 'delegate';
						docs: [
							'The vaults designated delegate for drift user account',
							'can differ from actual user delegate if vault is in liquidation'
						];
						type: 'publicKey';
					},
					{
						name: 'liquidationDelegate';
						docs: ['The delegate handling liquidation for depositor'];
						type: 'publicKey';
					},
					{
						name: 'userShares';
						docs: [
							'The sum of all shares held by the users (vault depositors)'
						];
						type: 'u128';
					},
					{
						name: 'totalShares';
						docs: [
							'The sum of all shares: deposits from users, manager deposits, manager profit/fee, and protocol profit/fee.',
							'The manager deposits are total_shares - user_shares - protocol_profit_and_fee_shares.'
						];
						type: 'u128';
					},
					{
						name: 'lastFeeUpdateTs';
						docs: ['Last fee update unix timestamp'];
						type: 'i64';
					},
					{
						name: 'liquidationStartTs';
						docs: ['When the liquidation starts'];
						type: 'i64';
					},
					{
						name: 'redeemPeriod';
						docs: [
							'The period (in seconds) that a vault depositor must wait after requesting a withdrawal to finalize withdrawal.',
							'Currently, the maximum is 90 days.'
						];
						type: 'i64';
					},
					{
						name: 'totalWithdrawRequested';
						docs: ['The sum of all outstanding withdraw requests'];
						type: 'u64';
					},
					{
						name: 'maxTokens';
						docs: [
							'Max token capacity, once hit/passed vault will reject new deposits (updatable)'
						];
						type: 'u64';
					},
					{
						name: 'managementFee';
						docs: [
							'The annual fee charged on deposits by the manager.',
							'Traditional funds typically charge 2% per year on assets under management.'
						];
						type: 'i64';
					},
					{
						name: 'initTs';
						docs: ['Timestamp vault initialized'];
						type: 'i64';
					},
					{
						name: 'netDeposits';
						docs: ['The net deposits for the vault'];
						type: 'i64';
					},
					{
						name: 'managerNetDeposits';
						docs: ['The net deposits for the manager'];
						type: 'i64';
					},
					{
						name: 'totalDeposits';
						docs: ['Total deposits'];
						type: 'u64';
					},
					{
						name: 'totalWithdraws';
						docs: ['Total withdraws'];
						type: 'u64';
					},
					{
						name: 'managerTotalDeposits';
						docs: ['Total deposits for the manager'];
						type: 'u64';
					},
					{
						name: 'managerTotalWithdraws';
						docs: ['Total withdraws for the manager'];
						type: 'u64';
					},
					{
						name: 'managerTotalFee';
						docs: ['Total management fee accrued by the manager'];
						type: 'i64';
					},
					{
						name: 'managerTotalProfitShare';
						docs: ['Total profit share accrued by the manager'];
						type: 'u64';
					},
					{
						name: 'minDepositAmount';
						docs: ['The minimum deposit amount'];
						type: 'u64';
					},
					{
						name: 'lastManagerWithdrawRequest';
						type: {
							defined: 'WithdrawRequest';
						};
					},
					{
						name: 'sharesBase';
						docs: [
							'The base 10 exponent of the shares (given massive share inflation can occur at near zero vault equity)'
						];
						type: 'u32';
					},
					{
						name: 'profitShare';
						docs: [
							'Percentage the manager charges on all profits realized by depositors: PERCENTAGE_PRECISION'
						];
						type: 'u32';
					},
					{
						name: 'hurdleRate';
						docs: [
							'Vault manager only collect incentive fees during periods when returns are higher than this amount: PERCENTAGE_PRECISION'
						];
						type: 'u32';
					},
					{
						name: 'spotMarketIndex';
						docs: [
							'The spot market index the vault deposits into/withdraws from'
						];
						type: 'u16';
					},
					{
						name: 'bump';
						docs: ['The bump for the vault pda'];
						type: 'u8';
					},
					{
						name: 'permissioned';
						docs: ['Whether anybody can be a depositor'];
						type: 'bool';
					},
					{
						name: 'vaultProtocol';
						docs: [
							'The optional [`VaultProtocol`] account.',
							'If this is the default Pubkey (system program id) then it is "none".'
						];
						type: 'publicKey';
					},
					{
						name: 'padding';
						type: {
							array: ['u64', 4];
						};
					}
				];
			};
		}
	];
	types: [
		{
			name: 'InitializeTokenizedVaultDepositorParams';
			type: {
				kind: 'struct';
				fields: [
					{
						name: 'tokenName';
						type: 'string';
					},
					{
						name: 'tokenSymbol';
						type: 'string';
					},
					{
						name: 'tokenUri';
						type: 'string';
					},
					{
						name: 'decimals';
						type: 'u8';
					}
				];
			};
		},
		{
			name: 'VaultParams';
			type: {
				kind: 'struct';
				fields: [
					{
						name: 'name';
						type: {
							array: ['u8', 32];
						};
					},
					{
						name: 'redeemPeriod';
						type: 'i64';
					},
					{
						name: 'maxTokens';
						type: 'u64';
					},
					{
						name: 'managementFee';
						type: 'i64';
					},
					{
						name: 'minDepositAmount';
						type: 'u64';
					},
					{
						name: 'profitShare';
						type: 'u32';
					},
					{
						name: 'hurdleRate';
						type: 'u32';
					},
					{
						name: 'spotMarketIndex';
						type: 'u16';
					},
					{
						name: 'permissioned';
						type: 'bool';
					},
					{
						name: 'vaultProtocol';
						type: {
							option: {
								defined: 'VaultProtocolParams';
							};
						};
					}
				];
			};
		},
		{
			name: 'VaultProtocolParams';
			type: {
				kind: 'struct';
				fields: [
					{
						name: 'protocol';
						type: 'publicKey';
					},
					{
						name: 'protocolFee';
						type: 'u64';
					},
					{
						name: 'protocolProfitShare';
						type: 'u32';
					}
				];
			};
		},
		{
			name: 'UpdateVaultProtocolParams';
			type: {
				kind: 'struct';
				fields: [
					{
						name: 'protocolFee';
						type: {
							option: 'u64';
						};
					},
					{
						name: 'protocolProfitShare';
						type: {
							option: 'u32';
						};
					}
				];
			};
		},
		{
			name: 'UpdateVaultParams';
			type: {
				kind: 'struct';
				fields: [
					{
						name: 'redeemPeriod';
						type: {
							option: 'i64';
						};
					},
					{
						name: 'maxTokens';
						type: {
							option: 'u64';
						};
					},
					{
						name: 'managementFee';
						type: {
							option: 'i64';
						};
					},
					{
						name: 'minDepositAmount';
						type: {
							option: 'u64';
						};
					},
					{
						name: 'profitShare';
						type: {
							option: 'u32';
						};
					},
					{
						name: 'hurdleRate';
						type: {
							option: 'u32';
						};
					},
					{
						name: 'permissioned';
						type: {
							option: 'bool';
						};
					}
				];
			};
		},
		{
			name: 'WithdrawRequest';
			type: {
				kind: 'struct';
				fields: [
					{
						name: 'shares';
						docs: ['request shares of vault withdraw'];
						type: 'u128';
					},
					{
						name: 'value';
						docs: [
							'requested value (in vault spot_market_index) of shares for withdraw'
						];
						type: 'u64';
					},
					{
						name: 'ts';
						docs: ['request ts of vault withdraw'];
						type: 'i64';
					}
				];
			};
		},
		{
			name: 'VaultDepositorAction';
			type: {
				kind: 'enum';
				variants: [
					{
						name: 'Deposit';
					},
					{
						name: 'WithdrawRequest';
					},
					{
						name: 'CancelWithdrawRequest';
					},
					{
						name: 'Withdraw';
					},
					{
						name: 'FeePayment';
					},
					{
						name: 'TokenizeShares';
					},
					{
						name: 'RedeemTokens';
					}
				];
			};
		},
		{
			name: 'WithdrawUnit';
			type: {
				kind: 'enum';
				variants: [
					{
						name: 'Shares';
					},
					{
						name: 'Token';
					},
					{
						name: 'SharesPercent';
					}
				];
			};
		}
	];
	events: [
		{
			name: 'VaultRecord';
			fields: [
				{
					name: 'ts';
					type: 'i64';
					index: false;
				},
				{
					name: 'spotMarketIndex';
					type: 'u16';
					index: false;
				},
				{
					name: 'vaultEquityBefore';
					type: 'u64';
					index: false;
				}
			];
		},
		{
			name: 'VaultDepositorRecord';
			fields: [
				{
					name: 'ts';
					type: 'i64';
					index: false;
				},
				{
					name: 'vault';
					type: 'publicKey';
					index: false;
				},
				{
					name: 'depositorAuthority';
					type: 'publicKey';
					index: false;
				},
				{
					name: 'action';
					type: {
						defined: 'VaultDepositorAction';
					};
					index: false;
				},
				{
					name: 'amount';
					type: 'u64';
					index: false;
				},
				{
					name: 'spotMarketIndex';
					type: 'u16';
					index: false;
				},
				{
					name: 'vaultSharesBefore';
					type: 'u128';
					index: false;
				},
				{
					name: 'vaultSharesAfter';
					type: 'u128';
					index: false;
				},
				{
					name: 'vaultEquityBefore';
					type: 'u64';
					index: false;
				},
				{
					name: 'userVaultSharesBefore';
					type: 'u128';
					index: false;
				},
				{
					name: 'totalVaultSharesBefore';
					type: 'u128';
					index: false;
				},
				{
					name: 'userVaultSharesAfter';
					type: 'u128';
					index: false;
				},
				{
					name: 'totalVaultSharesAfter';
					type: 'u128';
					index: false;
				},
				{
					name: 'profitShare';
					type: 'u64';
					index: false;
				},
				{
					name: 'managementFee';
					type: 'i64';
					index: false;
				},
				{
					name: 'managementFeeShares';
					type: 'i64';
					index: false;
				}
			];
		},
		{
<<<<<<< HEAD
			name: 'ShareTransferRecord';
=======
			name: 'VaultDepositorV1Record';
>>>>>>> c4917d4c
			fields: [
				{
					name: 'ts';
					type: 'i64';
					index: false;
				},
				{
					name: 'vault';
					type: 'publicKey';
					index: false;
				},
				{
<<<<<<< HEAD
					name: 'fromVaultDepositor';
=======
					name: 'depositorAuthority';
>>>>>>> c4917d4c
					type: 'publicKey';
					index: false;
				},
				{
<<<<<<< HEAD
					name: 'toVaultDepositor';
					type: 'publicKey';
					index: false;
				},
				{
					name: 'shares';
=======
					name: 'action';
					type: {
						defined: 'VaultDepositorAction';
					};
					index: false;
				},
				{
					name: 'amount';
					type: 'u64';
					index: false;
				},
				{
					name: 'spotMarketIndex';
					type: 'u16';
					index: false;
				},
				{
					name: 'vaultSharesBefore';
					type: 'u128';
					index: false;
				},
				{
					name: 'vaultSharesAfter';
>>>>>>> c4917d4c
					type: 'u128';
					index: false;
				},
				{
<<<<<<< HEAD
					name: 'value';
=======
					name: 'vaultEquityBefore';
>>>>>>> c4917d4c
					type: 'u64';
					index: false;
				},
				{
<<<<<<< HEAD
					name: 'fromDepositorSharesBefore';
=======
					name: 'userVaultSharesBefore';
>>>>>>> c4917d4c
					type: 'u128';
					index: false;
				},
				{
<<<<<<< HEAD
					name: 'fromDepositorSharesAfter';
=======
					name: 'totalVaultSharesBefore';
>>>>>>> c4917d4c
					type: 'u128';
					index: false;
				},
				{
<<<<<<< HEAD
					name: 'toDepositorSharesBefore';
=======
					name: 'userVaultSharesAfter';
>>>>>>> c4917d4c
					type: 'u128';
					index: false;
				},
				{
<<<<<<< HEAD
					name: 'toDepositorSharesAfter';
					type: 'u128';
					index: false;
=======
					name: 'totalVaultSharesAfter';
					type: 'u128';
					index: false;
				},
				{
					name: 'protocolProfitShare';
					type: 'u64';
					index: false;
				},
				{
					name: 'protocolFee';
					type: 'i64';
					index: false;
				},
				{
					name: 'protocolFeeShares';
					type: 'i64';
					index: false;
				},
				{
					name: 'managerProfitShare';
					type: 'u64';
					index: false;
				},
				{
					name: 'managementFee';
					type: 'i64';
					index: false;
				},
				{
					name: 'managementFeeShares';
					type: 'i64';
					index: false;
>>>>>>> c4917d4c
				}
			];
		}
	];
	errors: [
		{
			code: 6000;
			name: 'Default';
			msg: 'Default';
		},
		{
			code: 6001;
			name: 'InvalidVaultRebase';
			msg: 'InvalidVaultRebase';
		},
		{
			code: 6002;
			name: 'InvalidVaultSharesDetected';
			msg: 'InvalidVaultSharesDetected';
		},
		{
			code: 6003;
			name: 'CannotWithdrawBeforeRedeemPeriodEnd';
			msg: 'CannotWithdrawBeforeRedeemPeriodEnd';
		},
		{
			code: 6004;
			name: 'InvalidVaultWithdraw';
			msg: 'InvalidVaultWithdraw';
		},
		{
			code: 6005;
			name: 'InsufficientVaultShares';
			msg: 'InsufficientVaultShares';
		},
		{
			code: 6006;
			name: 'InvalidVaultWithdrawSize';
			msg: 'InvalidVaultWithdrawSize';
		},
		{
			code: 6007;
			name: 'InvalidVaultForNewDepositors';
			msg: 'InvalidVaultForNewDepositors';
		},
		{
			code: 6008;
			name: 'VaultWithdrawRequestInProgress';
			msg: 'VaultWithdrawRequestInProgress';
		},
		{
			code: 6009;
			name: 'VaultIsAtCapacity';
			msg: 'VaultIsAtCapacity';
		},
		{
			code: 6010;
			name: 'InvalidVaultDepositorInitialization';
			msg: 'InvalidVaultDepositorInitialization';
		},
		{
			code: 6011;
			name: 'DelegateNotAvailableForLiquidation';
			msg: 'DelegateNotAvailableForLiquidation';
		},
		{
			code: 6012;
			name: 'InvalidEquityValue';
			msg: 'InvalidEquityValue';
		},
		{
			code: 6013;
			name: 'VaultInLiquidation';
			msg: 'VaultInLiquidation';
		},
		{
			code: 6014;
			name: 'DriftError';
			msg: 'DriftError';
		},
		{
			code: 6015;
			name: 'InvalidVaultInitialization';
			msg: 'InvalidVaultInitialization';
		},
		{
			code: 6016;
			name: 'InvalidVaultUpdate';
			msg: 'InvalidVaultUpdate';
		},
		{
			code: 6017;
			name: 'PermissionedVault';
			msg: 'PermissionedVault';
		},
		{
			code: 6018;
			name: 'WithdrawInProgress';
			msg: 'WithdrawInProgress';
		},
		{
			code: 6019;
			name: 'SharesPercentTooLarge';
			msg: 'SharesPercentTooLarge';
		},
		{
			code: 6020;
			name: 'InvalidVaultDeposit';
			msg: 'InvalidVaultDeposit';
		},
		{
			code: 6021;
			name: 'OngoingLiquidation';
			msg: 'OngoingLiquidation';
		},
		{
			code: 6022;
<<<<<<< HEAD
			name: 'InvalidTokenization';
			msg: 'InvalidTokenization';
=======
			name: 'VaultProtocolMissing';
			msg: 'VaultProtocolMissing';
>>>>>>> c4917d4c
		}
	];
};

export const IDL: DriftVaults = {
	version: '0.1.0',
	name: 'drift_vaults',
	instructions: [
		{
			name: 'initializeVault',
			accounts: [
				{
					name: 'vault',
					isMut: true,
					isSigner: false,
				},
				{
					name: 'tokenAccount',
					isMut: true,
					isSigner: false,
				},
				{
					name: 'driftUserStats',
					isMut: true,
					isSigner: false,
				},
				{
					name: 'driftUser',
					isMut: true,
					isSigner: false,
				},
				{
					name: 'driftState',
					isMut: true,
					isSigner: false,
				},
				{
					name: 'driftSpotMarket',
					isMut: false,
					isSigner: false,
				},
				{
					name: 'driftSpotMarketMint',
					isMut: false,
					isSigner: false,
				},
				{
					name: 'manager',
					isMut: false,
					isSigner: true,
				},
				{
					name: 'payer',
					isMut: true,
					isSigner: true,
				},
				{
					name: 'rent',
					isMut: false,
					isSigner: false,
				},
				{
					name: 'systemProgram',
					isMut: false,
					isSigner: false,
				},
				{
					name: 'driftProgram',
					isMut: false,
					isSigner: false,
				},
				{
					name: 'tokenProgram',
					isMut: false,
					isSigner: false,
				},
			],
			args: [
				{
					name: 'params',
					type: {
						defined: 'VaultParams',
					},
				},
			],
		},
		{
			name: 'updateDelegate',
			accounts: [
				{
					name: 'vault',
					isMut: true,
					isSigner: false,
				},
				{
					name: 'manager',
					isMut: false,
					isSigner: true,
				},
				{
					name: 'driftUser',
					isMut: true,
					isSigner: false,
				},
				{
					name: 'driftProgram',
					isMut: false,
					isSigner: false,
				},
			],
			args: [
				{
					name: 'delegate',
					type: 'publicKey',
				},
			],
		},
		{
			name: 'updateMarginTradingEnabled',
			accounts: [
				{
					name: 'vault',
					isMut: true,
					isSigner: false,
				},
				{
					name: 'manager',
					isMut: false,
					isSigner: true,
				},
				{
					name: 'driftUser',
					isMut: true,
					isSigner: false,
				},
				{
					name: 'driftProgram',
					isMut: false,
					isSigner: false,
				},
			],
			args: [
				{
					name: 'enabled',
					type: 'bool',
				},
			],
		},
		{
			name: 'updateVault',
			accounts: [
				{
					name: 'vault',
					isMut: true,
					isSigner: false,
				},
				{
					name: 'manager',
					isMut: false,
					isSigner: true,
				},
			],
			args: [
				{
					name: 'params',
					type: {
						defined: 'UpdateVaultParams',
					},
				},
			],
		},
		{
			name: 'initializeVaultDepositor',
			accounts: [
				{
					name: 'vault',
					isMut: false,
					isSigner: false,
				},
				{
					name: 'vaultDepositor',
					isMut: true,
					isSigner: false,
				},
				{
					name: 'authority',
					isMut: false,
					isSigner: false,
				},
				{
					name: 'payer',
					isMut: true,
					isSigner: true,
				},
				{
					name: 'rent',
					isMut: false,
					isSigner: false,
				},
				{
					name: 'systemProgram',
					isMut: false,
					isSigner: false,
				},
			],
			args: [],
		},
		{
			name: 'initializeTokenizedVaultDepositor',
			accounts: [
				{
					name: 'vault',
					isMut: false,
					isSigner: false,
				},
				{
					name: 'vaultDepositor',
					isMut: true,
					isSigner: false,
				},
				{
					name: 'mintAccount',
					isMut: true,
					isSigner: false,
				},
				{
					name: 'metadataAccount',
					isMut: true,
					isSigner: false,
				},
				{
					name: 'payer',
					isMut: true,
					isSigner: true,
				},
				{
					name: 'tokenProgram',
					isMut: false,
					isSigner: false,
				},
				{
					name: 'tokenMetadataProgram',
					isMut: false,
					isSigner: false,
				},
				{
					name: 'rent',
					isMut: false,
					isSigner: false,
				},
				{
					name: 'systemProgram',
					isMut: false,
					isSigner: false,
				},
			],
			args: [
				{
					name: 'params',
					type: {
						defined: 'InitializeTokenizedVaultDepositorParams',
					},
				},
			],
		},
		{
			name: 'tokenizeShares',
			accounts: [
				{
					name: 'vault',
					isMut: true,
					isSigner: false,
				},
				{
					name: 'vaultDepositor',
					isMut: true,
					isSigner: false,
				},
				{
					name: 'authority',
					isMut: false,
					isSigner: true,
				},
				{
					name: 'tokenizedVaultDepositor',
					isMut: true,
					isSigner: false,
				},
				{
					name: 'mint',
					isMut: true,
					isSigner: false,
				},
				{
					name: 'userTokenAccount',
					isMut: false,
					isSigner: false,
				},
				{
					name: 'driftUser',
					isMut: true,
					isSigner: false,
				},
				{
					name: 'tokenProgram',
					isMut: false,
					isSigner: false,
				},
			],
			args: [
				{
					name: 'amount',
					type: 'u64',
				},
				{
					name: 'unit',
					type: {
						defined: 'WithdrawUnit',
					},
				},
			],
		},
		{
<<<<<<< HEAD
			name: 'redeemTokens',
=======
			name: 'updateVaultProtocol',
			accounts: [
				{
					name: 'vault',
					isMut: true,
					isSigner: false,
				},
				{
					name: 'protocol',
					isMut: false,
					isSigner: true,
				},
				{
					name: 'vaultProtocol',
					isMut: true,
					isSigner: false,
				},
			],
			args: [
				{
					name: 'params',
					type: {
						defined: 'UpdateVaultProtocolParams',
					},
				},
			],
		},
		{
			name: 'updateVault',
>>>>>>> c4917d4c
			accounts: [
				{
					name: 'vault',
					isMut: true,
					isSigner: false,
				},
				{
					name: 'vaultDepositor',
					isMut: true,
					isSigner: false,
				},
				{
					name: 'authority',
					isMut: false,
					isSigner: true,
				},
				{
					name: 'tokenizedVaultDepositor',
					isMut: true,
					isSigner: false,
				},
				{
					name: 'mint',
					isMut: true,
					isSigner: false,
				},
				{
					name: 'userTokenAccount',
					isMut: true,
					isSigner: false,
				},
				{
					name: 'vaultTokenAccount',
					isMut: true,
					isSigner: false,
				},
				{
					name: 'driftUser',
					isMut: true,
					isSigner: false,
				},
				{
					name: 'tokenProgram',
					isMut: false,
					isSigner: false,
				},
			],
			args: [
				{
					name: 'tokensToBurn',
					type: 'u64',
				},
			],
		},
		{
			name: 'deposit',
			accounts: [
				{
					name: 'vault',
					isMut: true,
					isSigner: false,
				},
				{
					name: 'vaultDepositor',
					isMut: true,
					isSigner: false,
				},
				{
					name: 'authority',
					isMut: false,
					isSigner: true,
				},
				{
					name: 'vaultTokenAccount',
					isMut: true,
					isSigner: false,
				},
				{
					name: 'driftUserStats',
					isMut: true,
					isSigner: false,
				},
				{
					name: 'driftUser',
					isMut: true,
					isSigner: false,
				},
				{
					name: 'driftState',
					isMut: false,
					isSigner: false,
				},
				{
					name: 'driftSpotMarketVault',
					isMut: true,
					isSigner: false,
				},
				{
					name: 'userTokenAccount',
					isMut: true,
					isSigner: false,
				},
				{
					name: 'driftProgram',
					isMut: false,
					isSigner: false,
				},
				{
					name: 'tokenProgram',
					isMut: false,
					isSigner: false,
				},
			],
			args: [
				{
					name: 'amount',
					type: 'u64',
				},
			],
		},
		{
			name: 'requestWithdraw',
			accounts: [
				{
					name: 'vault',
					isMut: true,
					isSigner: false,
				},
				{
					name: 'vaultDepositor',
					isMut: true,
					isSigner: false,
				},
				{
					name: 'authority',
					isMut: false,
					isSigner: true,
				},
				{
					name: 'driftUserStats',
					isMut: false,
					isSigner: false,
				},
				{
					name: 'driftUser',
					isMut: false,
					isSigner: false,
				},
				{
					name: 'driftState',
					isMut: false,
					isSigner: false,
				},
			],
			args: [
				{
					name: 'withdrawAmount',
					type: 'u64',
				},
				{
					name: 'withdrawUnit',
					type: {
						defined: 'WithdrawUnit',
					},
				},
			],
		},
		{
			name: 'cancelRequestWithdraw',
			accounts: [
				{
					name: 'vault',
					isMut: true,
					isSigner: false,
				},
				{
					name: 'vaultDepositor',
					isMut: true,
					isSigner: false,
				},
				{
					name: 'authority',
					isMut: false,
					isSigner: true,
				},
				{
					name: 'driftUserStats',
					isMut: false,
					isSigner: false,
				},
				{
					name: 'driftUser',
					isMut: false,
					isSigner: false,
				},
				{
					name: 'driftState',
					isMut: false,
					isSigner: false,
				},
			],
			args: [],
		},
		{
			name: 'withdraw',
			accounts: [
				{
					name: 'vault',
					isMut: true,
					isSigner: false,
				},
				{
					name: 'vaultDepositor',
					isMut: true,
					isSigner: false,
				},
				{
					name: 'authority',
					isMut: false,
					isSigner: true,
				},
				{
					name: 'vaultTokenAccount',
					isMut: true,
					isSigner: false,
				},
				{
					name: 'driftUserStats',
					isMut: true,
					isSigner: false,
				},
				{
					name: 'driftUser',
					isMut: true,
					isSigner: false,
				},
				{
					name: 'driftState',
					isMut: false,
					isSigner: false,
				},
				{
					name: 'driftSpotMarketVault',
					isMut: true,
					isSigner: false,
				},
				{
					name: 'driftSigner',
					isMut: false,
					isSigner: false,
				},
				{
					name: 'userTokenAccount',
					isMut: true,
					isSigner: false,
				},
				{
					name: 'driftProgram',
					isMut: false,
					isSigner: false,
				},
				{
					name: 'tokenProgram',
					isMut: false,
					isSigner: false,
				},
			],
			args: [],
		},
		{
			name: 'liquidate',
			accounts: [
				{
					name: 'vault',
					isMut: true,
					isSigner: false,
				},
				{
					name: 'vaultDepositor',
					isMut: true,
					isSigner: false,
				},
				{
					name: 'authority',
					isMut: false,
					isSigner: true,
				},
				{
					name: 'driftUserStats',
					isMut: true,
					isSigner: false,
				},
				{
					name: 'driftUser',
					isMut: true,
					isSigner: false,
				},
				{
					name: 'driftState',
					isMut: false,
					isSigner: false,
				},
				{
					name: 'driftProgram',
					isMut: false,
					isSigner: false,
				},
			],
			args: [],
		},
		{
			name: 'resetDelegate',
			accounts: [
				{
					name: 'vault',
					isMut: true,
					isSigner: false,
				},
				{
					name: 'authority',
					isMut: false,
					isSigner: true,
				},
				{
					name: 'driftUser',
					isMut: true,
					isSigner: false,
				},
				{
					name: 'driftProgram',
					isMut: false,
					isSigner: false,
				},
			],
			args: [],
		},
		{
			name: 'managerDeposit',
			accounts: [
				{
					name: 'vault',
					isMut: true,
					isSigner: false,
				},
				{
					name: 'manager',
					isMut: false,
					isSigner: true,
				},
				{
					name: 'vaultTokenAccount',
					isMut: true,
					isSigner: false,
				},
				{
					name: 'driftUserStats',
					isMut: true,
					isSigner: false,
				},
				{
					name: 'driftUser',
					isMut: true,
					isSigner: false,
				},
				{
					name: 'driftState',
					isMut: false,
					isSigner: false,
				},
				{
					name: 'driftSpotMarketVault',
					isMut: true,
					isSigner: false,
				},
				{
					name: 'userTokenAccount',
					isMut: true,
					isSigner: false,
				},
				{
					name: 'driftProgram',
					isMut: false,
					isSigner: false,
				},
				{
					name: 'tokenProgram',
					isMut: false,
					isSigner: false,
				},
			],
			args: [
				{
					name: 'amount',
					type: 'u64',
				},
			],
		},
		{
			name: 'managerRequestWithdraw',
			accounts: [
				{
					name: 'vault',
					isMut: true,
					isSigner: false,
				},
				{
					name: 'manager',
					isMut: false,
					isSigner: true,
				},
				{
					name: 'driftUserStats',
					isMut: false,
					isSigner: false,
				},
				{
					name: 'driftUser',
					isMut: false,
					isSigner: false,
				},
				{
					name: 'driftState',
					isMut: false,
					isSigner: false,
				},
			],
			args: [
				{
					name: 'withdrawAmount',
					type: 'u64',
				},
				{
					name: 'withdrawUnit',
					type: {
						defined: 'WithdrawUnit',
					},
				},
			],
		},
		{
			name: 'mangerCancelWithdrawRequest',
			accounts: [
				{
					name: 'vault',
					isMut: true,
					isSigner: false,
				},
				{
					name: 'manager',
					isMut: false,
					isSigner: true,
				},
				{
					name: 'driftUserStats',
					isMut: false,
					isSigner: false,
				},
				{
					name: 'driftUser',
					isMut: false,
					isSigner: false,
				},
				{
					name: 'driftState',
					isMut: false,
					isSigner: false,
				},
			],
			args: [],
		},
		{
			name: 'managerWithdraw',
			accounts: [
				{
					name: 'vault',
					isMut: true,
					isSigner: false,
				},
				{
					name: 'manager',
					isMut: false,
					isSigner: true,
				},
				{
					name: 'vaultTokenAccount',
					isMut: true,
					isSigner: false,
				},
				{
					name: 'driftUserStats',
					isMut: true,
					isSigner: false,
				},
				{
					name: 'driftUser',
					isMut: true,
					isSigner: false,
				},
				{
					name: 'driftState',
					isMut: false,
					isSigner: false,
				},
				{
					name: 'driftSpotMarketVault',
					isMut: true,
					isSigner: false,
				},
				{
					name: 'driftSigner',
					isMut: false,
					isSigner: false,
				},
				{
					name: 'userTokenAccount',
					isMut: true,
					isSigner: false,
				},
				{
					name: 'driftProgram',
					isMut: false,
					isSigner: false,
				},
				{
					name: 'tokenProgram',
					isMut: false,
					isSigner: false,
				},
			],
			args: [],
		},
		{
			name: 'applyProfitShare',
			accounts: [
				{
					name: 'vault',
					isMut: true,
					isSigner: false,
				},
				{
					name: 'vaultDepositor',
					isMut: true,
					isSigner: false,
				},
				{
					name: 'manager',
					isMut: false,
					isSigner: true,
				},
				{
					name: 'driftUserStats',
					isMut: true,
					isSigner: false,
				},
				{
					name: 'driftUser',
					isMut: true,
					isSigner: false,
				},
				{
					name: 'driftState',
					isMut: false,
					isSigner: false,
				},
				{
					name: 'driftSigner',
					isMut: false,
					isSigner: false,
				},
				{
					name: 'driftProgram',
					isMut: false,
					isSigner: false,
				},
			],
			args: [],
		},
		{
			name: 'forceWithdraw',
			accounts: [
				{
					name: 'vault',
					isMut: true,
					isSigner: false,
				},
				{
					name: 'manager',
					isMut: false,
					isSigner: true,
				},
				{
					name: 'vaultDepositor',
					isMut: true,
					isSigner: false,
				},
				{
					name: 'vaultTokenAccount',
					isMut: true,
					isSigner: false,
				},
				{
					name: 'driftUserStats',
					isMut: true,
					isSigner: false,
				},
				{
					name: 'driftUser',
					isMut: true,
					isSigner: false,
				},
				{
					name: 'driftState',
					isMut: false,
					isSigner: false,
				},
				{
					name: 'driftSpotMarketVault',
					isMut: true,
					isSigner: false,
				},
				{
					name: 'driftSigner',
					isMut: false,
					isSigner: false,
				},
				{
					name: 'userTokenAccount',
					isMut: true,
					isSigner: false,
				},
				{
					name: 'driftProgram',
					isMut: false,
					isSigner: false,
				},
				{
					name: 'tokenProgram',
					isMut: false,
					isSigner: false,
				},
			],
			args: [],
		},
		{
			name: 'initializeInsuranceFundStake',
			accounts: [
				{
					name: 'vault',
					isMut: true,
					isSigner: false,
				},
				{
					name: 'manager',
					isMut: false,
					isSigner: true,
				},
				{
					name: 'payer',
					isMut: true,
					isSigner: true,
				},
				{
					name: 'rent',
					isMut: false,
					isSigner: false,
				},
				{
					name: 'systemProgram',
					isMut: false,
					isSigner: false,
				},
				{
					name: 'driftSpotMarket',
					isMut: false,
					isSigner: false,
				},
				{
					name: 'insuranceFundStake',
					isMut: true,
					isSigner: false,
				},
				{
					name: 'driftUserStats',
					isMut: true,
					isSigner: false,
				},
				{
					name: 'driftState',
					isMut: false,
					isSigner: false,
				},
				{
					name: 'driftProgram',
					isMut: false,
					isSigner: false,
				},
			],
			args: [
				{
					name: 'marketIndex',
					type: 'u16',
				},
			],
		},
		{
			name: 'initializeCompetitor',
			accounts: [
				{
					name: 'vault',
					isMut: true,
					isSigner: false,
				},
				{
					name: 'manager',
					isMut: false,
					isSigner: true,
				},
				{
					name: 'payer',
					isMut: true,
					isSigner: true,
				},
				{
					name: 'rent',
					isMut: false,
					isSigner: false,
				},
				{
					name: 'systemProgram',
					isMut: false,
					isSigner: false,
				},
				{
					name: 'competitor',
					isMut: true,
					isSigner: false,
				},
				{
					name: 'driftCompetitions',
					isMut: true,
					isSigner: false,
				},
				{
					name: 'driftUserStats',
					isMut: true,
					isSigner: false,
				},
				{
					name: 'driftCompetitionsProgram',
					isMut: false,
					isSigner: false,
				},
			],
			args: [],
		},
		{
			name: 'protocolRequestWithdraw',
			accounts: [
				{
					name: 'vault',
					isMut: true,
					isSigner: false,
				},
				{
					name: 'vaultProtocol',
					isMut: true,
					isSigner: false,
				},
				{
					name: 'protocol',
					isMut: false,
					isSigner: true,
				},
				{
					name: 'driftUserStats',
					isMut: false,
					isSigner: false,
				},
				{
					name: 'driftUser',
					isMut: false,
					isSigner: false,
				},
				{
					name: 'driftState',
					isMut: false,
					isSigner: false,
				},
			],
			args: [
				{
					name: 'withdrawAmount',
					type: 'u64',
				},
				{
					name: 'withdrawUnit',
					type: {
						defined: 'WithdrawUnit',
					},
				},
			],
		},
		{
			name: 'protocolCancelWithdrawRequest',
			accounts: [
				{
					name: 'vault',
					isMut: true,
					isSigner: false,
				},
				{
					name: 'vaultProtocol',
					isMut: true,
					isSigner: false,
				},
				{
					name: 'protocol',
					isMut: false,
					isSigner: true,
				},
				{
					name: 'driftUserStats',
					isMut: false,
					isSigner: false,
				},
				{
					name: 'driftUser',
					isMut: false,
					isSigner: false,
				},
				{
					name: 'driftState',
					isMut: false,
					isSigner: false,
				},
			],
			args: [],
		},
		{
			name: 'protocolWithdraw',
			accounts: [
				{
					name: 'vault',
					isMut: true,
					isSigner: false,
				},
				{
					name: 'vaultProtocol',
					isMut: true,
					isSigner: false,
				},
				{
					name: 'protocol',
					isMut: false,
					isSigner: true,
				},
				{
					name: 'vaultTokenAccount',
					isMut: true,
					isSigner: false,
				},
				{
					name: 'driftUserStats',
					isMut: true,
					isSigner: false,
				},
				{
					name: 'driftUser',
					isMut: true,
					isSigner: false,
				},
				{
					name: 'driftState',
					isMut: false,
					isSigner: false,
				},
				{
					name: 'driftSpotMarketVault',
					isMut: true,
					isSigner: false,
				},
				{
					name: 'driftSigner',
					isMut: false,
					isSigner: false,
				},
				{
					name: 'userTokenAccount',
					isMut: true,
					isSigner: false,
				},
				{
					name: 'driftProgram',
					isMut: false,
					isSigner: false,
				},
				{
					name: 'tokenProgram',
					isMut: false,
					isSigner: false,
				},
			],
			args: [],
		},
	],
	accounts: [
		{
			name: 'tokenizedVaultDepositor',
			type: {
				kind: 'struct',
				fields: [
					{
						name: 'vault',
						docs: ['The vault deposited into'],
						type: 'publicKey',
					},
					{
						name: 'pubkey',
						docs: [
							"The vault depositor account's pubkey. It is a pda of vault",
						],
						type: 'publicKey',
					},
					{
						name: 'mint',
						docs: [
							'The token mint for tokenized shares owned by this VaultDepositor',
						],
						type: 'publicKey',
					},
					{
						name: 'vaultShares',
						docs: [
							"share of vault owned by this depositor. vault_shares / vault.total_shares is depositor's ownership of vault_equity",
						],
						type: 'u128',
					},
					{
						name: 'lastVaultShares',
						docs: [
							'stores the vault_shares from the most recent liquidity event (redeem or issuance) before a spl token',
							'CPI is done, used to track invariants',
						],
						type: 'u128',
					},
					{
						name: 'lastValidTs',
						docs: ['creation ts of vault depositor'],
						type: 'i64',
					},
					{
						name: 'netDeposits',
						docs: ['lifetime net deposits of vault depositor for the vault'],
						type: 'i64',
					},
					{
						name: 'totalDeposits',
						docs: ['lifetime total deposits'],
						type: 'u64',
					},
					{
						name: 'totalWithdraws',
						docs: ['lifetime total withdraws'],
						type: 'u64',
					},
					{
						name: 'cumulativeProfitShareAmount',
						docs: [
							'the token amount of gains the vault depositor has paid performance fees on',
						],
						type: 'i64',
					},
					{
						name: 'profitShareFeePaid',
						type: 'u64',
					},
					{
						name: 'vaultSharesBase',
						docs: ['the exponent for vault_shares decimal places'],
						type: 'u32',
					},
					{
						name: 'bump',
						docs: ['The bump for the vault pda'],
						type: 'u8',
					},
					{
						name: 'padding',
						type: {
							array: ['u8', 3],
						},
					},
				],
			},
		},
		{
			name: 'vaultDepositor',
			type: {
				kind: 'struct',
				fields: [
					{
						name: 'vault',
						docs: ['The vault deposited into'],
						type: 'publicKey',
					},
					{
						name: 'pubkey',
						docs: [
							"The vault depositor account's pubkey. It is a pda of vault and authority",
						],
						type: 'publicKey',
					},
					{
						name: 'authority',
						docs: [
							'The authority is the address w permission to deposit/withdraw',
						],
						type: 'publicKey',
					},
					{
						name: 'vaultShares',
						docs: [
							"share of vault owned by this depositor. vault_shares / vault.total_shares is depositor's ownership of vault_equity",
						],
						type: 'u128',
					},
					{
						name: 'lastWithdrawRequest',
						docs: ['last withdraw request'],
						type: {
							defined: 'WithdrawRequest',
						},
					},
					{
						name: 'lastValidTs',
						docs: ['creation ts of vault depositor'],
						type: 'i64',
					},
					{
						name: 'netDeposits',
						docs: ['lifetime net deposits of vault depositor for the vault'],
						type: 'i64',
					},
					{
						name: 'totalDeposits',
						docs: ['lifetime total deposits'],
						type: 'u64',
					},
					{
						name: 'totalWithdraws',
						docs: ['lifetime total withdraws'],
						type: 'u64',
					},
					{
						name: 'cumulativeProfitShareAmount',
						docs: [
							'the token amount of gains the vault depositor has paid performance fees on',
						],
						type: 'i64',
					},
					{
						name: 'profitShareFeePaid',
						type: 'u64',
					},
					{
						name: 'vaultSharesBase',
						docs: ['the exponent for vault_shares decimal places'],
						type: 'u32',
					},
					{
						name: 'padding1',
						type: 'u32',
					},
					{
						name: 'padding',
						type: {
							array: ['u64', 8],
						},
					},
				],
			},
		},
		{
			name: 'vaultProtocol',
			type: {
				kind: 'struct',
				fields: [
					{
						name: 'protocol',
						docs: [
							'The protocol, company, or entity that services the product using this vault.',
							'The protocol is not allowed to deposit into the vault but can profit share and collect annual fees just like the manager.',
						],
						type: 'publicKey',
					},
					{
						name: 'protocolProfitAndFeeShares',
						docs: [
							'The shares from profit share and annual fee unclaimed by the protocol.',
						],
						type: 'u128',
					},
					{
						name: 'protocolFee',
						docs: [
							'The annual fee charged on deposits by the protocol (traditional hedge funds typically charge 2% per year on assets under management).',
							"Unlike the management fee this can't be negative.",
						],
						type: 'u64',
					},
					{
						name: 'protocolTotalWithdraws',
						docs: ['Total withdraws for the protocol'],
						type: 'u64',
					},
					{
						name: 'protocolTotalFee',
						docs: [
							'Total fee charged by the protocol (annual management fee + profit share).',
							"Unlike the management fee this can't be negative.",
						],
						type: 'u64',
					},
					{
						name: 'protocolTotalProfitShare',
						docs: ['Total profit share charged by the protocol'],
						type: 'u64',
					},
					{
						name: 'lastProtocolWithdrawRequest',
						type: {
							defined: 'WithdrawRequest',
						},
					},
					{
						name: 'protocolProfitShare',
						docs: [
							'Percentage the protocol charges on all profits realized by depositors: PERCENTAGE_PRECISION',
						],
						type: 'u32',
					},
					{
						name: 'bump',
						type: 'u8',
					},
					{
						name: 'version',
						type: 'u8',
					},
					{
						name: 'padding',
						docs: [
							'[`VaultProtocol`] is 117 bytes with padding to 120 bytes to make it a multiple of 8.',
						],
						type: {
							array: ['u8', 2],
						},
					},
				],
			},
		},
		{
			name: 'vault',
			type: {
				kind: 'struct',
				fields: [
					{
						name: 'name',
						docs: [
							'The name of the vault. Vault pubkey is derived from this name.',
						],
						type: {
							array: ['u8', 32],
						},
					},
					{
						name: 'pubkey',
						docs: [
							"The vault's pubkey. It is a pda of name and also used as the authority for drift user",
						],
						type: 'publicKey',
					},
					{
						name: 'manager',
						docs: [
							'The manager of the vault who has ability to update vault params',
						],
						type: 'publicKey',
					},
					{
						name: 'tokenAccount',
						docs: [
							'The vaults token account. Used to receive tokens between deposits and withdrawals',
						],
						type: 'publicKey',
					},
					{
						name: 'userStats',
						docs: ['The drift user stats account for the vault'],
						type: 'publicKey',
					},
					{
						name: 'user',
						docs: ['The drift user account for the vault'],
						type: 'publicKey',
					},
					{
						name: 'delegate',
						docs: [
							'The vaults designated delegate for drift user account',
							'can differ from actual user delegate if vault is in liquidation',
						],
						type: 'publicKey',
					},
					{
						name: 'liquidationDelegate',
						docs: ['The delegate handling liquidation for depositor'],
						type: 'publicKey',
					},
					{
						name: 'userShares',
						docs: [
							'The sum of all shares held by the users (vault depositors)',
						],
						type: 'u128',
					},
					{
						name: 'totalShares',
						docs: [
							'The sum of all shares: deposits from users, manager deposits, manager profit/fee, and protocol profit/fee.',
							'The manager deposits are total_shares - user_shares - protocol_profit_and_fee_shares.',
						],
						type: 'u128',
					},
					{
						name: 'lastFeeUpdateTs',
						docs: ['Last fee update unix timestamp'],
						type: 'i64',
					},
					{
						name: 'liquidationStartTs',
						docs: ['When the liquidation starts'],
						type: 'i64',
					},
					{
						name: 'redeemPeriod',
						docs: [
							'The period (in seconds) that a vault depositor must wait after requesting a withdrawal to finalize withdrawal.',
							'Currently, the maximum is 90 days.',
						],
						type: 'i64',
					},
					{
						name: 'totalWithdrawRequested',
						docs: ['The sum of all outstanding withdraw requests'],
						type: 'u64',
					},
					{
						name: 'maxTokens',
						docs: [
							'Max token capacity, once hit/passed vault will reject new deposits (updatable)',
						],
						type: 'u64',
					},
					{
						name: 'managementFee',
						docs: [
							'The annual fee charged on deposits by the manager.',
							'Traditional funds typically charge 2% per year on assets under management.',
						],
						type: 'i64',
					},
					{
						name: 'initTs',
						docs: ['Timestamp vault initialized'],
						type: 'i64',
					},
					{
						name: 'netDeposits',
						docs: ['The net deposits for the vault'],
						type: 'i64',
					},
					{
						name: 'managerNetDeposits',
						docs: ['The net deposits for the manager'],
						type: 'i64',
					},
					{
						name: 'totalDeposits',
						docs: ['Total deposits'],
						type: 'u64',
					},
					{
						name: 'totalWithdraws',
						docs: ['Total withdraws'],
						type: 'u64',
					},
					{
						name: 'managerTotalDeposits',
						docs: ['Total deposits for the manager'],
						type: 'u64',
					},
					{
						name: 'managerTotalWithdraws',
						docs: ['Total withdraws for the manager'],
						type: 'u64',
					},
					{
						name: 'managerTotalFee',
						docs: ['Total management fee accrued by the manager'],
						type: 'i64',
					},
					{
						name: 'managerTotalProfitShare',
						docs: ['Total profit share accrued by the manager'],
						type: 'u64',
					},
					{
						name: 'minDepositAmount',
						docs: ['The minimum deposit amount'],
						type: 'u64',
					},
					{
						name: 'lastManagerWithdrawRequest',
						type: {
							defined: 'WithdrawRequest',
						},
					},
					{
						name: 'sharesBase',
						docs: [
							'The base 10 exponent of the shares (given massive share inflation can occur at near zero vault equity)',
						],
						type: 'u32',
					},
					{
						name: 'profitShare',
						docs: [
							'Percentage the manager charges on all profits realized by depositors: PERCENTAGE_PRECISION',
						],
						type: 'u32',
					},
					{
						name: 'hurdleRate',
						docs: [
							'Vault manager only collect incentive fees during periods when returns are higher than this amount: PERCENTAGE_PRECISION',
						],
						type: 'u32',
					},
					{
						name: 'spotMarketIndex',
						docs: [
							'The spot market index the vault deposits into/withdraws from',
						],
						type: 'u16',
					},
					{
						name: 'bump',
						docs: ['The bump for the vault pda'],
						type: 'u8',
					},
					{
						name: 'permissioned',
						docs: ['Whether anybody can be a depositor'],
						type: 'bool',
					},
					{
						name: 'vaultProtocol',
						docs: [
							'The optional [`VaultProtocol`] account.',
							'If this is the default Pubkey (system program id) then it is "none".',
						],
						type: 'publicKey',
					},
					{
						name: 'padding',
						type: {
							array: ['u64', 4],
						},
					},
				],
			},
		},
	],
	types: [
		{
			name: 'InitializeTokenizedVaultDepositorParams',
			type: {
				kind: 'struct',
				fields: [
					{
						name: 'tokenName',
						type: 'string',
					},
					{
						name: 'tokenSymbol',
						type: 'string',
					},
					{
						name: 'tokenUri',
						type: 'string',
					},
					{
						name: 'decimals',
						type: 'u8',
					},
				],
			},
		},
		{
			name: 'VaultParams',
			type: {
				kind: 'struct',
				fields: [
					{
						name: 'name',
						type: {
							array: ['u8', 32],
						},
					},
					{
						name: 'redeemPeriod',
						type: 'i64',
					},
					{
						name: 'maxTokens',
						type: 'u64',
					},
					{
						name: 'managementFee',
						type: 'i64',
					},
					{
						name: 'minDepositAmount',
						type: 'u64',
					},
					{
						name: 'profitShare',
						type: 'u32',
					},
					{
						name: 'hurdleRate',
						type: 'u32',
					},
					{
						name: 'spotMarketIndex',
						type: 'u16',
					},
					{
						name: 'permissioned',
						type: 'bool',
					},
					{
						name: 'vaultProtocol',
						type: {
							option: {
								defined: 'VaultProtocolParams',
							},
						},
					},
				],
			},
		},
		{
			name: 'VaultProtocolParams',
			type: {
				kind: 'struct',
				fields: [
					{
						name: 'protocol',
						type: 'publicKey',
					},
					{
						name: 'protocolFee',
						type: 'u64',
					},
					{
						name: 'protocolProfitShare',
						type: 'u32',
					},
				],
			},
		},
		{
			name: 'UpdateVaultProtocolParams',
			type: {
				kind: 'struct',
				fields: [
					{
						name: 'protocolFee',
						type: {
							option: 'u64',
						},
					},
					{
						name: 'protocolProfitShare',
						type: {
							option: 'u32',
						},
					},
				],
			},
		},
		{
			name: 'UpdateVaultParams',
			type: {
				kind: 'struct',
				fields: [
					{
						name: 'redeemPeriod',
						type: {
							option: 'i64',
						},
					},
					{
						name: 'maxTokens',
						type: {
							option: 'u64',
						},
					},
					{
						name: 'managementFee',
						type: {
							option: 'i64',
						},
					},
					{
						name: 'minDepositAmount',
						type: {
							option: 'u64',
						},
					},
					{
						name: 'profitShare',
						type: {
							option: 'u32',
						},
					},
					{
						name: 'hurdleRate',
						type: {
							option: 'u32',
						},
					},
					{
						name: 'permissioned',
						type: {
							option: 'bool',
						},
					},
				],
			},
		},
		{
			name: 'WithdrawRequest',
			type: {
				kind: 'struct',
				fields: [
					{
						name: 'shares',
						docs: ['request shares of vault withdraw'],
						type: 'u128',
					},
					{
						name: 'value',
						docs: [
							'requested value (in vault spot_market_index) of shares for withdraw',
						],
						type: 'u64',
					},
					{
						name: 'ts',
						docs: ['request ts of vault withdraw'],
						type: 'i64',
					},
				],
			},
		},
		{
			name: 'VaultDepositorAction',
			type: {
				kind: 'enum',
				variants: [
					{
						name: 'Deposit',
					},
					{
						name: 'WithdrawRequest',
					},
					{
						name: 'CancelWithdrawRequest',
					},
					{
						name: 'Withdraw',
					},
					{
						name: 'FeePayment',
					},
					{
						name: 'TokenizeShares',
					},
					{
						name: 'RedeemTokens',
					},
				],
			},
		},
		{
			name: 'WithdrawUnit',
			type: {
				kind: 'enum',
				variants: [
					{
						name: 'Shares',
					},
					{
						name: 'Token',
					},
					{
						name: 'SharesPercent',
					},
				],
			},
		},
	],
	events: [
		{
			name: 'VaultRecord',
			fields: [
				{
					name: 'ts',
					type: 'i64',
					index: false,
				},
				{
					name: 'spotMarketIndex',
					type: 'u16',
					index: false,
				},
				{
					name: 'vaultEquityBefore',
					type: 'u64',
					index: false,
				},
			],
		},
		{
			name: 'VaultDepositorRecord',
			fields: [
				{
					name: 'ts',
					type: 'i64',
					index: false,
				},
				{
					name: 'vault',
					type: 'publicKey',
					index: false,
				},
				{
					name: 'depositorAuthority',
					type: 'publicKey',
					index: false,
				},
				{
					name: 'action',
					type: {
						defined: 'VaultDepositorAction',
					},
					index: false,
				},
				{
					name: 'amount',
					type: 'u64',
					index: false,
				},
				{
					name: 'spotMarketIndex',
					type: 'u16',
					index: false,
				},
				{
					name: 'vaultSharesBefore',
					type: 'u128',
					index: false,
				},
				{
					name: 'vaultSharesAfter',
					type: 'u128',
					index: false,
				},
				{
					name: 'vaultEquityBefore',
					type: 'u64',
					index: false,
				},
				{
					name: 'userVaultSharesBefore',
					type: 'u128',
					index: false,
				},
				{
					name: 'totalVaultSharesBefore',
					type: 'u128',
					index: false,
				},
				{
					name: 'userVaultSharesAfter',
					type: 'u128',
					index: false,
				},
				{
					name: 'totalVaultSharesAfter',
					type: 'u128',
					index: false,
				},
				{
					name: 'profitShare',
					type: 'u64',
					index: false,
				},
				{
					name: 'managementFee',
					type: 'i64',
					index: false,
				},
				{
					name: 'managementFeeShares',
					type: 'i64',
					index: false,
				},
			],
		},
		{
<<<<<<< HEAD
			name: 'ShareTransferRecord',
=======
			name: 'VaultDepositorV1Record',
>>>>>>> c4917d4c
			fields: [
				{
					name: 'ts',
					type: 'i64',
					index: false,
				},
				{
					name: 'vault',
					type: 'publicKey',
					index: false,
				},
				{
<<<<<<< HEAD
					name: 'fromVaultDepositor',
=======
					name: 'depositorAuthority',
>>>>>>> c4917d4c
					type: 'publicKey',
					index: false,
				},
				{
<<<<<<< HEAD
					name: 'toVaultDepositor',
					type: 'publicKey',
					index: false,
				},
				{
					name: 'shares',
=======
					name: 'action',
					type: {
						defined: 'VaultDepositorAction',
					},
					index: false,
				},
				{
					name: 'amount',
					type: 'u64',
					index: false,
				},
				{
					name: 'spotMarketIndex',
					type: 'u16',
					index: false,
				},
				{
					name: 'vaultSharesBefore',
					type: 'u128',
					index: false,
				},
				{
					name: 'vaultSharesAfter',
>>>>>>> c4917d4c
					type: 'u128',
					index: false,
				},
				{
<<<<<<< HEAD
					name: 'value',
=======
					name: 'vaultEquityBefore',
>>>>>>> c4917d4c
					type: 'u64',
					index: false,
				},
				{
<<<<<<< HEAD
					name: 'fromDepositorSharesBefore',
=======
					name: 'userVaultSharesBefore',
>>>>>>> c4917d4c
					type: 'u128',
					index: false,
				},
				{
<<<<<<< HEAD
					name: 'fromDepositorSharesAfter',
=======
					name: 'totalVaultSharesBefore',
>>>>>>> c4917d4c
					type: 'u128',
					index: false,
				},
				{
<<<<<<< HEAD
					name: 'toDepositorSharesBefore',
=======
					name: 'userVaultSharesAfter',
>>>>>>> c4917d4c
					type: 'u128',
					index: false,
				},
				{
<<<<<<< HEAD
					name: 'toDepositorSharesAfter',
					type: 'u128',
					index: false,
				},
=======
					name: 'totalVaultSharesAfter',
					type: 'u128',
					index: false,
				},
				{
					name: 'protocolProfitShare',
					type: 'u64',
					index: false,
				},
				{
					name: 'protocolFee',
					type: 'i64',
					index: false,
				},
				{
					name: 'protocolFeeShares',
					type: 'i64',
					index: false,
				},
				{
					name: 'managerProfitShare',
					type: 'u64',
					index: false,
				},
				{
					name: 'managementFee',
					type: 'i64',
					index: false,
				},
				{
					name: 'managementFeeShares',
					type: 'i64',
					index: false,
				},
>>>>>>> c4917d4c
			],
		},
	],
	errors: [
		{
			code: 6000,
			name: 'Default',
			msg: 'Default',
		},
		{
			code: 6001,
			name: 'InvalidVaultRebase',
			msg: 'InvalidVaultRebase',
		},
		{
			code: 6002,
			name: 'InvalidVaultSharesDetected',
			msg: 'InvalidVaultSharesDetected',
		},
		{
			code: 6003,
			name: 'CannotWithdrawBeforeRedeemPeriodEnd',
			msg: 'CannotWithdrawBeforeRedeemPeriodEnd',
		},
		{
			code: 6004,
			name: 'InvalidVaultWithdraw',
			msg: 'InvalidVaultWithdraw',
		},
		{
			code: 6005,
			name: 'InsufficientVaultShares',
			msg: 'InsufficientVaultShares',
		},
		{
			code: 6006,
			name: 'InvalidVaultWithdrawSize',
			msg: 'InvalidVaultWithdrawSize',
		},
		{
			code: 6007,
			name: 'InvalidVaultForNewDepositors',
			msg: 'InvalidVaultForNewDepositors',
		},
		{
			code: 6008,
			name: 'VaultWithdrawRequestInProgress',
			msg: 'VaultWithdrawRequestInProgress',
		},
		{
			code: 6009,
			name: 'VaultIsAtCapacity',
			msg: 'VaultIsAtCapacity',
		},
		{
			code: 6010,
			name: 'InvalidVaultDepositorInitialization',
			msg: 'InvalidVaultDepositorInitialization',
		},
		{
			code: 6011,
			name: 'DelegateNotAvailableForLiquidation',
			msg: 'DelegateNotAvailableForLiquidation',
		},
		{
			code: 6012,
			name: 'InvalidEquityValue',
			msg: 'InvalidEquityValue',
		},
		{
			code: 6013,
			name: 'VaultInLiquidation',
			msg: 'VaultInLiquidation',
		},
		{
			code: 6014,
			name: 'DriftError',
			msg: 'DriftError',
		},
		{
			code: 6015,
			name: 'InvalidVaultInitialization',
			msg: 'InvalidVaultInitialization',
		},
		{
			code: 6016,
			name: 'InvalidVaultUpdate',
			msg: 'InvalidVaultUpdate',
		},
		{
			code: 6017,
			name: 'PermissionedVault',
			msg: 'PermissionedVault',
		},
		{
			code: 6018,
			name: 'WithdrawInProgress',
			msg: 'WithdrawInProgress',
		},
		{
			code: 6019,
			name: 'SharesPercentTooLarge',
			msg: 'SharesPercentTooLarge',
		},
		{
			code: 6020,
			name: 'InvalidVaultDeposit',
			msg: 'InvalidVaultDeposit',
		},
		{
			code: 6021,
			name: 'OngoingLiquidation',
			msg: 'OngoingLiquidation',
		},
		{
			code: 6022,
<<<<<<< HEAD
			name: 'InvalidTokenization',
			msg: 'InvalidTokenization',
=======
			name: 'VaultProtocolMissing',
			msg: 'VaultProtocolMissing',
>>>>>>> c4917d4c
		},
	],
};<|MERGE_RESOLUTION|>--- conflicted
+++ resolved
@@ -2080,11 +2080,7 @@
 			];
 		},
 		{
-<<<<<<< HEAD
-			name: 'ShareTransferRecord';
-=======
 			name: 'VaultDepositorV1Record';
->>>>>>> c4917d4c
 			fields: [
 				{
 					name: 'ts';
@@ -2097,23 +2093,11 @@
 					index: false;
 				},
 				{
-<<<<<<< HEAD
-					name: 'fromVaultDepositor';
-=======
 					name: 'depositorAuthority';
->>>>>>> c4917d4c
 					type: 'publicKey';
 					index: false;
 				},
 				{
-<<<<<<< HEAD
-					name: 'toVaultDepositor';
-					type: 'publicKey';
-					index: false;
-				},
-				{
-					name: 'shares';
-=======
 					name: 'action';
 					type: {
 						defined: 'VaultDepositorAction';
@@ -2137,86 +2121,118 @@
 				},
 				{
 					name: 'vaultSharesAfter';
->>>>>>> c4917d4c
 					type: 'u128';
 					index: false;
 				},
 				{
-<<<<<<< HEAD
-					name: 'value';
-=======
 					name: 'vaultEquityBefore';
->>>>>>> c4917d4c
 					type: 'u64';
 					index: false;
 				},
 				{
-<<<<<<< HEAD
-					name: 'fromDepositorSharesBefore';
-=======
 					name: 'userVaultSharesBefore';
->>>>>>> c4917d4c
 					type: 'u128';
 					index: false;
 				},
 				{
-<<<<<<< HEAD
-					name: 'fromDepositorSharesAfter';
-=======
 					name: 'totalVaultSharesBefore';
->>>>>>> c4917d4c
 					type: 'u128';
 					index: false;
 				},
 				{
-<<<<<<< HEAD
-					name: 'toDepositorSharesBefore';
-=======
 					name: 'userVaultSharesAfter';
->>>>>>> c4917d4c
 					type: 'u128';
 					index: false;
 				},
 				{
-<<<<<<< HEAD
+					name: 'totalVaultSharesAfter';
+					type: 'u128';
+					index: false;
+				},
+				{
+					name: 'protocolProfitShare';
+					type: 'u64';
+					index: false;
+				},
+				{
+					name: 'protocolFee';
+					type: 'i64';
+					index: false;
+				},
+				{
+					name: 'protocolFeeShares';
+					type: 'i64';
+					index: false;
+				},
+				{
+					name: 'managerProfitShare';
+					type: 'u64';
+					index: false;
+				},
+				{
+					name: 'managementFee';
+					type: 'i64';
+					index: false;
+				},
+				{
+					name: 'managementFeeShares';
+					type: 'i64';
+					index: false;
+				}
+			];
+		},
+		{
+			name: 'ShareTransferRecord';
+			fields: [
+				{
+					name: 'ts';
+					type: 'i64';
+					index: false;
+				},
+				{
+					name: 'vault';
+					type: 'publicKey';
+					index: false;
+				},
+				{
+					name: 'fromVaultDepositor';
+					type: 'publicKey';
+					index: false;
+				},
+				{
+					name: 'toVaultDepositor';
+					type: 'publicKey';
+					index: false;
+				},
+				{
+					name: 'shares';
+					type: 'u128';
+					index: false;
+				},
+				{
+					name: 'value';
+					type: 'u64';
+					index: false;
+				},
+				{
+					name: 'fromDepositorSharesBefore';
+					type: 'u128';
+					index: false;
+				},
+				{
+					name: 'fromDepositorSharesAfter';
+					type: 'u128';
+					index: false;
+				},
+				{
+					name: 'toDepositorSharesBefore';
+					type: 'u128';
+					index: false;
+				},
+				{
 					name: 'toDepositorSharesAfter';
 					type: 'u128';
 					index: false;
-=======
-					name: 'totalVaultSharesAfter';
-					type: 'u128';
-					index: false;
-				},
-				{
-					name: 'protocolProfitShare';
-					type: 'u64';
-					index: false;
-				},
-				{
-					name: 'protocolFee';
-					type: 'i64';
-					index: false;
-				},
-				{
-					name: 'protocolFeeShares';
-					type: 'i64';
-					index: false;
-				},
-				{
-					name: 'managerProfitShare';
-					type: 'u64';
-					index: false;
-				},
-				{
-					name: 'managementFee';
-					type: 'i64';
-					index: false;
-				},
-				{
-					name: 'managementFeeShares';
-					type: 'i64';
-					index: false;
->>>>>>> c4917d4c
 				}
 			];
 		}
@@ -2334,13 +2350,13 @@
 		},
 		{
 			code: 6022;
-<<<<<<< HEAD
 			name: 'InvalidTokenization';
 			msg: 'InvalidTokenization';
-=======
+		},
+		{
+			code: 6023;
 			name: 'VaultProtocolMissing';
 			msg: 'VaultProtocolMissing';
->>>>>>> c4917d4c
 		}
 	];
 };
@@ -2490,6 +2506,34 @@
 			],
 		},
 		{
+			name: 'updateVaultProtocol',
+			accounts: [
+				{
+					name: 'vault',
+					isMut: true,
+					isSigner: false,
+				},
+				{
+					name: 'protocol',
+					isMut: false,
+					isSigner: true,
+				},
+				{
+					name: 'vaultProtocol',
+					isMut: true,
+					isSigner: false,
+				},
+			],
+			args: [
+				{
+					name: 'params',
+					type: {
+						defined: 'UpdateVaultProtocolParams',
+					},
+				},
+			],
+		},
+		{
 			name: 'updateVault',
 			accounts: [
 				{
@@ -2664,39 +2708,7 @@
 			],
 		},
 		{
-<<<<<<< HEAD
 			name: 'redeemTokens',
-=======
-			name: 'updateVaultProtocol',
-			accounts: [
-				{
-					name: 'vault',
-					isMut: true,
-					isSigner: false,
-				},
-				{
-					name: 'protocol',
-					isMut: false,
-					isSigner: true,
-				},
-				{
-					name: 'vaultProtocol',
-					isMut: true,
-					isSigner: false,
-				},
-			],
-			args: [
-				{
-					name: 'params',
-					type: {
-						defined: 'UpdateVaultProtocolParams',
-					},
-				},
-			],
-		},
-		{
-			name: 'updateVault',
->>>>>>> c4917d4c
 			accounts: [
 				{
 					name: 'vault',
@@ -4431,11 +4443,7 @@
 			],
 		},
 		{
-<<<<<<< HEAD
-			name: 'ShareTransferRecord',
-=======
 			name: 'VaultDepositorV1Record',
->>>>>>> c4917d4c
 			fields: [
 				{
 					name: 'ts',
@@ -4448,128 +4456,147 @@
 					index: false,
 				},
 				{
-<<<<<<< HEAD
-					name: 'fromVaultDepositor',
-=======
 					name: 'depositorAuthority',
->>>>>>> c4917d4c
 					type: 'publicKey',
 					index: false,
 				},
 				{
-<<<<<<< HEAD
+					name: 'action',
+					type: {
+						defined: 'VaultDepositorAction',
+					},
+					index: false,
+				},
+				{
+					name: 'amount',
+					type: 'u64',
+					index: false,
+				},
+				{
+					name: 'spotMarketIndex',
+					type: 'u16',
+					index: false,
+				},
+				{
+					name: 'vaultSharesBefore',
+					type: 'u128',
+					index: false,
+				},
+				{
+					name: 'vaultSharesAfter',
+					type: 'u128',
+					index: false,
+				},
+				{
+					name: 'vaultEquityBefore',
+					type: 'u64',
+					index: false,
+				},
+				{
+					name: 'userVaultSharesBefore',
+					type: 'u128',
+					index: false,
+				},
+				{
+					name: 'totalVaultSharesBefore',
+					type: 'u128',
+					index: false,
+				},
+				{
+					name: 'userVaultSharesAfter',
+					type: 'u128',
+					index: false,
+				},
+				{
+					name: 'totalVaultSharesAfter',
+					type: 'u128',
+					index: false,
+				},
+				{
+					name: 'protocolProfitShare',
+					type: 'u64',
+					index: false,
+				},
+				{
+					name: 'protocolFee',
+					type: 'i64',
+					index: false,
+				},
+				{
+					name: 'protocolFeeShares',
+					type: 'i64',
+					index: false,
+				},
+				{
+					name: 'managerProfitShare',
+					type: 'u64',
+					index: false,
+				},
+				{
+					name: 'managementFee',
+					type: 'i64',
+					index: false,
+				},
+				{
+					name: 'managementFeeShares',
+					type: 'i64',
+					index: false,
+				},
+			],
+		},
+		{
+			name: 'ShareTransferRecord',
+			fields: [
+				{
+					name: 'ts',
+					type: 'i64',
+					index: false,
+				},
+				{
+					name: 'vault',
+					type: 'publicKey',
+					index: false,
+				},
+				{
+					name: 'fromVaultDepositor',
+					type: 'publicKey',
+					index: false,
+				},
+				{
 					name: 'toVaultDepositor',
 					type: 'publicKey',
 					index: false,
 				},
 				{
 					name: 'shares',
-=======
-					name: 'action',
-					type: {
-						defined: 'VaultDepositorAction',
-					},
+					type: 'u128',
 					index: false,
 				},
 				{
-					name: 'amount',
+					name: 'value',
 					type: 'u64',
 					index: false,
 				},
 				{
-					name: 'spotMarketIndex',
-					type: 'u16',
-					index: false,
-				},
-				{
-					name: 'vaultSharesBefore',
+					name: 'fromDepositorSharesBefore',
 					type: 'u128',
 					index: false,
 				},
 				{
-					name: 'vaultSharesAfter',
->>>>>>> c4917d4c
+					name: 'fromDepositorSharesAfter',
 					type: 'u128',
 					index: false,
 				},
 				{
-<<<<<<< HEAD
-					name: 'value',
-=======
-					name: 'vaultEquityBefore',
->>>>>>> c4917d4c
-					type: 'u64',
-					index: false,
-				},
-				{
-<<<<<<< HEAD
-					name: 'fromDepositorSharesBefore',
-=======
-					name: 'userVaultSharesBefore',
->>>>>>> c4917d4c
+					name: 'toDepositorSharesBefore',
 					type: 'u128',
 					index: false,
 				},
 				{
-<<<<<<< HEAD
-					name: 'fromDepositorSharesAfter',
-=======
-					name: 'totalVaultSharesBefore',
->>>>>>> c4917d4c
-					type: 'u128',
-					index: false,
-				},
-				{
-<<<<<<< HEAD
-					name: 'toDepositorSharesBefore',
-=======
-					name: 'userVaultSharesAfter',
->>>>>>> c4917d4c
-					type: 'u128',
-					index: false,
-				},
-				{
-<<<<<<< HEAD
 					name: 'toDepositorSharesAfter',
 					type: 'u128',
 					index: false,
 				},
-=======
-					name: 'totalVaultSharesAfter',
-					type: 'u128',
-					index: false,
-				},
-				{
-					name: 'protocolProfitShare',
-					type: 'u64',
-					index: false,
-				},
-				{
-					name: 'protocolFee',
-					type: 'i64',
-					index: false,
-				},
-				{
-					name: 'protocolFeeShares',
-					type: 'i64',
-					index: false,
-				},
-				{
-					name: 'managerProfitShare',
-					type: 'u64',
-					index: false,
-				},
-				{
-					name: 'managementFee',
-					type: 'i64',
-					index: false,
-				},
-				{
-					name: 'managementFeeShares',
-					type: 'i64',
-					index: false,
-				},
->>>>>>> c4917d4c
 			],
 		},
 	],
@@ -4686,13 +4713,13 @@
 		},
 		{
 			code: 6022,
-<<<<<<< HEAD
 			name: 'InvalidTokenization',
 			msg: 'InvalidTokenization',
-=======
+		},
+		{
+			code: 6023,
 			name: 'VaultProtocolMissing',
 			msg: 'VaultProtocolMissing',
->>>>>>> c4917d4c
 		},
 	],
 };