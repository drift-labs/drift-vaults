--- conflicted
+++ resolved
@@ -579,21 +579,17 @@
 						type: 'u128';
 					},
 					{
-<<<<<<< HEAD
 						name: 'lastFeeUpdateTs';
 						docs: ['last fee update unix timestamp'];
 						type: 'i64';
 					},
 					{
-						name: 'totalWithdrawRequested';
-=======
 						name: 'liquidationStartTs';
 						docs: ['When the liquidation start'];
 						type: 'i64';
 					},
 					{
 						name: 'redeemPeriod';
->>>>>>> 3f00d436
 						docs: [
 							'the period (in seconds) that a vault depositor must wait after requesting a withdraw to complete withdraw'
 						];
@@ -605,24 +601,28 @@
 						type: 'u64';
 					},
 					{
-<<<<<<< HEAD
 						name: 'maxTokens';
 						docs: [
 							'max token capacity, once hit/passed vault will reject new deposits (updateable)'
 						];
 						type: 'u64';
-=======
+					},
+					{
 						name: 'sharesBase';
 						docs: [
 							'the base 10 exponent of the shares (given massive share inflation can occur at near zero vault equity)'
 						];
 						type: 'u32';
->>>>>>> 3f00d436
+					},
+					{
+						name: 'managementFee';
+						docs: ['manager fee'];
+						type: 'u64';
 					},
 					{
 						name: 'profitShare';
 						docs: [
-							"percentage of gains for vault admin upon depositor's realize/withdraw: PERCENTAGE_PRECISION (frozen)"
+							"percentage of gains for vault admin upon depositor's realize/withdraw: PERCENTAGE_PRECISION"
 						];
 						type: 'u32';
 					},
@@ -634,11 +634,6 @@
 						type: 'u32';
 					},
 					{
-<<<<<<< HEAD
-						name: 'managementFee';
-						docs: ['annualized vault admin management fee (frozen)'];
-						type: 'u32';
-=======
 						name: 'spotMarketIndex';
 						docs: [
 							'The spot market index the vault deposits into/withdraws from'
@@ -655,7 +650,6 @@
 						type: {
 							array: ['u8', 1];
 						};
->>>>>>> 3f00d436
 					}
 				];
 			};
@@ -852,33 +846,33 @@
 		},
 		{
 			code: 6009;
-<<<<<<< HEAD
 			name: 'VaultIsAtCapacity';
 			msg: 'VaultIsAtCapacity';
-=======
+		},
+		{
+			code: 6010;
 			name: 'InvalidVaultDepositorInitialization';
 			msg: 'InvalidVaultDepositorInitialization';
 		},
 		{
-			code: 6010;
+			code: 6011;
 			name: 'DelegateNotAvailableForLiquidation';
 			msg: 'DelegateNotAvailableForLiquidation';
 		},
 		{
-			code: 6011;
+			code: 6012;
 			name: 'InvalidEquityValue';
 			msg: 'InvalidEquityValue';
 		},
 		{
-			code: 6012;
+			code: 6013;
 			name: 'VaultInLiquidation';
 			msg: 'VaultInLiquidation';
 		},
 		{
-			code: 6013;
+			code: 6014;
 			name: 'DriftError';
 			msg: 'DriftError';
->>>>>>> 3f00d436
 		}
 	];
 };
@@ -1464,21 +1458,17 @@
 						type: 'u128',
 					},
 					{
-<<<<<<< HEAD
 						name: 'lastFeeUpdateTs',
 						docs: ['last fee update unix timestamp'],
 						type: 'i64',
 					},
 					{
-						name: 'totalWithdrawRequested',
-=======
 						name: 'liquidationStartTs',
 						docs: ['When the liquidation start'],
 						type: 'i64',
 					},
 					{
 						name: 'redeemPeriod',
->>>>>>> 3f00d436
 						docs: [
 							'the period (in seconds) that a vault depositor must wait after requesting a withdraw to complete withdraw',
 						],
@@ -1490,24 +1480,28 @@
 						type: 'u64',
 					},
 					{
-<<<<<<< HEAD
 						name: 'maxTokens',
 						docs: [
 							'max token capacity, once hit/passed vault will reject new deposits (updateable)',
 						],
 						type: 'u64',
-=======
+					},
+					{
 						name: 'sharesBase',
 						docs: [
 							'the base 10 exponent of the shares (given massive share inflation can occur at near zero vault equity)',
 						],
 						type: 'u32',
->>>>>>> 3f00d436
+					},
+					{
+						name: 'managementFee',
+						docs: ['manager fee'],
+						type: 'u64',
 					},
 					{
 						name: 'profitShare',
 						docs: [
-							"percentage of gains for vault admin upon depositor's realize/withdraw: PERCENTAGE_PRECISION (frozen)",
+							"percentage of gains for vault admin upon depositor's realize/withdraw: PERCENTAGE_PRECISION",
 						],
 						type: 'u32',
 					},
@@ -1519,11 +1513,6 @@
 						type: 'u32',
 					},
 					{
-<<<<<<< HEAD
-						name: 'managementFee',
-						docs: ['annualized vault admin management fee (frozen)'],
-						type: 'u32',
-=======
 						name: 'spotMarketIndex',
 						docs: [
 							'The spot market index the vault deposits into/withdraws from',
@@ -1540,7 +1529,6 @@
 						type: {
 							array: ['u8', 1],
 						},
->>>>>>> 3f00d436
 					},
 				],
 			},
@@ -1737,33 +1725,33 @@
 		},
 		{
 			code: 6009,
-<<<<<<< HEAD
 			name: 'VaultIsAtCapacity',
 			msg: 'VaultIsAtCapacity',
-=======
+		},
+		{
+			code: 6010,
 			name: 'InvalidVaultDepositorInitialization',
 			msg: 'InvalidVaultDepositorInitialization',
 		},
 		{
-			code: 6010,
+			code: 6011,
 			name: 'DelegateNotAvailableForLiquidation',
 			msg: 'DelegateNotAvailableForLiquidation',
 		},
 		{
-			code: 6011,
+			code: 6012,
 			name: 'InvalidEquityValue',
 			msg: 'InvalidEquityValue',
 		},
 		{
-			code: 6012,
+			code: 6013,
 			name: 'VaultInLiquidation',
 			msg: 'VaultInLiquidation',
 		},
 		{
-			code: 6013,
+			code: 6014,
 			name: 'DriftError',
 			msg: 'DriftError',
->>>>>>> 3f00d436
 		},
 	],
 };