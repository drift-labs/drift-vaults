export type DriftVaults = {
	version: '0.1.0';
	name: 'drift_vaults';
	instructions: [
		{
			name: 'initializeVault';
			accounts: [
				{
					name: 'vault';
					isMut: true;
					isSigner: false;
				},
				{
					name: 'tokenAccount';
					isMut: true;
					isSigner: false;
				},
				{
					name: 'driftUserStats';
					isMut: true;
					isSigner: false;
				},
				{
					name: 'driftUser';
					isMut: true;
					isSigner: false;
				},
				{
					name: 'driftState';
					isMut: true;
					isSigner: false;
				},
				{
					name: 'driftSpotMarket';
					isMut: false;
					isSigner: false;
				},
				{
					name: 'driftSpotMarketMint';
					isMut: false;
					isSigner: false;
				},
				{
					name: 'manager';
					isMut: false;
					isSigner: true;
				},
				{
					name: 'payer';
					isMut: true;
					isSigner: true;
				},
				{
					name: 'rent';
					isMut: false;
					isSigner: false;
				},
				{
					name: 'systemProgram';
					isMut: false;
					isSigner: false;
				},
				{
					name: 'driftProgram';
					isMut: false;
					isSigner: false;
				},
				{
					name: 'tokenProgram';
					isMut: false;
					isSigner: false;
				}
			];
			args: [
				{
					name: 'params';
					type: {
						defined: 'VaultParams';
					};
				}
			];
		},
		{
			name: 'updateDelegate';
			accounts: [
				{
					name: 'vault';
					isMut: true;
					isSigner: false;
				},
				{
					name: 'manager';
					isMut: false;
					isSigner: true;
				},
				{
					name: 'driftUser';
					isMut: true;
					isSigner: false;
				},
				{
					name: 'driftProgram';
					isMut: false;
					isSigner: false;
				}
			];
			args: [
				{
					name: 'delegate';
					type: 'publicKey';
				}
			];
		},
		{
			name: 'updateVault';
			accounts: [
				{
					name: 'vault';
					isMut: true;
					isSigner: false;
				},
				{
					name: 'manager';
					isMut: false;
					isSigner: true;
				}
			];
			args: [
				{
					name: 'params';
					type: {
						defined: 'UpdateVaultParams';
					};
				}
			];
		},
		{
			name: 'initializeVaultDepositor';
			accounts: [
				{
					name: 'vault';
					isMut: false;
					isSigner: false;
				},
				{
					name: 'vaultDepositor';
					isMut: true;
					isSigner: false;
				},
				{
					name: 'authority';
					isMut: false;
					isSigner: false;
				},
				{
					name: 'payer';
					isMut: true;
					isSigner: true;
				},
				{
					name: 'rent';
					isMut: false;
					isSigner: false;
				},
				{
					name: 'systemProgram';
					isMut: false;
					isSigner: false;
				}
			];
			args: [];
		},
		{
			name: 'deposit';
			accounts: [
				{
					name: 'vault';
					isMut: true;
					isSigner: false;
				},
				{
					name: 'vaultDepositor';
					isMut: true;
					isSigner: false;
				},
				{
					name: 'authority';
					isMut: false;
					isSigner: true;
				},
				{
					name: 'vaultTokenAccount';
					isMut: true;
					isSigner: false;
				},
				{
					name: 'driftUserStats';
					isMut: true;
					isSigner: false;
				},
				{
					name: 'driftUser';
					isMut: true;
					isSigner: false;
				},
				{
					name: 'driftState';
					isMut: false;
					isSigner: false;
				},
				{
					name: 'driftSpotMarketVault';
					isMut: true;
					isSigner: false;
				},
				{
					name: 'userTokenAccount';
					isMut: true;
					isSigner: false;
				},
				{
					name: 'driftProgram';
					isMut: false;
					isSigner: false;
				},
				{
					name: 'tokenProgram';
					isMut: false;
					isSigner: false;
				}
			];
			args: [
				{
					name: 'amount';
					type: 'u64';
				}
			];
		},
		{
			name: 'requestWithdraw';
			accounts: [
				{
					name: 'vault';
					isMut: true;
					isSigner: false;
				},
				{
					name: 'vaultDepositor';
					isMut: true;
					isSigner: false;
				},
				{
					name: 'authority';
					isMut: false;
					isSigner: true;
				},
				{
					name: 'driftUserStats';
					isMut: false;
					isSigner: false;
				},
				{
					name: 'driftUser';
					isMut: false;
					isSigner: false;
				},
				{
					name: 'driftState';
					isMut: false;
					isSigner: false;
				}
			];
			args: [
				{
					name: 'withdrawAmount';
					type: 'u64';
				},
				{
					name: 'withdrawUnit';
					type: {
						defined: 'WithdrawUnit';
					};
				}
			];
		},
		{
			name: 'cancelRequestWithdraw';
			accounts: [
				{
					name: 'vault';
					isMut: true;
					isSigner: false;
				},
				{
					name: 'vaultDepositor';
					isMut: true;
					isSigner: false;
				},
				{
					name: 'authority';
					isMut: false;
					isSigner: true;
				},
				{
					name: 'driftUserStats';
					isMut: false;
					isSigner: false;
				},
				{
					name: 'driftUser';
					isMut: false;
					isSigner: false;
				},
				{
					name: 'driftState';
					isMut: false;
					isSigner: false;
				}
			];
			args: [];
		},
		{
			name: 'withdraw';
			accounts: [
				{
					name: 'vault';
					isMut: true;
					isSigner: false;
				},
				{
					name: 'vaultDepositor';
					isMut: true;
					isSigner: false;
				},
				{
					name: 'authority';
					isMut: false;
					isSigner: true;
				},
				{
					name: 'vaultTokenAccount';
					isMut: true;
					isSigner: false;
				},
				{
					name: 'driftUserStats';
					isMut: true;
					isSigner: false;
				},
				{
					name: 'driftUser';
					isMut: true;
					isSigner: false;
				},
				{
					name: 'driftState';
					isMut: false;
					isSigner: false;
				},
				{
					name: 'driftSpotMarketVault';
					isMut: true;
					isSigner: false;
				},
				{
					name: 'driftSigner';
					isMut: false;
					isSigner: false;
				},
				{
					name: 'userTokenAccount';
					isMut: true;
					isSigner: false;
				},
				{
					name: 'driftProgram';
					isMut: false;
					isSigner: false;
				},
				{
					name: 'tokenProgram';
					isMut: false;
					isSigner: false;
				}
			];
			args: [];
		},
		{
			name: 'liquidate';
			accounts: [
				{
					name: 'vault';
					isMut: true;
					isSigner: false;
				},
				{
					name: 'vaultDepositor';
					isMut: true;
					isSigner: false;
				},
				{
					name: 'authority';
					isMut: false;
					isSigner: true;
				},
				{
					name: 'driftUserStats';
					isMut: true;
					isSigner: false;
				},
				{
					name: 'driftUser';
					isMut: true;
					isSigner: false;
				},
				{
					name: 'driftState';
					isMut: false;
					isSigner: false;
				},
				{
					name: 'driftProgram';
					isMut: false;
					isSigner: false;
				}
			];
			args: [];
		},
		{
			name: 'resetDelegate';
			accounts: [
				{
					name: 'vault';
					isMut: true;
					isSigner: false;
				},
				{
					name: 'authority';
					isMut: false;
					isSigner: true;
				},
				{
					name: 'driftUser';
					isMut: true;
					isSigner: false;
				},
				{
					name: 'driftProgram';
					isMut: false;
					isSigner: false;
				}
			];
			args: [];
		},
		{
			name: 'managerDeposit';
			accounts: [
				{
					name: 'vault';
					isMut: true;
					isSigner: false;
				},
				{
					name: 'manager';
					isMut: false;
					isSigner: true;
				},
				{
					name: 'vaultTokenAccount';
					isMut: true;
					isSigner: false;
				},
				{
					name: 'driftUserStats';
					isMut: true;
					isSigner: false;
				},
				{
					name: 'driftUser';
					isMut: true;
					isSigner: false;
				},
				{
					name: 'driftState';
					isMut: false;
					isSigner: false;
				},
				{
					name: 'driftSpotMarketVault';
					isMut: true;
					isSigner: false;
				},
				{
					name: 'userTokenAccount';
					isMut: true;
					isSigner: false;
				},
				{
					name: 'driftProgram';
					isMut: false;
					isSigner: false;
				},
				{
					name: 'tokenProgram';
					isMut: false;
					isSigner: false;
				}
			];
			args: [
				{
					name: 'amount';
					type: 'u64';
				}
			];
		},
		{
			name: 'managerRequestWithdraw';
			accounts: [
				{
					name: 'vault';
					isMut: true;
					isSigner: false;
				},
				{
					name: 'manager';
					isMut: false;
					isSigner: true;
				},
				{
					name: 'driftUserStats';
					isMut: false;
					isSigner: false;
				},
				{
					name: 'driftUser';
					isMut: false;
					isSigner: false;
				},
				{
					name: 'driftState';
					isMut: false;
					isSigner: false;
				}
			];
			args: [
				{
					name: 'withdrawAmount';
					type: 'u64';
				},
				{
					name: 'withdrawUnit';
					type: {
						defined: 'WithdrawUnit';
					};
				}
			];
		},
		{
			name: 'mangerCancelWithdrawRequest';
			accounts: [
				{
					name: 'vault';
					isMut: true;
					isSigner: false;
				},
				{
					name: 'manager';
					isMut: false;
					isSigner: true;
				},
				{
					name: 'driftUserStats';
					isMut: false;
					isSigner: false;
				},
				{
					name: 'driftUser';
					isMut: false;
					isSigner: false;
				},
				{
					name: 'driftState';
					isMut: false;
					isSigner: false;
				}
			];
			args: [];
		},
		{
			name: 'managerWithdraw';
			accounts: [
				{
					name: 'vault';
					isMut: true;
					isSigner: false;
				},
				{
					name: 'manager';
					isMut: false;
					isSigner: true;
				},
				{
					name: 'vaultTokenAccount';
					isMut: true;
					isSigner: false;
				},
				{
					name: 'driftUserStats';
					isMut: true;
					isSigner: false;
				},
				{
					name: 'driftUser';
					isMut: true;
					isSigner: false;
				},
				{
					name: 'driftState';
					isMut: false;
					isSigner: false;
				},
				{
					name: 'driftSpotMarketVault';
					isMut: true;
					isSigner: false;
				},
				{
					name: 'driftSigner';
					isMut: false;
					isSigner: false;
				},
				{
					name: 'userTokenAccount';
					isMut: true;
					isSigner: false;
				},
				{
					name: 'driftProgram';
					isMut: false;
					isSigner: false;
				},
				{
					name: 'tokenProgram';
					isMut: false;
					isSigner: false;
				}
			];
			args: [];
		},
		{
			name: 'applyProfitShare';
			accounts: [
				{
					name: 'vault';
					isMut: true;
					isSigner: false;
				},
				{
					name: 'vaultDepositor';
					isMut: true;
					isSigner: false;
				},
				{
					name: 'manager';
					isMut: false;
					isSigner: true;
				},
				{
					name: 'driftUserStats';
					isMut: true;
					isSigner: false;
				},
				{
					name: 'driftUser';
					isMut: true;
					isSigner: false;
				},
				{
					name: 'driftState';
					isMut: false;
					isSigner: false;
				},
				{
					name: 'driftSigner';
					isMut: false;
					isSigner: false;
				},
				{
					name: 'driftProgram';
					isMut: false;
					isSigner: false;
				}
			];
			args: [];
		},
		{
			name: 'forceWithdraw';
			accounts: [
				{
					name: 'vault';
					isMut: true;
					isSigner: false;
				},
				{
					name: 'manager';
					isMut: false;
					isSigner: true;
				},
				{
					name: 'vaultDepositor';
					isMut: true;
					isSigner: false;
				},
				{
					name: 'vaultTokenAccount';
					isMut: true;
					isSigner: false;
				},
				{
					name: 'driftUserStats';
					isMut: true;
					isSigner: false;
				},
				{
					name: 'driftUser';
					isMut: true;
					isSigner: false;
				},
				{
					name: 'driftState';
					isMut: false;
					isSigner: false;
				},
				{
					name: 'driftSpotMarketVault';
					isMut: true;
					isSigner: false;
				},
				{
					name: 'driftSigner';
					isMut: false;
					isSigner: false;
				},
				{
					name: 'userTokenAccount';
					isMut: true;
					isSigner: false;
				},
				{
					name: 'driftProgram';
					isMut: false;
					isSigner: false;
				},
				{
					name: 'tokenProgram';
					isMut: false;
					isSigner: false;
				}
			];
			args: [];
		}
	];
	accounts: [
		{
			name: 'vaultDepositor';
			type: {
				kind: 'struct';
				fields: [
					{
						name: 'vault';
						docs: ['The vault deposited into'];
						type: 'publicKey';
					},
					{
						name: 'pubkey';
						docs: [
							"The vault depositor account's pubkey. It is a pda of vault and authority"
						];
						type: 'publicKey';
					},
					{
						name: 'authority';
						docs: [
							'The authority is the address w permission to deposit/withdraw'
						];
						type: 'publicKey';
					},
					{
						name: 'vaultShares';
						docs: [
							"share of vault owned by this depositor. vault_shares / vault.total_shares is depositor's ownership of vault_equity"
						];
						type: 'u128';
					},
					{
						name: 'lastWithdrawRequest';
						docs: ['last withdraw request'];
						type: {
							defined: 'WithdrawRequest';
						};
					},
					{
						name: 'lastValidTs';
						docs: ['creation ts of vault depositor'];
						type: 'i64';
					},
					{
						name: 'netDeposits';
						docs: ['lifetime net deposits of vault depositor for the vault'];
						type: 'i64';
					},
					{
						name: 'totalDeposits';
						docs: ['lifetime total deposits'];
						type: 'u64';
					},
					{
						name: 'totalWithdraws';
						docs: ['lifetime total withdraws'];
						type: 'u64';
					},
					{
						name: 'cumulativeProfitShareAmount';
						docs: [
							'the token amount of gains the vault depositor has paid performance fees on'
						];
						type: 'i64';
					},
					{
						name: 'profitShareFeePaid';
						type: 'u64';
					},
					{
						name: 'vaultSharesBase';
						docs: ['the exponent for vault_shares decimal places'];
						type: 'u32';
					},
					{
						name: 'padding1';
						type: 'u32';
<<<<<<< HEAD
					},
					{
						name: 'profitShareFeePaid';
						type: 'u64';
=======
>>>>>>> 0f982b4d
					},
					{
						name: 'padding';
						type: {
							array: ['u64', 8];
						};
					}
				];
			};
		},
		{
			name: 'vault';
			type: {
				kind: 'struct';
				fields: [
					{
						name: 'name';
						docs: [
							'The name of the vault. Vault pubkey is derived from this name.'
						];
						type: {
							array: ['u8', 32];
						};
					},
					{
						name: 'pubkey';
						docs: [
							"The vault's pubkey. It is a pda of name and also used as the authority for drift user"
						];
						type: 'publicKey';
					},
					{
						name: 'manager';
						docs: [
							'The manager of the vault who has ability to update vault params'
						];
						type: 'publicKey';
					},
					{
						name: 'tokenAccount';
						docs: [
							'The vaults token account. Used to receive tokens between deposits and withdrawals'
						];
						type: 'publicKey';
					},
					{
						name: 'userStats';
						docs: ['The drift user stats account for the vault'];
						type: 'publicKey';
					},
					{
						name: 'user';
						docs: ['The drift user account for the vault'];
						type: 'publicKey';
					},
					{
						name: 'delegate';
						docs: [
							'The vaults designated delegate for drift user account',
							'Can differ from actual user delegate if vault is in liquidation'
						];
						type: 'publicKey';
					},
					{
						name: 'liquidationDelegate';
						docs: ['The delegate handling liquidation for depositor'];
						type: 'publicKey';
					},
					{
						name: 'userShares';
						docs: [
							'the sum of all shares held by the users (vault depositors)'
						];
						type: 'u128';
					},
					{
						name: 'totalShares';
						docs: ['the sum of all shares (including vault manager)'];
						type: 'u128';
					},
					{
						name: 'lastFeeUpdateTs';
						docs: ['last fee update unix timestamp'];
						type: 'i64';
					},
					{
						name: 'liquidationStartTs';
						docs: ['When the liquidation start'];
						type: 'i64';
					},
					{
						name: 'redeemPeriod';
						docs: [
							'the period (in seconds) that a vault depositor must wait after requesting a withdraw to complete withdraw'
						];
						type: 'i64';
					},
					{
						name: 'totalWithdrawRequested';
						docs: ['the sum of all outstanding withdraw requests'];
						type: 'u64';
					},
					{
						name: 'maxTokens';
						docs: [
							'max token capacity, once hit/passed vault will reject new deposits (updateable)'
						];
						type: 'u64';
					},
					{
						name: 'managementFee';
						docs: ['manager fee'];
						type: 'i64';
					},
					{
						name: 'initTs';
						docs: ['timestamp vault initialized'];
						type: 'i64';
					},
					{
						name: 'netDeposits';
						docs: ['the net deposits for the vault'];
						type: 'i64';
					},
					{
						name: 'managerNetDeposits';
						docs: ['the net deposits for the vault manager'];
						type: 'i64';
					},
					{
						name: 'totalDeposits';
						docs: ['total deposits'];
						type: 'u64';
					},
					{
						name: 'totalWithdraws';
						docs: ['total withdraws'];
						type: 'u64';
					},
					{
						name: 'managerTotalDeposits';
						docs: ['total deposits for the vault manager'];
						type: 'u64';
					},
					{
						name: 'managerTotalWithdraws';
						docs: ['total withdraws for the vault manager'];
						type: 'u64';
					},
					{
						name: 'managerTotalFee';
						docs: ['total mgmt fee charged by vault manager'];
						type: 'i64';
					},
					{
						name: 'managerTotalProfitShare';
						docs: ['total profit share charged by vault manager'];
						type: 'u64';
					},
					{
						name: 'minDepositAmount';
						docs: ['the minimum deposit amount'];
						type: 'u64';
					},
					{
						name: 'lastManagerWithdrawRequest';
						type: {
							defined: 'WithdrawRequest';
						};
					},
					{
						name: 'sharesBase';
						docs: [
							'the base 10 exponent of the shares (given massive share inflation can occur at near zero vault equity)'
						];
						type: 'u32';
					},
					{
						name: 'profitShare';
						docs: [
							"percentage of gains for vault admin upon depositor's realize/withdraw: PERCENTAGE_PRECISION"
						];
						type: 'u32';
					},
					{
						name: 'hurdleRate';
						docs: [
							'vault admin only collect incentive fees during periods when returns are higher than this amount: PERCENTAGE_PRECISION'
						];
						type: 'u32';
					},
					{
						name: 'spotMarketIndex';
						docs: [
							'The spot market index the vault deposits into/withdraws from'
						];
						type: 'u16';
					},
					{
						name: 'bump';
						docs: ['The bump for the vault pda'];
						type: 'u8';
					},
					{
						name: 'permissioned';
						docs: ['Whether or not anybody can be a depositor'];
						type: 'bool';
					},
					{
						name: 'padding';
						type: {
							array: ['u64', 8];
						};
					}
				];
			};
		}
	];
	types: [
		{
			name: 'VaultParams';
			type: {
				kind: 'struct';
				fields: [
					{
						name: 'name';
						type: {
							array: ['u8', 32];
						};
					},
					{
						name: 'redeemPeriod';
						type: 'i64';
					},
					{
						name: 'maxTokens';
						type: 'u64';
					},
					{
						name: 'managementFee';
						type: 'i64';
					},
					{
						name: 'minDepositAmount';
						type: 'u64';
					},
					{
						name: 'profitShare';
						type: 'u32';
					},
					{
						name: 'hurdleRate';
						type: 'u32';
					},
					{
						name: 'spotMarketIndex';
						type: 'u16';
					},
					{
						name: 'permissioned';
						type: 'bool';
					}
				];
			};
		},
		{
			name: 'UpdateVaultParams';
			type: {
				kind: 'struct';
				fields: [
					{
						name: 'redeemPeriod';
						type: {
							option: 'i64';
						};
					},
					{
						name: 'maxTokens';
						type: {
							option: 'u64';
						};
					},
					{
						name: 'managementFee';
						type: {
							option: 'i64';
						};
					},
					{
						name: 'minDepositAmount';
						type: {
							option: 'u64';
						};
					},
					{
						name: 'profitShare';
						type: {
							option: 'u32';
						};
					},
					{
						name: 'hurdleRate';
						type: {
							option: 'u32';
						};
					},
					{
						name: 'permissioned';
						type: {
							option: 'bool';
						};
					}
				];
			};
		},
		{
			name: 'WithdrawRequest';
			type: {
				kind: 'struct';
				fields: [
					{
						name: 'shares';
						docs: ['request shares of vault withdraw'];
						type: 'u128';
					},
					{
						name: 'value';
						docs: [
							'requested value (in vault spot_market_index) of shares for withdraw'
						];
						type: 'u64';
					},
					{
						name: 'ts';
						docs: ['request ts of vault withdraw'];
						type: 'i64';
					}
				];
			};
		},
		{
			name: 'VaultDepositorAction';
			type: {
				kind: 'enum';
				variants: [
					{
						name: 'Deposit';
					},
					{
						name: 'WithdrawRequest';
					},
					{
						name: 'CancelWithdrawRequest';
					},
					{
						name: 'Withdraw';
					},
					{
						name: 'FeePayment';
					}
				];
			};
		},
		{
			name: 'WithdrawUnit';
			type: {
				kind: 'enum';
				variants: [
					{
						name: 'Shares';
					},
					{
						name: 'Token';
					},
					{
						name: 'SharesPercent';
					}
				];
			};
		}
	];
	events: [
		{
			name: 'VaultRecord';
			fields: [
				{
					name: 'ts';
					type: 'i64';
					index: false;
				},
				{
					name: 'spotMarketIndex';
					type: 'u16';
					index: false;
				},
				{
					name: 'vaultEquityBefore';
					type: 'u64';
					index: false;
				}
			];
		},
		{
			name: 'VaultDepositorRecord';
			fields: [
				{
					name: 'ts';
					type: 'i64';
					index: false;
				},
				{
					name: 'vault';
					type: 'publicKey';
					index: false;
				},
				{
					name: 'depositorAuthority';
					type: 'publicKey';
					index: false;
				},
				{
					name: 'action';
					type: {
						defined: 'VaultDepositorAction';
					};
					index: false;
				},
				{
					name: 'amount';
					type: 'u64';
					index: false;
				},
				{
					name: 'spotMarketIndex';
					type: 'u16';
					index: false;
				},
				{
					name: 'vaultSharesBefore';
					type: 'u128';
					index: false;
				},
				{
					name: 'vaultSharesAfter';
					type: 'u128';
					index: false;
				},
				{
					name: 'vaultEquityBefore';
					type: 'u64';
					index: false;
				},
				{
					name: 'userVaultSharesBefore';
					type: 'u128';
					index: false;
				},
				{
					name: 'totalVaultSharesBefore';
					type: 'u128';
					index: false;
				},
				{
					name: 'userVaultSharesAfter';
					type: 'u128';
					index: false;
				},
				{
					name: 'totalVaultSharesAfter';
					type: 'u128';
					index: false;
				},
				{
					name: 'profitShare';
					type: 'u64';
					index: false;
				},
				{
					name: 'managementFee';
					type: 'i64';
					index: false;
				},
				{
					name: 'managementFeeShares';
					type: 'i64';
					index: false;
				}
			];
		}
	];
	errors: [
		{
			code: 6000;
			name: 'Default';
			msg: 'Default';
		},
		{
			code: 6001;
			name: 'InvalidVaultRebase';
			msg: 'InvalidVaultRebase';
		},
		{
			code: 6002;
			name: 'InvalidVaultSharesDetected';
			msg: 'InvalidVaultSharesDetected';
		},
		{
			code: 6003;
			name: 'CannotWithdrawBeforeRedeemPeriodEnd';
			msg: 'CannotWithdrawBeforeRedeemPeriodEnd';
		},
		{
			code: 6004;
			name: 'InvalidVaultWithdraw';
			msg: 'InvalidVaultWithdraw';
		},
		{
			code: 6005;
			name: 'InsufficientVaultShares';
			msg: 'InsufficientVaultShares';
		},
		{
			code: 6006;
			name: 'InvalidVaultWithdrawSize';
			msg: 'InvalidVaultWithdrawSize';
		},
		{
			code: 6007;
			name: 'InvalidVaultForNewDepositors';
			msg: 'InvalidVaultForNewDepositors';
		},
		{
			code: 6008;
			name: 'VaultWithdrawRequestInProgress';
			msg: 'VaultWithdrawRequestInProgress';
		},
		{
			code: 6009;
			name: 'VaultIsAtCapacity';
			msg: 'VaultIsAtCapacity';
		},
		{
			code: 6010;
			name: 'InvalidVaultDepositorInitialization';
			msg: 'InvalidVaultDepositorInitialization';
		},
		{
			code: 6011;
			name: 'DelegateNotAvailableForLiquidation';
			msg: 'DelegateNotAvailableForLiquidation';
		},
		{
			code: 6012;
			name: 'InvalidEquityValue';
			msg: 'InvalidEquityValue';
		},
		{
			code: 6013;
			name: 'VaultInLiquidation';
			msg: 'VaultInLiquidation';
		},
		{
			code: 6014;
			name: 'DriftError';
			msg: 'DriftError';
		},
		{
			code: 6015;
			name: 'InvalidVaultInitialization';
			msg: 'InvalidVaultInitialization';
		},
		{
			code: 6016;
			name: 'InvalidVaultUpdate';
			msg: 'InvalidVaultUpdate';
		},
		{
			code: 6017;
			name: 'PermissionedVault';
			msg: 'PermissionedVault';
		},
		{
			code: 6018;
			name: 'WithdrawInProgress';
			msg: 'WithdrawInProgress';
		},
		{
			code: 6019;
			name: 'SharesPercentTooLarge';
			msg: 'SharesPercentTooLarge';
		},
		{
			code: 6020;
			name: 'InvalidVaultDeposit';
			msg: 'InvalidVaultDeposit';
		}
	];
};

export const IDL: DriftVaults = {
	version: '0.1.0',
	name: 'drift_vaults',
	instructions: [
		{
			name: 'initializeVault',
			accounts: [
				{
					name: 'vault',
					isMut: true,
					isSigner: false,
				},
				{
					name: 'tokenAccount',
					isMut: true,
					isSigner: false,
				},
				{
					name: 'driftUserStats',
					isMut: true,
					isSigner: false,
				},
				{
					name: 'driftUser',
					isMut: true,
					isSigner: false,
				},
				{
					name: 'driftState',
					isMut: true,
					isSigner: false,
				},
				{
					name: 'driftSpotMarket',
					isMut: false,
					isSigner: false,
				},
				{
					name: 'driftSpotMarketMint',
					isMut: false,
					isSigner: false,
				},
				{
					name: 'manager',
					isMut: false,
					isSigner: true,
				},
				{
					name: 'payer',
					isMut: true,
					isSigner: true,
				},
				{
					name: 'rent',
					isMut: false,
					isSigner: false,
				},
				{
					name: 'systemProgram',
					isMut: false,
					isSigner: false,
				},
				{
					name: 'driftProgram',
					isMut: false,
					isSigner: false,
				},
				{
					name: 'tokenProgram',
					isMut: false,
					isSigner: false,
				},
			],
			args: [
				{
					name: 'params',
					type: {
						defined: 'VaultParams',
					},
				},
			],
		},
		{
			name: 'updateDelegate',
			accounts: [
				{
					name: 'vault',
					isMut: true,
					isSigner: false,
				},
				{
					name: 'manager',
					isMut: false,
					isSigner: true,
				},
				{
					name: 'driftUser',
					isMut: true,
					isSigner: false,
				},
				{
					name: 'driftProgram',
					isMut: false,
					isSigner: false,
				},
			],
			args: [
				{
					name: 'delegate',
					type: 'publicKey',
				},
			],
		},
		{
			name: 'updateVault',
			accounts: [
				{
					name: 'vault',
					isMut: true,
					isSigner: false,
				},
				{
					name: 'manager',
					isMut: false,
					isSigner: true,
				},
			],
			args: [
				{
					name: 'params',
					type: {
						defined: 'UpdateVaultParams',
					},
				},
			],
		},
		{
			name: 'initializeVaultDepositor',
			accounts: [
				{
					name: 'vault',
					isMut: false,
					isSigner: false,
				},
				{
					name: 'vaultDepositor',
					isMut: true,
					isSigner: false,
				},
				{
					name: 'authority',
					isMut: false,
					isSigner: false,
				},
				{
					name: 'payer',
					isMut: true,
					isSigner: true,
				},
				{
					name: 'rent',
					isMut: false,
					isSigner: false,
				},
				{
					name: 'systemProgram',
					isMut: false,
					isSigner: false,
				},
			],
			args: [],
		},
		{
			name: 'deposit',
			accounts: [
				{
					name: 'vault',
					isMut: true,
					isSigner: false,
				},
				{
					name: 'vaultDepositor',
					isMut: true,
					isSigner: false,
				},
				{
					name: 'authority',
					isMut: false,
					isSigner: true,
				},
				{
					name: 'vaultTokenAccount',
					isMut: true,
					isSigner: false,
				},
				{
					name: 'driftUserStats',
					isMut: true,
					isSigner: false,
				},
				{
					name: 'driftUser',
					isMut: true,
					isSigner: false,
				},
				{
					name: 'driftState',
					isMut: false,
					isSigner: false,
				},
				{
					name: 'driftSpotMarketVault',
					isMut: true,
					isSigner: false,
				},
				{
					name: 'userTokenAccount',
					isMut: true,
					isSigner: false,
				},
				{
					name: 'driftProgram',
					isMut: false,
					isSigner: false,
				},
				{
					name: 'tokenProgram',
					isMut: false,
					isSigner: false,
				},
			],
			args: [
				{
					name: 'amount',
					type: 'u64',
				},
			],
		},
		{
			name: 'requestWithdraw',
			accounts: [
				{
					name: 'vault',
					isMut: true,
					isSigner: false,
				},
				{
					name: 'vaultDepositor',
					isMut: true,
					isSigner: false,
				},
				{
					name: 'authority',
					isMut: false,
					isSigner: true,
				},
				{
					name: 'driftUserStats',
					isMut: false,
					isSigner: false,
				},
				{
					name: 'driftUser',
					isMut: false,
					isSigner: false,
				},
				{
					name: 'driftState',
					isMut: false,
					isSigner: false,
				},
			],
			args: [
				{
					name: 'withdrawAmount',
					type: 'u64',
				},
				{
					name: 'withdrawUnit',
					type: {
						defined: 'WithdrawUnit',
					},
				},
			],
		},
		{
			name: 'cancelRequestWithdraw',
			accounts: [
				{
					name: 'vault',
					isMut: true,
					isSigner: false,
				},
				{
					name: 'vaultDepositor',
					isMut: true,
					isSigner: false,
				},
				{
					name: 'authority',
					isMut: false,
					isSigner: true,
				},
				{
					name: 'driftUserStats',
					isMut: false,
					isSigner: false,
				},
				{
					name: 'driftUser',
					isMut: false,
					isSigner: false,
				},
				{
					name: 'driftState',
					isMut: false,
					isSigner: false,
				},
			],
			args: [],
		},
		{
			name: 'withdraw',
			accounts: [
				{
					name: 'vault',
					isMut: true,
					isSigner: false,
				},
				{
					name: 'vaultDepositor',
					isMut: true,
					isSigner: false,
				},
				{
					name: 'authority',
					isMut: false,
					isSigner: true,
				},
				{
					name: 'vaultTokenAccount',
					isMut: true,
					isSigner: false,
				},
				{
					name: 'driftUserStats',
					isMut: true,
					isSigner: false,
				},
				{
					name: 'driftUser',
					isMut: true,
					isSigner: false,
				},
				{
					name: 'driftState',
					isMut: false,
					isSigner: false,
				},
				{
					name: 'driftSpotMarketVault',
					isMut: true,
					isSigner: false,
				},
				{
					name: 'driftSigner',
					isMut: false,
					isSigner: false,
				},
				{
					name: 'userTokenAccount',
					isMut: true,
					isSigner: false,
				},
				{
					name: 'driftProgram',
					isMut: false,
					isSigner: false,
				},
				{
					name: 'tokenProgram',
					isMut: false,
					isSigner: false,
				},
			],
			args: [],
		},
		{
			name: 'liquidate',
			accounts: [
				{
					name: 'vault',
					isMut: true,
					isSigner: false,
				},
				{
					name: 'vaultDepositor',
					isMut: true,
					isSigner: false,
				},
				{
					name: 'authority',
					isMut: false,
					isSigner: true,
				},
				{
					name: 'driftUserStats',
					isMut: true,
					isSigner: false,
				},
				{
					name: 'driftUser',
					isMut: true,
					isSigner: false,
				},
				{
					name: 'driftState',
					isMut: false,
					isSigner: false,
				},
				{
					name: 'driftProgram',
					isMut: false,
					isSigner: false,
				},
			],
			args: [],
		},
		{
			name: 'resetDelegate',
			accounts: [
				{
					name: 'vault',
					isMut: true,
					isSigner: false,
				},
				{
					name: 'authority',
					isMut: false,
					isSigner: true,
				},
				{
					name: 'driftUser',
					isMut: true,
					isSigner: false,
				},
				{
					name: 'driftProgram',
					isMut: false,
					isSigner: false,
				},
			],
			args: [],
		},
		{
			name: 'managerDeposit',
			accounts: [
				{
					name: 'vault',
					isMut: true,
					isSigner: false,
				},
				{
					name: 'manager',
					isMut: false,
					isSigner: true,
				},
				{
					name: 'vaultTokenAccount',
					isMut: true,
					isSigner: false,
				},
				{
					name: 'driftUserStats',
					isMut: true,
					isSigner: false,
				},
				{
					name: 'driftUser',
					isMut: true,
					isSigner: false,
				},
				{
					name: 'driftState',
					isMut: false,
					isSigner: false,
				},
				{
					name: 'driftSpotMarketVault',
					isMut: true,
					isSigner: false,
				},
				{
					name: 'userTokenAccount',
					isMut: true,
					isSigner: false,
				},
				{
					name: 'driftProgram',
					isMut: false,
					isSigner: false,
				},
				{
					name: 'tokenProgram',
					isMut: false,
					isSigner: false,
				},
			],
			args: [
				{
					name: 'amount',
					type: 'u64',
				},
			],
		},
		{
			name: 'managerRequestWithdraw',
			accounts: [
				{
					name: 'vault',
					isMut: true,
					isSigner: false,
				},
				{
					name: 'manager',
					isMut: false,
					isSigner: true,
				},
				{
					name: 'driftUserStats',
					isMut: false,
					isSigner: false,
				},
				{
					name: 'driftUser',
					isMut: false,
					isSigner: false,
				},
				{
					name: 'driftState',
					isMut: false,
					isSigner: false,
				},
			],
			args: [
				{
					name: 'withdrawAmount',
					type: 'u64',
				},
				{
					name: 'withdrawUnit',
					type: {
						defined: 'WithdrawUnit',
					},
				},
			],
		},
		{
			name: 'mangerCancelWithdrawRequest',
			accounts: [
				{
					name: 'vault',
					isMut: true,
					isSigner: false,
				},
				{
					name: 'manager',
					isMut: false,
					isSigner: true,
				},
				{
					name: 'driftUserStats',
					isMut: false,
					isSigner: false,
				},
				{
					name: 'driftUser',
					isMut: false,
					isSigner: false,
				},
				{
					name: 'driftState',
					isMut: false,
					isSigner: false,
				},
			],
			args: [],
		},
		{
			name: 'managerWithdraw',
			accounts: [
				{
					name: 'vault',
					isMut: true,
					isSigner: false,
				},
				{
					name: 'manager',
					isMut: false,
					isSigner: true,
				},
				{
					name: 'vaultTokenAccount',
					isMut: true,
					isSigner: false,
				},
				{
					name: 'driftUserStats',
					isMut: true,
					isSigner: false,
				},
				{
					name: 'driftUser',
					isMut: true,
					isSigner: false,
				},
				{
					name: 'driftState',
					isMut: false,
					isSigner: false,
				},
				{
					name: 'driftSpotMarketVault',
					isMut: true,
					isSigner: false,
				},
				{
					name: 'driftSigner',
					isMut: false,
					isSigner: false,
				},
				{
					name: 'userTokenAccount',
					isMut: true,
					isSigner: false,
				},
				{
					name: 'driftProgram',
					isMut: false,
					isSigner: false,
				},
				{
					name: 'tokenProgram',
					isMut: false,
					isSigner: false,
				},
			],
			args: [],
		},
		{
			name: 'applyProfitShare',
			accounts: [
				{
					name: 'vault',
					isMut: true,
					isSigner: false,
				},
				{
					name: 'vaultDepositor',
					isMut: true,
					isSigner: false,
				},
				{
					name: 'manager',
					isMut: false,
					isSigner: true,
				},
				{
					name: 'driftUserStats',
					isMut: true,
					isSigner: false,
				},
				{
					name: 'driftUser',
					isMut: true,
					isSigner: false,
				},
				{
					name: 'driftState',
					isMut: false,
					isSigner: false,
				},
				{
					name: 'driftSigner',
					isMut: false,
					isSigner: false,
				},
				{
					name: 'driftProgram',
					isMut: false,
					isSigner: false,
				},
			],
			args: [],
		},
		{
			name: 'forceWithdraw',
			accounts: [
				{
					name: 'vault',
					isMut: true,
					isSigner: false,
				},
				{
					name: 'manager',
					isMut: false,
					isSigner: true,
				},
				{
					name: 'vaultDepositor',
					isMut: true,
					isSigner: false,
				},
				{
					name: 'vaultTokenAccount',
					isMut: true,
					isSigner: false,
				},
				{
					name: 'driftUserStats',
					isMut: true,
					isSigner: false,
				},
				{
					name: 'driftUser',
					isMut: true,
					isSigner: false,
				},
				{
					name: 'driftState',
					isMut: false,
					isSigner: false,
				},
				{
					name: 'driftSpotMarketVault',
					isMut: true,
					isSigner: false,
				},
				{
					name: 'driftSigner',
					isMut: false,
					isSigner: false,
				},
				{
					name: 'userTokenAccount',
					isMut: true,
					isSigner: false,
				},
				{
					name: 'driftProgram',
					isMut: false,
					isSigner: false,
				},
				{
					name: 'tokenProgram',
					isMut: false,
					isSigner: false,
				},
			],
			args: [],
		},
	],
	accounts: [
		{
			name: 'vaultDepositor',
			type: {
				kind: 'struct',
				fields: [
					{
						name: 'vault',
						docs: ['The vault deposited into'],
						type: 'publicKey',
					},
					{
						name: 'pubkey',
						docs: [
							"The vault depositor account's pubkey. It is a pda of vault and authority",
						],
						type: 'publicKey',
					},
					{
						name: 'authority',
						docs: [
							'The authority is the address w permission to deposit/withdraw',
						],
						type: 'publicKey',
					},
					{
						name: 'vaultShares',
						docs: [
							"share of vault owned by this depositor. vault_shares / vault.total_shares is depositor's ownership of vault_equity",
						],
						type: 'u128',
					},
					{
						name: 'lastWithdrawRequest',
						docs: ['last withdraw request'],
						type: {
							defined: 'WithdrawRequest',
						},
					},
					{
						name: 'lastValidTs',
						docs: ['creation ts of vault depositor'],
						type: 'i64',
					},
					{
						name: 'netDeposits',
						docs: ['lifetime net deposits of vault depositor for the vault'],
						type: 'i64',
					},
					{
						name: 'totalDeposits',
						docs: ['lifetime total deposits'],
						type: 'u64',
					},
					{
						name: 'totalWithdraws',
						docs: ['lifetime total withdraws'],
						type: 'u64',
					},
					{
						name: 'cumulativeProfitShareAmount',
						docs: [
							'the token amount of gains the vault depositor has paid performance fees on',
						],
						type: 'i64',
					},
					{
						name: 'profitShareFeePaid',
						type: 'u64',
					},
					{
						name: 'vaultSharesBase',
						docs: ['the exponent for vault_shares decimal places'],
						type: 'u32',
					},
					{
						name: 'padding1',
						type: 'u32',
<<<<<<< HEAD
					},
					{
						name: 'profitShareFeePaid',
						type: 'u64',
=======
>>>>>>> 0f982b4d
					},
					{
						name: 'padding',
						type: {
							array: ['u64', 8],
						},
					},
				],
			},
		},
		{
			name: 'vault',
			type: {
				kind: 'struct',
				fields: [
					{
						name: 'name',
						docs: [
							'The name of the vault. Vault pubkey is derived from this name.',
						],
						type: {
							array: ['u8', 32],
						},
					},
					{
						name: 'pubkey',
						docs: [
							"The vault's pubkey. It is a pda of name and also used as the authority for drift user",
						],
						type: 'publicKey',
					},
					{
						name: 'manager',
						docs: [
							'The manager of the vault who has ability to update vault params',
						],
						type: 'publicKey',
					},
					{
						name: 'tokenAccount',
						docs: [
							'The vaults token account. Used to receive tokens between deposits and withdrawals',
						],
						type: 'publicKey',
					},
					{
						name: 'userStats',
						docs: ['The drift user stats account for the vault'],
						type: 'publicKey',
					},
					{
						name: 'user',
						docs: ['The drift user account for the vault'],
						type: 'publicKey',
					},
					{
						name: 'delegate',
						docs: [
							'The vaults designated delegate for drift user account',
							'Can differ from actual user delegate if vault is in liquidation',
						],
						type: 'publicKey',
					},
					{
						name: 'liquidationDelegate',
						docs: ['The delegate handling liquidation for depositor'],
						type: 'publicKey',
					},
					{
						name: 'userShares',
						docs: [
							'the sum of all shares held by the users (vault depositors)',
						],
						type: 'u128',
					},
					{
						name: 'totalShares',
						docs: ['the sum of all shares (including vault manager)'],
						type: 'u128',
					},
					{
						name: 'lastFeeUpdateTs',
						docs: ['last fee update unix timestamp'],
						type: 'i64',
					},
					{
						name: 'liquidationStartTs',
						docs: ['When the liquidation start'],
						type: 'i64',
					},
					{
						name: 'redeemPeriod',
						docs: [
							'the period (in seconds) that a vault depositor must wait after requesting a withdraw to complete withdraw',
						],
						type: 'i64',
					},
					{
						name: 'totalWithdrawRequested',
						docs: ['the sum of all outstanding withdraw requests'],
						type: 'u64',
					},
					{
						name: 'maxTokens',
						docs: [
							'max token capacity, once hit/passed vault will reject new deposits (updateable)',
						],
						type: 'u64',
					},
					{
						name: 'managementFee',
						docs: ['manager fee'],
						type: 'i64',
					},
					{
						name: 'initTs',
						docs: ['timestamp vault initialized'],
						type: 'i64',
					},
					{
						name: 'netDeposits',
						docs: ['the net deposits for the vault'],
						type: 'i64',
					},
					{
						name: 'managerNetDeposits',
						docs: ['the net deposits for the vault manager'],
						type: 'i64',
					},
					{
						name: 'totalDeposits',
						docs: ['total deposits'],
						type: 'u64',
					},
					{
						name: 'totalWithdraws',
						docs: ['total withdraws'],
						type: 'u64',
					},
					{
						name: 'managerTotalDeposits',
						docs: ['total deposits for the vault manager'],
						type: 'u64',
					},
					{
						name: 'managerTotalWithdraws',
						docs: ['total withdraws for the vault manager'],
						type: 'u64',
					},
					{
						name: 'managerTotalFee',
						docs: ['total mgmt fee charged by vault manager'],
						type: 'i64',
					},
					{
						name: 'managerTotalProfitShare',
						docs: ['total profit share charged by vault manager'],
						type: 'u64',
					},
					{
						name: 'minDepositAmount',
						docs: ['the minimum deposit amount'],
						type: 'u64',
					},
					{
						name: 'lastManagerWithdrawRequest',
						type: {
							defined: 'WithdrawRequest',
						},
					},
					{
						name: 'sharesBase',
						docs: [
							'the base 10 exponent of the shares (given massive share inflation can occur at near zero vault equity)',
						],
						type: 'u32',
					},
					{
						name: 'profitShare',
						docs: [
							"percentage of gains for vault admin upon depositor's realize/withdraw: PERCENTAGE_PRECISION",
						],
						type: 'u32',
					},
					{
						name: 'hurdleRate',
						docs: [
							'vault admin only collect incentive fees during periods when returns are higher than this amount: PERCENTAGE_PRECISION',
						],
						type: 'u32',
					},
					{
						name: 'spotMarketIndex',
						docs: [
							'The spot market index the vault deposits into/withdraws from',
						],
						type: 'u16',
					},
					{
						name: 'bump',
						docs: ['The bump for the vault pda'],
						type: 'u8',
					},
					{
						name: 'permissioned',
						docs: ['Whether or not anybody can be a depositor'],
						type: 'bool',
					},
					{
						name: 'padding',
						type: {
							array: ['u64', 8],
						},
					},
				],
			},
		},
	],
	types: [
		{
			name: 'VaultParams',
			type: {
				kind: 'struct',
				fields: [
					{
						name: 'name',
						type: {
							array: ['u8', 32],
						},
					},
					{
						name: 'redeemPeriod',
						type: 'i64',
					},
					{
						name: 'maxTokens',
						type: 'u64',
					},
					{
						name: 'managementFee',
						type: 'i64',
					},
					{
						name: 'minDepositAmount',
						type: 'u64',
					},
					{
						name: 'profitShare',
						type: 'u32',
					},
					{
						name: 'hurdleRate',
						type: 'u32',
					},
					{
						name: 'spotMarketIndex',
						type: 'u16',
					},
					{
						name: 'permissioned',
						type: 'bool',
					},
				],
			},
		},
		{
			name: 'UpdateVaultParams',
			type: {
				kind: 'struct',
				fields: [
					{
						name: 'redeemPeriod',
						type: {
							option: 'i64',
						},
					},
					{
						name: 'maxTokens',
						type: {
							option: 'u64',
						},
					},
					{
						name: 'managementFee',
						type: {
							option: 'i64',
						},
					},
					{
						name: 'minDepositAmount',
						type: {
							option: 'u64',
						},
					},
					{
						name: 'profitShare',
						type: {
							option: 'u32',
						},
					},
					{
						name: 'hurdleRate',
						type: {
							option: 'u32',
						},
					},
					{
						name: 'permissioned',
						type: {
							option: 'bool',
						},
					},
				],
			},
		},
		{
			name: 'WithdrawRequest',
			type: {
				kind: 'struct',
				fields: [
					{
						name: 'shares',
						docs: ['request shares of vault withdraw'],
						type: 'u128',
					},
					{
						name: 'value',
						docs: [
							'requested value (in vault spot_market_index) of shares for withdraw',
						],
						type: 'u64',
					},
					{
						name: 'ts',
						docs: ['request ts of vault withdraw'],
						type: 'i64',
					},
				],
			},
		},
		{
			name: 'VaultDepositorAction',
			type: {
				kind: 'enum',
				variants: [
					{
						name: 'Deposit',
					},
					{
						name: 'WithdrawRequest',
					},
					{
						name: 'CancelWithdrawRequest',
					},
					{
						name: 'Withdraw',
					},
					{
						name: 'FeePayment',
					},
				],
			},
		},
		{
			name: 'WithdrawUnit',
			type: {
				kind: 'enum',
				variants: [
					{
						name: 'Shares',
					},
					{
						name: 'Token',
					},
					{
						name: 'SharesPercent',
					},
				],
			},
		},
	],
	events: [
		{
			name: 'VaultRecord',
			fields: [
				{
					name: 'ts',
					type: 'i64',
					index: false,
				},
				{
					name: 'spotMarketIndex',
					type: 'u16',
					index: false,
				},
				{
					name: 'vaultEquityBefore',
					type: 'u64',
					index: false,
				},
			],
		},
		{
			name: 'VaultDepositorRecord',
			fields: [
				{
					name: 'ts',
					type: 'i64',
					index: false,
				},
				{
					name: 'vault',
					type: 'publicKey',
					index: false,
				},
				{
					name: 'depositorAuthority',
					type: 'publicKey',
					index: false,
				},
				{
					name: 'action',
					type: {
						defined: 'VaultDepositorAction',
					},
					index: false,
				},
				{
					name: 'amount',
					type: 'u64',
					index: false,
				},
				{
					name: 'spotMarketIndex',
					type: 'u16',
					index: false,
				},
				{
					name: 'vaultSharesBefore',
					type: 'u128',
					index: false,
				},
				{
					name: 'vaultSharesAfter',
					type: 'u128',
					index: false,
				},
				{
					name: 'vaultEquityBefore',
					type: 'u64',
					index: false,
				},
				{
					name: 'userVaultSharesBefore',
					type: 'u128',
					index: false,
				},
				{
					name: 'totalVaultSharesBefore',
					type: 'u128',
					index: false,
				},
				{
					name: 'userVaultSharesAfter',
					type: 'u128',
					index: false,
				},
				{
					name: 'totalVaultSharesAfter',
					type: 'u128',
					index: false,
				},
				{
					name: 'profitShare',
					type: 'u64',
					index: false,
				},
				{
					name: 'managementFee',
					type: 'i64',
					index: false,
				},
				{
					name: 'managementFeeShares',
					type: 'i64',
					index: false,
				},
			],
		},
	],
	errors: [
		{
			code: 6000,
			name: 'Default',
			msg: 'Default',
		},
		{
			code: 6001,
			name: 'InvalidVaultRebase',
			msg: 'InvalidVaultRebase',
		},
		{
			code: 6002,
			name: 'InvalidVaultSharesDetected',
			msg: 'InvalidVaultSharesDetected',
		},
		{
			code: 6003,
			name: 'CannotWithdrawBeforeRedeemPeriodEnd',
			msg: 'CannotWithdrawBeforeRedeemPeriodEnd',
		},
		{
			code: 6004,
			name: 'InvalidVaultWithdraw',
			msg: 'InvalidVaultWithdraw',
		},
		{
			code: 6005,
			name: 'InsufficientVaultShares',
			msg: 'InsufficientVaultShares',
		},
		{
			code: 6006,
			name: 'InvalidVaultWithdrawSize',
			msg: 'InvalidVaultWithdrawSize',
		},
		{
			code: 6007,
			name: 'InvalidVaultForNewDepositors',
			msg: 'InvalidVaultForNewDepositors',
		},
		{
			code: 6008,
			name: 'VaultWithdrawRequestInProgress',
			msg: 'VaultWithdrawRequestInProgress',
		},
		{
			code: 6009,
			name: 'VaultIsAtCapacity',
			msg: 'VaultIsAtCapacity',
		},
		{
			code: 6010,
			name: 'InvalidVaultDepositorInitialization',
			msg: 'InvalidVaultDepositorInitialization',
		},
		{
			code: 6011,
			name: 'DelegateNotAvailableForLiquidation',
			msg: 'DelegateNotAvailableForLiquidation',
		},
		{
			code: 6012,
			name: 'InvalidEquityValue',
			msg: 'InvalidEquityValue',
		},
		{
			code: 6013,
			name: 'VaultInLiquidation',
			msg: 'VaultInLiquidation',
		},
		{
			code: 6014,
			name: 'DriftError',
			msg: 'DriftError',
		},
		{
			code: 6015,
			name: 'InvalidVaultInitialization',
			msg: 'InvalidVaultInitialization',
		},
		{
			code: 6016,
			name: 'InvalidVaultUpdate',
			msg: 'InvalidVaultUpdate',
		},
		{
			code: 6017,
			name: 'PermissionedVault',
			msg: 'PermissionedVault',
		},
		{
			code: 6018,
			name: 'WithdrawInProgress',
			msg: 'WithdrawInProgress',
		},
		{
			code: 6019,
			name: 'SharesPercentTooLarge',
			msg: 'SharesPercentTooLarge',
		},
		{
			code: 6020,
			name: 'InvalidVaultDeposit',
			msg: 'InvalidVaultDeposit',
		},
	],
};<|MERGE_RESOLUTION|>--- conflicted
+++ resolved
@@ -838,13 +838,6 @@
 					{
 						name: 'padding1';
 						type: 'u32';
-<<<<<<< HEAD
-					},
-					{
-						name: 'profitShareFeePaid';
-						type: 'u64';
-=======
->>>>>>> 0f982b4d
 					},
 					{
 						name: 'padding';
@@ -2284,13 +2277,6 @@
 					{
 						name: 'padding1',
 						type: 'u32',
-<<<<<<< HEAD
-					},
-					{
-						name: 'profitShareFeePaid',
-						type: 'u64',
-=======
->>>>>>> 0f982b4d
 					},
 					{
 						name: 'padding',
