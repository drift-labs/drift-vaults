export type DriftVaults = {
	version: '0.1.0';
	name: 'drift_vaults';
	instructions: [
		{
			name: 'initializeVault';
			accounts: [
				{
					name: 'vault';
					isMut: true;
					isSigner: false;
				},
				{
					name: 'tokenAccount';
					isMut: true;
					isSigner: false;
				},
				{
					name: 'driftUserStats';
					isMut: true;
					isSigner: false;
				},
				{
					name: 'driftUser';
					isMut: true;
					isSigner: false;
				},
				{
					name: 'driftState';
					isMut: true;
					isSigner: false;
				},
				{
					name: 'driftSpotMarket';
					isMut: false;
					isSigner: false;
				},
				{
					name: 'driftSpotMarketMint';
					isMut: false;
					isSigner: false;
				},
				{
					name: 'authority';
					isMut: false;
					isSigner: true;
				},
				{
					name: 'payer';
					isMut: true;
					isSigner: true;
				},
				{
					name: 'rent';
					isMut: false;
					isSigner: false;
				},
				{
					name: 'systemProgram';
					isMut: false;
					isSigner: false;
				},
				{
					name: 'driftProgram';
					isMut: false;
					isSigner: false;
				},
				{
					name: 'tokenProgram';
					isMut: false;
					isSigner: false;
				}
			];
			args: [
				{
					name: 'name';
					type: {
						array: ['u8', 32];
					};
				},
				{
					name: 'spotMarketIndex';
					type: 'u16';
				}
			];
		},
		{
			name: 'updateDelegate';
			accounts: [
				{
					name: 'vault';
					isMut: true;
					isSigner: false;
				},
				{
					name: 'authority';
					isMut: false;
					isSigner: true;
				},
				{
					name: 'driftUser';
					isMut: true;
					isSigner: false;
				},
				{
					name: 'driftProgram';
					isMut: false;
					isSigner: false;
				}
			];
			args: [
				{
					name: 'delegate';
					type: 'publicKey';
				}
			];
		},
		{
			name: 'initializeVaultDepositor';
			accounts: [
				{
					name: 'vault';
					isMut: false;
					isSigner: false;
				},
				{
					name: 'vaultDepositor';
					isMut: true;
					isSigner: false;
				},
				{
					name: 'authority';
					isMut: false;
					isSigner: true;
				},
				{
					name: 'payer';
					isMut: true;
					isSigner: true;
				},
				{
					name: 'rent';
					isMut: false;
					isSigner: false;
				},
				{
					name: 'systemProgram';
					isMut: false;
					isSigner: false;
				}
			];
			args: [];
		},
		{
			name: 'deposit';
			accounts: [
				{
					name: 'vault';
					isMut: true;
					isSigner: false;
				},
				{
					name: 'vaultDepositor';
					isMut: true;
					isSigner: false;
				},
				{
					name: 'authority';
					isMut: false;
					isSigner: true;
				},
				{
					name: 'vaultTokenAccount';
					isMut: true;
					isSigner: false;
				},
				{
					name: 'driftUserStats';
					isMut: true;
					isSigner: false;
				},
				{
					name: 'driftUser';
					isMut: true;
					isSigner: false;
				},
				{
					name: 'driftState';
					isMut: false;
					isSigner: false;
				},
				{
					name: 'driftSpotMarketVault';
					isMut: true;
					isSigner: false;
				},
				{
					name: 'userTokenAccount';
					isMut: true;
					isSigner: false;
				},
				{
					name: 'driftProgram';
					isMut: false;
					isSigner: false;
				},
				{
					name: 'tokenProgram';
					isMut: false;
					isSigner: false;
				}
			];
			args: [
				{
					name: 'amount';
					type: 'u64';
				}
			];
		},
		{
			name: 'requestWithdraw';
			accounts: [
				{
					name: 'vault';
					isMut: true;
					isSigner: false;
				},
				{
					name: 'vaultDepositor';
					isMut: true;
					isSigner: false;
				},
				{
					name: 'authority';
					isMut: false;
					isSigner: true;
				},
				{
<<<<<<< HEAD
					name: 'vaultTokenAccount';
					isMut: true;
					isSigner: false;
				},
				{
					name: 'driftUserStats';
					isMut: true;
=======
					name: 'driftUserStats';
					isMut: false;
>>>>>>> 5a3c368f
					isSigner: false;
				},
				{
					name: 'driftUser';
<<<<<<< HEAD
					isMut: true;
=======
					isMut: false;
>>>>>>> 5a3c368f
					isSigner: false;
				},
				{
					name: 'driftState';
					isMut: false;
					isSigner: false;
				}
			];
			args: [
				{
<<<<<<< HEAD
					name: 'amount';
=======
					name: 'withdrawAmount';
>>>>>>> 5a3c368f
					type: 'u64';
				},
				{
					name: 'withdrawUnit';
					type: {
						defined: 'WithdrawUnit';
					};
				}
			];
		},
		{
			name: 'cancelRequestWithdraw';
			accounts: [
				{
					name: 'vault';
					isMut: true;
					isSigner: false;
				},
				{
					name: 'vaultDepositor';
					isMut: true;
					isSigner: false;
				},
				{
					name: 'authority';
					isMut: false;
					isSigner: true;
				},
				{
<<<<<<< HEAD
					name: 'vaultTokenAccount';
					isMut: true;
					isSigner: false;
				},
				{
					name: 'driftUserStats';
					isMut: true;
=======
					name: 'driftUserStats';
					isMut: false;
>>>>>>> 5a3c368f
					isSigner: false;
				},
				{
					name: 'driftUser';
<<<<<<< HEAD
					isMut: true;
=======
					isMut: false;
>>>>>>> 5a3c368f
					isSigner: false;
				},
				{
					name: 'driftState';
					isMut: false;
					isSigner: false;
				}
			];
			args: [];
		},
		{
			name: 'withdraw';
			accounts: [
				{
					name: 'vault';
					isMut: true;
					isSigner: false;
				},
				{
					name: 'vaultDepositor';
					isMut: true;
					isSigner: false;
				},
				{
					name: 'authority';
					isMut: false;
					isSigner: true;
				},
				{
					name: 'vaultTokenAccount';
					isMut: true;
					isSigner: false;
				},
				{
					name: 'driftUserStats';
					isMut: true;
					isSigner: false;
				},
				{
					name: 'driftUser';
					isMut: true;
					isSigner: false;
				},
				{
					name: 'driftState';
					isMut: false;
					isSigner: false;
				},
				{
					name: 'driftSpotMarketVault';
					isMut: true;
					isSigner: false;
				},
				{
					name: 'driftSigner';
					isMut: false;
					isSigner: false;
				},
				{
					name: 'userTokenAccount';
					isMut: true;
					isSigner: false;
				},
				{
					name: 'driftProgram';
					isMut: false;
					isSigner: false;
				},
				{
					name: 'tokenProgram';
					isMut: false;
					isSigner: false;
				}
			];
			args: [];
		}
	];
	accounts: [
		{
			name: 'vaultDepositor';
			type: {
				kind: 'struct';
				fields: [
					{
						name: 'vault';
						docs: ['The vault deposited into'];
						type: 'publicKey';
					},
					{
						name: 'pubkey';
						docs: [
							"The vault depositor account's pubkey. It is a pda of vault and authority"
						];
						type: 'publicKey';
					},
					{
						name: 'authority';
						docs: [
							'The authority is the address w permission to deposit/withdraw'
						];
						type: 'publicKey';
					},
					{
						name: 'vaultShares';
						docs: [
<<<<<<< HEAD
							"share of vault owned by this depoistor. vault_shares / vault.total_shares is depositor's ownership of vault_equity"
=======
							"share of vault owned by this depositor. vault_shares / vault.total_shares is depositor's ownership of vault_equity"
>>>>>>> 5a3c368f
						];
						type: 'u128';
					},
					{
						name: 'lastWithdrawRequestShares';
						docs: ['requested vault shares for withdraw'];
						type: 'u128';
					},
					{
						name: 'lastWithdrawRequestValue';
						docs: [
							'requested value (in vault spot_market_index) of shares for withdraw'
						];
						type: 'u64';
					},
					{
						name: 'lastWithdrawRequestTs';
						docs: ['request ts of vault withdraw'];
						type: 'i64';
					},
					{
						name: 'lastValidTs';
						docs: ['creation ts of vault depositor'];
						type: 'i64';
					},
					{
<<<<<<< HEAD
						name: 'costBasis';
						docs: ['lifetime net deposits for the vault'];
=======
						name: 'netDeposits';
						docs: ['lifetime net deposits of vault depositor for the vault'];
>>>>>>> 5a3c368f
						type: 'i64';
					},
					{
						name: 'cumulativeProfitShareAmount';
						docs: [
<<<<<<< HEAD
							'token amount of gains depositor has paid performance fees on'
=======
							'the token amount of gains the vault depositor has paid performance fees on'
>>>>>>> 5a3c368f
						];
						type: 'i64';
					},
					{
						name: 'vaultSharesBase';
<<<<<<< HEAD
						docs: ['exponent for vault_shares decimal places'];
=======
						docs: ['the exponent for vault_shares decimal places'];
>>>>>>> 5a3c368f
						type: 'u32';
					}
				];
			};
		},
		{
			name: 'vault';
			type: {
				kind: 'struct';
				fields: [
					{
						name: 'name';
						docs: [
							'The name of the vault. Vault pubkey is derived from this name.'
						];
						type: {
							array: ['u8', 32];
						};
					},
					{
						name: 'pubkey';
						docs: [
							"The vault's pubkey. It is a pda of name and also used as the authority for drift user"
						];
						type: 'publicKey';
					},
					{
						name: 'authority';
						docs: [
							'The authority of the vault who has ability to update vault params'
						];
						type: 'publicKey';
					},
					{
						name: 'tokenAccount';
						docs: [
							'The vaults token account. Used to receive tokens between deposits and withdrawals'
						];
						type: 'publicKey';
					},
					{
						name: 'userStats';
						docs: ['The drift user stats account for the vault'];
						type: 'publicKey';
					},
					{
						name: 'user';
						docs: ['The drift user account for the vault'];
						type: 'publicKey';
					},
					{
						name: 'spotMarketIndex';
						docs: [
							'The spot market index the vault deposits into/withdraws from'
						];
						type: 'u16';
					},
					{
						name: 'bump';
						docs: ['The bump for the vault pda'];
						type: 'u8';
					},
					{
						name: 'padding';
						type: {
							array: ['u8', 1];
						};
					},
					{
						name: 'redeemPeriod';
						docs: [
							'the period (in seconds) that a vault depositor must wait after requesting a withdraw to complete withdraw'
						];
						type: 'i64';
					},
					{
						name: 'sharesBase';
						docs: [
							'the base 10 exponent of the shares (given massive share inflation can occur at near zero vault equity)'
						];
						type: 'u32';
					},
					{
						name: 'userShares';
						docs: [
							'the sum of all shares held by the users (vault depositors)'
						];
						type: 'u128';
					},
					{
						name: 'totalShares';
						docs: ['the sum of all shares (including vault authority)'];
						type: 'u128';
					},
					{
						name: 'profitShare';
						docs: [
							"percentage of gains for vault admin upon depositor's realize/withdraw: PERCENTAGE_PRECISION"
						];
						type: 'u32';
					},
					{
						name: 'hurdleRate';
						docs: [
							'vault admin only collect incentive fees during periods when returns are higher than this amount: PERCENTAGE_PRECISION'
						];
						type: 'u32';
<<<<<<< HEAD
					}
				];
			};
		}
	];
	types: [
		{
			name: 'VaultDepositorAction';
			type: {
				kind: 'enum';
				variants: [
					{
						name: 'Deposit';
					},
					{
						name: 'WithdrawRequest';
					},
					{
						name: 'CancelWithdrawRequest';
					},
					{
						name: 'Withdraw';
					}
				];
			};
		},
		{
			name: 'WithdrawUnit';
			type: {
				kind: 'enum';
				variants: [
					{
						name: 'Shares';
					},
					{
						name: 'Token';
					}
				];
			};
=======
					}
				];
			};
		}
	];
	types: [
		{
			name: 'VaultDepositorAction';
			type: {
				kind: 'enum';
				variants: [
					{
						name: 'Deposit';
					},
					{
						name: 'WithdrawRequest';
					},
					{
						name: 'CancelWithdrawRequest';
					},
					{
						name: 'Withdraw';
					}
				];
			};
		},
		{
			name: 'WithdrawUnit';
			type: {
				kind: 'enum';
				variants: [
					{
						name: 'Shares';
					},
					{
						name: 'Token';
					}
				];
			};
		}
	];
	events: [
		{
			name: 'VaultRecord';
			fields: [
				{
					name: 'ts';
					type: 'i64';
					index: false;
				},
				{
					name: 'spotMarketIndex';
					type: 'u16';
					index: false;
				},
				{
					name: 'vaultEquityBefore';
					type: 'u64';
					index: false;
				}
			];
		},
		{
			name: 'VaultDepositorRecord';
			fields: [
				{
					name: 'ts';
					type: 'i64';
					index: false;
				},
				{
					name: 'vault';
					type: 'publicKey';
					index: false;
				},
				{
					name: 'depositorAuthority';
					type: 'publicKey';
					index: false;
				},
				{
					name: 'action';
					type: {
						defined: 'VaultDepositorAction';
					};
					index: false;
				},
				{
					name: 'amount';
					type: 'u64';
					index: false;
				},
				{
					name: 'spotMarketIndex';
					type: 'u16';
					index: false;
				},
				{
					name: 'vaultSharesBefore';
					type: 'u128';
					index: false;
				},
				{
					name: 'vaultSharesAfter';
					type: 'u128';
					index: false;
				},
				{
					name: 'vaultEquityBefore';
					type: 'u64';
					index: false;
				},
				{
					name: 'userVaultSharesBefore';
					type: 'u128';
					index: false;
				},
				{
					name: 'totalVaultSharesBefore';
					type: 'u128';
					index: false;
				},
				{
					name: 'userVaultSharesAfter';
					type: 'u128';
					index: false;
				},
				{
					name: 'totalVaultSharesAfter';
					type: 'u128';
					index: false;
				},
				{
					name: 'profitShare';
					type: 'u64';
					index: false;
				},
				{
					name: 'managementFee';
					type: 'u64';
					index: false;
				}
			];
		}
	];
	errors: [
		{
			code: 6000;
			name: 'Default';
			msg: 'Default';
		},
		{
			code: 6001;
			name: 'InvalidVaultRebase';
			msg: 'InvalidVaultRebase';
		},
		{
			code: 6002;
			name: 'InvalidVaultSharesDetected';
			msg: 'InvalidVaultSharesDetected';
		},
		{
			code: 6003;
			name: 'CannotWithdrawBeforeRedeemPeriodEnd';
			msg: 'CannotWithdrawBeforeRedeemPeriodEnd';
		},
		{
			code: 6004;
			name: 'InvalidVaultWithdraw';
			msg: 'InvalidVaultWithdraw';
		},
		{
			code: 6005;
			name: 'InsufficientVaultShares';
			msg: 'InsufficientVaultShares';
		},
		{
			code: 6006;
			name: 'InvalidVaultWithdrawSize';
			msg: 'InvalidVaultWithdrawSize';
		},
		{
			code: 6007;
			name: 'InvalidVaultForNewDepositors';
			msg: 'InvalidVaultForNewDepositors';
		},
		{
			code: 6008;
			name: 'VaultWithdrawRequestInProgress';
			msg: 'VaultWithdrawRequestInProgress';
>>>>>>> 5a3c368f
		}
	];
	events: [
		{
			name: 'VaultRecord';
			fields: [
				{
					name: 'ts';
					type: 'i64';
					index: false;
				},
				{
					name: 'spotMarketIndex';
					type: 'u16';
					index: false;
				},
				{
					name: 'vaultEquityBefore';
					type: 'u64';
					index: false;
				}
			];
		},
		{
			name: 'VaultDepositorRecord';
			fields: [
				{
					name: 'ts';
					type: 'i64';
					index: false;
				},
				{
					name: 'vault';
					type: 'publicKey';
					index: false;
				},
				{
					name: 'depositorAuthority';
					type: 'publicKey';
					index: false;
				},
				{
					name: 'action';
					type: {
						defined: 'VaultDepositorAction';
					};
					index: false;
				},
				{
					name: 'amount';
					type: 'u64';
					index: false;
				},
				{
					name: 'spotMarketIndex';
					type: 'u16';
					index: false;
				},
				{
					name: 'vaultSharesBefore';
					type: 'u128';
					index: false;
				},
				{
					name: 'vaultSharesAfter';
					type: 'u128';
					index: false;
				},
				{
					name: 'vaultEquityBefore';
					type: 'u64';
					index: false;
				},
				{
					name: 'userVaultSharesBefore';
					type: 'u128';
					index: false;
				},
				{
					name: 'totalVaultSharesBefore';
					type: 'u128';
					index: false;
				},
				{
					name: 'userVaultSharesAfter';
					type: 'u128';
					index: false;
				},
				{
					name: 'totalVaultSharesAfter';
					type: 'u128';
					index: false;
				}
			];
		}
	];
	errors: [
		{
			code: 6000;
			name: 'Default';
			msg: 'Default';
		},
		{
			code: 6001;
			name: 'InvalidVaultRebase';
			msg: 'InvalidVaultRebase';
		},
		{
			code: 6002;
			name: 'InvalidVaultSharesDetected';
			msg: 'InvalidVaultSharesDetected';
		},
		{
			code: 6003;
			name: 'CannotWithdrawBeforeRedeemPeriodEnd';
			msg: 'CannotWithdrawBeforeRedeemPeriodEnd';
		},
		{
			code: 6004;
			name: 'InvalidVaultWithdraw';
			msg: 'InvalidVaultWithdraw';
		},
		{
			code: 6005;
			name: 'InsufficientVaultShares';
			msg: 'InsufficientVaultShares';
		},
		{
			code: 6006;
			name: 'InvalidVaultWithdrawSize';
			msg: 'InvalidVaultWithdrawSize';
		},
		{
			code: 6007;
			name: 'InvalidVaultForNewDepositors';
			msg: 'InvalidVaultForNewDepositors';
		},
		{
			code: 6008;
			name: 'VaultWithdrawRequestInProgress';
			msg: 'VaultWithdrawRequestInProgress';
		}
	];
};

export const IDL: DriftVaults = {
	version: '0.1.0',
	name: 'drift_vaults',
	instructions: [
		{
			name: 'initializeVault',
			accounts: [
				{
					name: 'vault',
					isMut: true,
					isSigner: false,
				},
				{
					name: 'tokenAccount',
					isMut: true,
					isSigner: false,
				},
				{
					name: 'driftUserStats',
					isMut: true,
					isSigner: false,
				},
				{
					name: 'driftUser',
					isMut: true,
					isSigner: false,
				},
				{
					name: 'driftState',
					isMut: true,
					isSigner: false,
				},
				{
					name: 'driftSpotMarket',
					isMut: false,
					isSigner: false,
				},
				{
					name: 'driftSpotMarketMint',
					isMut: false,
					isSigner: false,
				},
				{
					name: 'authority',
					isMut: false,
					isSigner: true,
				},
				{
					name: 'payer',
					isMut: true,
					isSigner: true,
				},
				{
					name: 'rent',
					isMut: false,
					isSigner: false,
				},
				{
					name: 'systemProgram',
					isMut: false,
					isSigner: false,
				},
				{
					name: 'driftProgram',
					isMut: false,
					isSigner: false,
				},
				{
					name: 'tokenProgram',
					isMut: false,
					isSigner: false,
				},
			],
			args: [
				{
					name: 'name',
					type: {
						array: ['u8', 32],
					},
				},
				{
					name: 'spotMarketIndex',
					type: 'u16',
				},
			],
		},
		{
			name: 'updateDelegate',
			accounts: [
				{
					name: 'vault',
					isMut: true,
					isSigner: false,
				},
				{
					name: 'authority',
					isMut: false,
					isSigner: true,
				},
				{
					name: 'driftUser',
					isMut: true,
					isSigner: false,
				},
				{
					name: 'driftProgram',
					isMut: false,
					isSigner: false,
				},
			],
			args: [
				{
					name: 'delegate',
					type: 'publicKey',
				},
			],
		},
		{
			name: 'initializeVaultDepositor',
			accounts: [
				{
					name: 'vault',
					isMut: false,
					isSigner: false,
				},
				{
					name: 'vaultDepositor',
					isMut: true,
					isSigner: false,
				},
				{
					name: 'authority',
					isMut: false,
					isSigner: true,
				},
				{
					name: 'payer',
					isMut: true,
					isSigner: true,
				},
				{
					name: 'rent',
					isMut: false,
					isSigner: false,
				},
				{
					name: 'systemProgram',
					isMut: false,
					isSigner: false,
				},
			],
			args: [],
		},
		{
			name: 'deposit',
			accounts: [
				{
					name: 'vault',
					isMut: true,
					isSigner: false,
				},
				{
					name: 'vaultDepositor',
					isMut: true,
					isSigner: false,
				},
				{
					name: 'authority',
					isMut: false,
					isSigner: true,
				},
				{
					name: 'vaultTokenAccount',
					isMut: true,
					isSigner: false,
				},
				{
					name: 'driftUserStats',
					isMut: true,
					isSigner: false,
				},
				{
					name: 'driftUser',
					isMut: true,
					isSigner: false,
				},
				{
					name: 'driftState',
					isMut: false,
					isSigner: false,
				},
				{
					name: 'driftSpotMarketVault',
					isMut: true,
					isSigner: false,
				},
				{
					name: 'userTokenAccount',
					isMut: true,
					isSigner: false,
				},
				{
					name: 'driftProgram',
					isMut: false,
					isSigner: false,
				},
				{
					name: 'tokenProgram',
					isMut: false,
					isSigner: false,
				},
			],
			args: [
				{
					name: 'amount',
					type: 'u64',
				},
			],
		},
		{
			name: 'requestWithdraw',
			accounts: [
				{
					name: 'vault',
					isMut: true,
					isSigner: false,
				},
				{
					name: 'vaultDepositor',
					isMut: true,
					isSigner: false,
				},
				{
					name: 'authority',
					isMut: false,
					isSigner: true,
				},
				{
<<<<<<< HEAD
					name: 'vaultTokenAccount',
					isMut: true,
					isSigner: false,
				},
				{
					name: 'driftUserStats',
					isMut: true,
=======
					name: 'driftUserStats',
					isMut: false,
>>>>>>> 5a3c368f
					isSigner: false,
				},
				{
					name: 'driftUser',
<<<<<<< HEAD
					isMut: true,
=======
					isMut: false,
>>>>>>> 5a3c368f
					isSigner: false,
				},
				{
					name: 'driftState',
					isMut: false,
					isSigner: false,
				},
			],
			args: [
				{
<<<<<<< HEAD
					name: 'amount',
=======
					name: 'withdrawAmount',
>>>>>>> 5a3c368f
					type: 'u64',
				},
				{
					name: 'withdrawUnit',
					type: {
						defined: 'WithdrawUnit',
					},
				},
			],
		},
		{
			name: 'cancelRequestWithdraw',
			accounts: [
				{
					name: 'vault',
					isMut: true,
					isSigner: false,
				},
				{
					name: 'vaultDepositor',
					isMut: true,
					isSigner: false,
				},
				{
					name: 'authority',
					isMut: false,
					isSigner: true,
				},
				{
<<<<<<< HEAD
					name: 'vaultTokenAccount',
					isMut: true,
					isSigner: false,
				},
				{
					name: 'driftUserStats',
					isMut: true,
=======
					name: 'driftUserStats',
					isMut: false,
>>>>>>> 5a3c368f
					isSigner: false,
				},
				{
					name: 'driftUser',
<<<<<<< HEAD
					isMut: true,
=======
					isMut: false,
>>>>>>> 5a3c368f
					isSigner: false,
				},
				{
					name: 'driftState',
					isMut: false,
					isSigner: false,
				},
			],
			args: [],
		},
		{
			name: 'withdraw',
			accounts: [
				{
					name: 'vault',
					isMut: true,
					isSigner: false,
				},
				{
					name: 'vaultDepositor',
					isMut: true,
					isSigner: false,
				},
				{
					name: 'authority',
					isMut: false,
					isSigner: true,
				},
				{
					name: 'vaultTokenAccount',
					isMut: true,
					isSigner: false,
				},
				{
					name: 'driftUserStats',
					isMut: true,
					isSigner: false,
				},
				{
					name: 'driftUser',
					isMut: true,
					isSigner: false,
				},
				{
					name: 'driftState',
					isMut: false,
					isSigner: false,
				},
				{
					name: 'driftSpotMarketVault',
					isMut: true,
					isSigner: false,
				},
				{
					name: 'driftSigner',
					isMut: false,
					isSigner: false,
				},
				{
					name: 'userTokenAccount',
					isMut: true,
					isSigner: false,
				},
				{
					name: 'driftProgram',
					isMut: false,
					isSigner: false,
				},
				{
					name: 'tokenProgram',
					isMut: false,
					isSigner: false,
				},
			],
			args: [],
		},
	],
	accounts: [
		{
			name: 'vaultDepositor',
			type: {
				kind: 'struct',
				fields: [
					{
						name: 'vault',
						docs: ['The vault deposited into'],
						type: 'publicKey',
					},
					{
						name: 'pubkey',
						docs: [
							"The vault depositor account's pubkey. It is a pda of vault and authority",
						],
						type: 'publicKey',
					},
					{
						name: 'authority',
						docs: [
							'The authority is the address w permission to deposit/withdraw',
						],
						type: 'publicKey',
					},
					{
						name: 'vaultShares',
						docs: [
<<<<<<< HEAD
							"share of vault owned by this depoistor. vault_shares / vault.total_shares is depositor's ownership of vault_equity",
=======
							"share of vault owned by this depositor. vault_shares / vault.total_shares is depositor's ownership of vault_equity",
>>>>>>> 5a3c368f
						],
						type: 'u128',
					},
					{
						name: 'lastWithdrawRequestShares',
						docs: ['requested vault shares for withdraw'],
						type: 'u128',
					},
					{
						name: 'lastWithdrawRequestValue',
						docs: [
							'requested value (in vault spot_market_index) of shares for withdraw',
						],
						type: 'u64',
					},
					{
						name: 'lastWithdrawRequestTs',
						docs: ['request ts of vault withdraw'],
						type: 'i64',
					},
					{
						name: 'lastValidTs',
						docs: ['creation ts of vault depositor'],
						type: 'i64',
					},
					{
<<<<<<< HEAD
						name: 'costBasis',
						docs: ['lifetime net deposits for the vault'],
=======
						name: 'netDeposits',
						docs: ['lifetime net deposits of vault depositor for the vault'],
>>>>>>> 5a3c368f
						type: 'i64',
					},
					{
						name: 'cumulativeProfitShareAmount',
						docs: [
<<<<<<< HEAD
							'token amount of gains depositor has paid performance fees on',
=======
							'the token amount of gains the vault depositor has paid performance fees on',
>>>>>>> 5a3c368f
						],
						type: 'i64',
					},
					{
						name: 'vaultSharesBase',
<<<<<<< HEAD
						docs: ['exponent for vault_shares decimal places'],
=======
						docs: ['the exponent for vault_shares decimal places'],
>>>>>>> 5a3c368f
						type: 'u32',
					},
				],
			},
		},
		{
			name: 'vault',
			type: {
				kind: 'struct',
				fields: [
					{
						name: 'name',
						docs: [
							'The name of the vault. Vault pubkey is derived from this name.',
						],
						type: {
							array: ['u8', 32],
						},
					},
					{
						name: 'pubkey',
						docs: [
							"The vault's pubkey. It is a pda of name and also used as the authority for drift user",
						],
						type: 'publicKey',
					},
					{
						name: 'authority',
						docs: [
							'The authority of the vault who has ability to update vault params',
						],
						type: 'publicKey',
					},
					{
						name: 'tokenAccount',
						docs: [
							'The vaults token account. Used to receive tokens between deposits and withdrawals',
						],
						type: 'publicKey',
					},
					{
						name: 'userStats',
						docs: ['The drift user stats account for the vault'],
						type: 'publicKey',
					},
					{
						name: 'user',
						docs: ['The drift user account for the vault'],
						type: 'publicKey',
					},
					{
						name: 'spotMarketIndex',
						docs: [
							'The spot market index the vault deposits into/withdraws from',
						],
						type: 'u16',
					},
					{
						name: 'bump',
						docs: ['The bump for the vault pda'],
						type: 'u8',
					},
					{
						name: 'padding',
						type: {
							array: ['u8', 1],
						},
					},
					{
						name: 'redeemPeriod',
						docs: [
							'the period (in seconds) that a vault depositor must wait after requesting a withdraw to complete withdraw',
						],
						type: 'i64',
					},
					{
						name: 'sharesBase',
						docs: [
							'the base 10 exponent of the shares (given massive share inflation can occur at near zero vault equity)',
						],
						type: 'u32',
					},
					{
						name: 'userShares',
						docs: [
							'the sum of all shares held by the users (vault depositors)',
						],
						type: 'u128',
					},
					{
						name: 'totalShares',
						docs: ['the sum of all shares (including vault authority)'],
						type: 'u128',
					},
					{
						name: 'profitShare',
						docs: [
							"percentage of gains for vault admin upon depositor's realize/withdraw: PERCENTAGE_PRECISION",
						],
						type: 'u32',
					},
					{
						name: 'hurdleRate',
						docs: [
							'vault admin only collect incentive fees during periods when returns are higher than this amount: PERCENTAGE_PRECISION',
						],
						type: 'u32',
					},
<<<<<<< HEAD
				],
			},
		},
	],
	types: [
		{
			name: 'VaultDepositorAction',
			type: {
				kind: 'enum',
				variants: [
					{
						name: 'Deposit',
					},
					{
						name: 'WithdrawRequest',
					},
					{
						name: 'CancelWithdrawRequest',
					},
					{
						name: 'Withdraw',
					},
				],
			},
		},
		{
			name: 'WithdrawUnit',
			type: {
				kind: 'enum',
				variants: [
					{
						name: 'Shares',
					},
					{
						name: 'Token',
					},
				],
			},
		},
	],
=======
				],
			},
		},
	],
	types: [
		{
			name: 'VaultDepositorAction',
			type: {
				kind: 'enum',
				variants: [
					{
						name: 'Deposit',
					},
					{
						name: 'WithdrawRequest',
					},
					{
						name: 'CancelWithdrawRequest',
					},
					{
						name: 'Withdraw',
					},
				],
			},
		},
		{
			name: 'WithdrawUnit',
			type: {
				kind: 'enum',
				variants: [
					{
						name: 'Shares',
					},
					{
						name: 'Token',
					},
				],
			},
		},
	],
>>>>>>> 5a3c368f
	events: [
		{
			name: 'VaultRecord',
			fields: [
				{
					name: 'ts',
					type: 'i64',
					index: false,
				},
				{
					name: 'spotMarketIndex',
					type: 'u16',
					index: false,
				},
				{
					name: 'vaultEquityBefore',
					type: 'u64',
					index: false,
				},
			],
		},
		{
			name: 'VaultDepositorRecord',
			fields: [
				{
					name: 'ts',
					type: 'i64',
					index: false,
				},
				{
					name: 'vault',
					type: 'publicKey',
					index: false,
				},
				{
					name: 'depositorAuthority',
					type: 'publicKey',
					index: false,
				},
				{
					name: 'action',
					type: {
						defined: 'VaultDepositorAction',
					},
					index: false,
				},
				{
					name: 'amount',
					type: 'u64',
					index: false,
				},
				{
					name: 'spotMarketIndex',
					type: 'u16',
					index: false,
				},
				{
					name: 'vaultSharesBefore',
					type: 'u128',
					index: false,
				},
				{
					name: 'vaultSharesAfter',
					type: 'u128',
					index: false,
				},
				{
					name: 'vaultEquityBefore',
					type: 'u64',
					index: false,
				},
				{
					name: 'userVaultSharesBefore',
					type: 'u128',
					index: false,
				},
				{
					name: 'totalVaultSharesBefore',
					type: 'u128',
					index: false,
				},
				{
					name: 'userVaultSharesAfter',
					type: 'u128',
					index: false,
				},
				{
					name: 'totalVaultSharesAfter',
					type: 'u128',
					index: false,
				},
<<<<<<< HEAD
=======
				{
					name: 'profitShare',
					type: 'u64',
					index: false,
				},
				{
					name: 'managementFee',
					type: 'u64',
					index: false,
				},
>>>>>>> 5a3c368f
			],
		},
	],
	errors: [
		{
			code: 6000,
			name: 'Default',
			msg: 'Default',
		},
		{
			code: 6001,
			name: 'InvalidVaultRebase',
			msg: 'InvalidVaultRebase',
		},
		{
			code: 6002,
			name: 'InvalidVaultSharesDetected',
			msg: 'InvalidVaultSharesDetected',
		},
		{
			code: 6003,
			name: 'CannotWithdrawBeforeRedeemPeriodEnd',
			msg: 'CannotWithdrawBeforeRedeemPeriodEnd',
		},
		{
			code: 6004,
			name: 'InvalidVaultWithdraw',
			msg: 'InvalidVaultWithdraw',
		},
		{
			code: 6005,
			name: 'InsufficientVaultShares',
			msg: 'InsufficientVaultShares',
		},
		{
			code: 6006,
			name: 'InvalidVaultWithdrawSize',
			msg: 'InvalidVaultWithdrawSize',
		},
		{
			code: 6007,
			name: 'InvalidVaultForNewDepositors',
			msg: 'InvalidVaultForNewDepositors',
		},
		{
			code: 6008,
			name: 'VaultWithdrawRequestInProgress',
			msg: 'VaultWithdrawRequestInProgress',
		},
	],
};<|MERGE_RESOLUTION|>--- conflicted
+++ resolved
@@ -236,27 +236,13 @@
 					isSigner: true;
 				},
 				{
-<<<<<<< HEAD
-					name: 'vaultTokenAccount';
-					isMut: true;
-					isSigner: false;
-				},
-				{
 					name: 'driftUserStats';
-					isMut: true;
-=======
-					name: 'driftUserStats';
-					isMut: false;
->>>>>>> 5a3c368f
+					isMut: false;
 					isSigner: false;
 				},
 				{
 					name: 'driftUser';
-<<<<<<< HEAD
-					isMut: true;
-=======
-					isMut: false;
->>>>>>> 5a3c368f
+					isMut: false;
 					isSigner: false;
 				},
 				{
@@ -267,11 +253,7 @@
 			];
 			args: [
 				{
-<<<<<<< HEAD
-					name: 'amount';
-=======
 					name: 'withdrawAmount';
->>>>>>> 5a3c368f
 					type: 'u64';
 				},
 				{
@@ -301,27 +283,13 @@
 					isSigner: true;
 				},
 				{
-<<<<<<< HEAD
-					name: 'vaultTokenAccount';
-					isMut: true;
-					isSigner: false;
-				},
-				{
 					name: 'driftUserStats';
-					isMut: true;
-=======
-					name: 'driftUserStats';
-					isMut: false;
->>>>>>> 5a3c368f
+					isMut: false;
 					isSigner: false;
 				},
 				{
 					name: 'driftUser';
-<<<<<<< HEAD
-					isMut: true;
-=======
-					isMut: false;
->>>>>>> 5a3c368f
+					isMut: false;
 					isSigner: false;
 				},
 				{
@@ -427,11 +395,7 @@
 					{
 						name: 'vaultShares';
 						docs: [
-<<<<<<< HEAD
-							"share of vault owned by this depoistor. vault_shares / vault.total_shares is depositor's ownership of vault_equity"
-=======
 							"share of vault owned by this depositor. vault_shares / vault.total_shares is depositor's ownership of vault_equity"
->>>>>>> 5a3c368f
 						];
 						type: 'u128';
 					},
@@ -458,33 +422,20 @@
 						type: 'i64';
 					},
 					{
-<<<<<<< HEAD
-						name: 'costBasis';
-						docs: ['lifetime net deposits for the vault'];
-=======
 						name: 'netDeposits';
 						docs: ['lifetime net deposits of vault depositor for the vault'];
->>>>>>> 5a3c368f
 						type: 'i64';
 					},
 					{
 						name: 'cumulativeProfitShareAmount';
 						docs: [
-<<<<<<< HEAD
-							'token amount of gains depositor has paid performance fees on'
-=======
 							'the token amount of gains the vault depositor has paid performance fees on'
->>>>>>> 5a3c368f
 						];
 						type: 'i64';
 					},
 					{
 						name: 'vaultSharesBase';
-<<<<<<< HEAD
-						docs: ['exponent for vault_shares decimal places'];
-=======
 						docs: ['the exponent for vault_shares decimal places'];
->>>>>>> 5a3c368f
 						type: 'u32';
 					}
 				];
@@ -592,47 +543,6 @@
 							'vault admin only collect incentive fees during periods when returns are higher than this amount: PERCENTAGE_PRECISION'
 						];
 						type: 'u32';
-<<<<<<< HEAD
-					}
-				];
-			};
-		}
-	];
-	types: [
-		{
-			name: 'VaultDepositorAction';
-			type: {
-				kind: 'enum';
-				variants: [
-					{
-						name: 'Deposit';
-					},
-					{
-						name: 'WithdrawRequest';
-					},
-					{
-						name: 'CancelWithdrawRequest';
-					},
-					{
-						name: 'Withdraw';
-					}
-				];
-			};
-		},
-		{
-			name: 'WithdrawUnit';
-			type: {
-				kind: 'enum';
-				variants: [
-					{
-						name: 'Shares';
-					},
-					{
-						name: 'Token';
-					}
-				];
-			};
-=======
 					}
 				];
 			};
@@ -823,7 +733,6 @@
 			code: 6008;
 			name: 'VaultWithdrawRequestInProgress';
 			msg: 'VaultWithdrawRequestInProgress';
->>>>>>> 5a3c368f
 		}
 	];
 	events: [
@@ -1207,27 +1116,13 @@
 					isSigner: true,
 				},
 				{
-<<<<<<< HEAD
-					name: 'vaultTokenAccount',
-					isMut: true,
-					isSigner: false,
-				},
-				{
 					name: 'driftUserStats',
-					isMut: true,
-=======
-					name: 'driftUserStats',
-					isMut: false,
->>>>>>> 5a3c368f
+					isMut: false,
 					isSigner: false,
 				},
 				{
 					name: 'driftUser',
-<<<<<<< HEAD
-					isMut: true,
-=======
-					isMut: false,
->>>>>>> 5a3c368f
+					isMut: false,
 					isSigner: false,
 				},
 				{
@@ -1238,11 +1133,7 @@
 			],
 			args: [
 				{
-<<<<<<< HEAD
-					name: 'amount',
-=======
 					name: 'withdrawAmount',
->>>>>>> 5a3c368f
 					type: 'u64',
 				},
 				{
@@ -1272,27 +1163,13 @@
 					isSigner: true,
 				},
 				{
-<<<<<<< HEAD
-					name: 'vaultTokenAccount',
-					isMut: true,
-					isSigner: false,
-				},
-				{
 					name: 'driftUserStats',
-					isMut: true,
-=======
-					name: 'driftUserStats',
-					isMut: false,
->>>>>>> 5a3c368f
+					isMut: false,
 					isSigner: false,
 				},
 				{
 					name: 'driftUser',
-<<<<<<< HEAD
-					isMut: true,
-=======
-					isMut: false,
->>>>>>> 5a3c368f
+					isMut: false,
 					isSigner: false,
 				},
 				{
@@ -1398,11 +1275,7 @@
 					{
 						name: 'vaultShares',
 						docs: [
-<<<<<<< HEAD
-							"share of vault owned by this depoistor. vault_shares / vault.total_shares is depositor's ownership of vault_equity",
-=======
 							"share of vault owned by this depositor. vault_shares / vault.total_shares is depositor's ownership of vault_equity",
->>>>>>> 5a3c368f
 						],
 						type: 'u128',
 					},
@@ -1429,33 +1302,20 @@
 						type: 'i64',
 					},
 					{
-<<<<<<< HEAD
-						name: 'costBasis',
-						docs: ['lifetime net deposits for the vault'],
-=======
 						name: 'netDeposits',
 						docs: ['lifetime net deposits of vault depositor for the vault'],
->>>>>>> 5a3c368f
 						type: 'i64',
 					},
 					{
 						name: 'cumulativeProfitShareAmount',
 						docs: [
-<<<<<<< HEAD
-							'token amount of gains depositor has paid performance fees on',
-=======
 							'the token amount of gains the vault depositor has paid performance fees on',
->>>>>>> 5a3c368f
 						],
 						type: 'i64',
 					},
 					{
 						name: 'vaultSharesBase',
-<<<<<<< HEAD
-						docs: ['exponent for vault_shares decimal places'],
-=======
 						docs: ['the exponent for vault_shares decimal places'],
->>>>>>> 5a3c368f
 						type: 'u32',
 					},
 				],
@@ -1564,7 +1424,6 @@
 						],
 						type: 'u32',
 					},
-<<<<<<< HEAD
 				],
 			},
 		},
@@ -1605,48 +1464,6 @@
 			},
 		},
 	],
-=======
-				],
-			},
-		},
-	],
-	types: [
-		{
-			name: 'VaultDepositorAction',
-			type: {
-				kind: 'enum',
-				variants: [
-					{
-						name: 'Deposit',
-					},
-					{
-						name: 'WithdrawRequest',
-					},
-					{
-						name: 'CancelWithdrawRequest',
-					},
-					{
-						name: 'Withdraw',
-					},
-				],
-			},
-		},
-		{
-			name: 'WithdrawUnit',
-			type: {
-				kind: 'enum',
-				variants: [
-					{
-						name: 'Shares',
-					},
-					{
-						name: 'Token',
-					},
-				],
-			},
-		},
-	],
->>>>>>> 5a3c368f
 	events: [
 		{
 			name: 'VaultRecord',
@@ -1738,8 +1555,6 @@
 					type: 'u128',
 					index: false,
 				},
-<<<<<<< HEAD
-=======
 				{
 					name: 'profitShare',
 					type: 'u64',
@@ -1750,7 +1565,6 @@
 					type: 'u64',
 					index: false,
 				},
->>>>>>> 5a3c368f
 			],
 		},
 	],
