--- conflicted
+++ resolved
@@ -406,6 +406,32 @@
 				}
 			];
 			args: [];
+		},
+		{
+			name: 'resetDelegate';
+			accounts: [
+				{
+					name: 'vault';
+					isMut: true;
+					isSigner: false;
+				},
+				{
+					name: 'authority';
+					isMut: false;
+					isSigner: true;
+				},
+				{
+					name: 'driftUser';
+					isMut: true;
+					isSigner: false;
+				},
+				{
+					name: 'driftProgram';
+					isMut: false;
+					isSigner: false;
+				}
+			];
+			args: [];
 		}
 	];
 	accounts: [
@@ -565,6 +591,11 @@
 						type: 'i64';
 					},
 					{
+						name: 'totalWithdrawRequested';
+						docs: ['the sum of all outstanding withdraw requests'];
+						type: 'u64';
+					},
+					{
 						name: 'sharesBase';
 						docs: [
 							'the base 10 exponent of the shares (given massive share inflation can occur at near zero vault equity)'
@@ -572,28 +603,6 @@
 						type: 'u32';
 					},
 					{
-<<<<<<< HEAD
-=======
-						name: 'userShares';
-						docs: [
-							'the sum of all shares held by the users (vault depositors)'
-						];
-						type: 'u128';
-					},
-					{
-						name: 'totalShares';
-						docs: ['the sum of all shares (including vault authority)'];
-						type: 'u128';
-					},
-					{
-						name: 'totalWithdrawRequested';
-						docs: [
-							'sum of outstanding withdraw request amount (in tokens) of all vault depositors'
-						];
-						type: 'u64';
-					},
-					{
->>>>>>> e530ccb9
 						name: 'profitShare';
 						docs: [
 							"percentage of gains for vault admin upon depositor's realize/withdraw: PERCENTAGE_PRECISION"
@@ -1252,6 +1261,32 @@
 			],
 			args: [],
 		},
+		{
+			name: 'resetDelegate',
+			accounts: [
+				{
+					name: 'vault',
+					isMut: true,
+					isSigner: false,
+				},
+				{
+					name: 'authority',
+					isMut: false,
+					isSigner: true,
+				},
+				{
+					name: 'driftUser',
+					isMut: true,
+					isSigner: false,
+				},
+				{
+					name: 'driftProgram',
+					isMut: false,
+					isSigner: false,
+				},
+			],
+			args: [],
+		},
 	],
 	accounts: [
 		{
@@ -1410,6 +1445,11 @@
 						type: 'i64',
 					},
 					{
+						name: 'totalWithdrawRequested',
+						docs: ['the sum of all outstanding withdraw requests'],
+						type: 'u64',
+					},
+					{
 						name: 'sharesBase',
 						docs: [
 							'the base 10 exponent of the shares (given massive share inflation can occur at near zero vault equity)',
@@ -1417,28 +1457,6 @@
 						type: 'u32',
 					},
 					{
-<<<<<<< HEAD
-=======
-						name: 'userShares',
-						docs: [
-							'the sum of all shares held by the users (vault depositors)',
-						],
-						type: 'u128',
-					},
-					{
-						name: 'totalShares',
-						docs: ['the sum of all shares (including vault authority)'],
-						type: 'u128',
-					},
-					{
-						name: 'totalWithdrawRequested',
-						docs: [
-							'sum of outstanding withdraw request amount (in tokens) of all vault depositors',
-						],
-						type: 'u64',
-					},
-					{
->>>>>>> e530ccb9
 						name: 'profitShare',
 						docs: [
 							"percentage of gains for vault admin upon depositor's realize/withdraw: PERCENTAGE_PRECISION",
