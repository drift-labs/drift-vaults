import {
	BN,
	DriftClient,
	getInsuranceFundStakeAccountPublicKey,
	getUserAccountPublicKey,
	getUserAccountPublicKeySync,
	getUserStatsAccountPublicKey,
	TEN,
	UserMap,
	unstakeSharesToAmount as depositSharesToVaultAmount,
	ZERO,
	getInsuranceFundVaultPublicKey,
	OracleSource,
	WRAPPED_SOL_MINT,
	SpotMarketAccount,
} from '@drift-labs/sdk';
import { BorshAccountsCoder, Program, ProgramAccount } from '@coral-xyz/anchor';
import { DriftVaults } from './types/drift_vaults';
import {
	getTokenizedVaultAddressSync,
	getTokenizedVaultMintAddressSync,
	getInsuranceFundTokenVaultAddressSync,
	getTokenVaultAddressSync,
	getVaultAddressSync,
	getVaultDepositorAddressSync,
	getVaultProtocolAddressSync,
} from './addresses';
import {
	AddressLookupTableAccount,
	ComputeBudgetProgram,
	PublicKey,
	SystemProgram,
	SYSVAR_RENT_PUBKEY,
	Transaction,
	TransactionInstruction,
	TransactionSignature,
	VersionedTransaction,
} from '@solana/web3.js';
import {
	createAssociatedTokenAccountInstruction,
	createCloseAccountInstruction,
	createSyncNativeInstruction,
	getAssociatedTokenAddressSync,
	TOKEN_PROGRAM_ID,
} from '@solana/spl-token';
import {
	Vault,
	VaultDepositor,
	VaultParams,
	VaultProtocol,
	VaultProtocolParams,
	VaultWithProtocolParams,
	WithdrawUnit,
} from './types/types';
import { bs58 } from '@coral-xyz/anchor/dist/cjs/utils/bytes';
import { UserMapConfig } from '@drift-labs/sdk';
import { calculateRealizedVaultDepositorEquity } from './math';
import { Metaplex } from '@metaplex-foundation/js';
import { getOrCreateATAInstruction } from './utils';

export type TxParams = {
	cuLimit?: number;
	cuPriceMicroLamports?: number;
	simulateTransaction?: boolean;
	lookupTables?: AddressLookupTableAccount[];
	oracleFeedsToCrank?: { feed: PublicKey; oracleSource: OracleSource }[];
};

export class VaultClient {
	driftClient: DriftClient;
	metaplex?: Metaplex;
	program: Program<DriftVaults>;
	cliMode: boolean;

	/**
	 * Cache map of drift user accounts of vaults.
	 */
	readonly vaultUsers: UserMap;

	constructor({
		driftClient,
		program,
		metaplex,
		cliMode,
		userMapConfig,
	}: {
		driftClient: DriftClient;
		program: Program<DriftVaults>;
		metaplex?: Metaplex;
		cliMode?: boolean;
		userMapConfig?: UserMapConfig;
	}) {
		this.driftClient = driftClient;
		this.metaplex = metaplex;
		this.program = program;
		this.cliMode = !!cliMode;

		if (!userMapConfig) {
			this.vaultUsers = new UserMap({
				driftClient: driftClient,
				subscriptionConfig: {
					type: 'polling',
					frequency: 1000,
					commitment: 'processed',
				},
			});
		} else {
			this.vaultUsers = new UserMap(userMapConfig);
		}
	}

	/**
	 * Unsubscribes from the vault users map. Call this to clean up any dangling promises.
	 */
	public async unsubscribe() {
		await this.vaultUsers.unsubscribe();
	}

	public async getVault(vault: PublicKey): Promise<Vault> {
		return await this.program.account.vault.fetch(vault);
	}

	public async getVaultAndSlot(
		vault: PublicKey
	): Promise<{ vault: Vault; slot: number }> {
		const vaultAndSlot = await this.program.account.vault.fetchAndContext(
			vault
		);
		return {
			vault: vaultAndSlot.data as Vault,
			slot: vaultAndSlot.context.slot,
		};
	}

	public async getVaultDepositor(vaultDepositor: PublicKey): Promise<any> {
		return await this.program.account.vaultDepositor.fetch(vaultDepositor);
	}

	public async getVaultDepositorAndSlot(
		vaultDepositor: PublicKey
	): Promise<{ vaultDepositor: any; slot: number }> {
		const vaultDepositorAndSlot =
			await this.program.account.vaultDepositor.fetchAndContext(vaultDepositor);
		return {
			vaultDepositor: vaultDepositorAndSlot.data,
			slot: vaultDepositorAndSlot.context.slot,
		};
	}

	public getVaultProtocolAddress(vault: PublicKey): PublicKey {
		return getVaultProtocolAddressSync(this.program.programId, vault);
	}

	public async getVaultProtocol(
		vaultProtocol: PublicKey
	): Promise<VaultProtocol> {
		return await this.program.account.vaultProtocol.fetch(vaultProtocol);
	}

	public async getVaultProtocolAndSlot(
		vaultProtocol: PublicKey
	): Promise<{ vaultProtocol: VaultProtocol; slot: number }> {
		const vaultProtocolAndSlot =
			await this.program.account.vaultProtocol.fetchAndContext(vaultProtocol);
		return {
			vaultProtocol: vaultProtocolAndSlot.data as VaultProtocol,
			slot: vaultProtocolAndSlot.context.slot,
		};
	}

	public async getAllVaultDepositorsWithNoWithdrawRequest(
		vault: PublicKey
	): Promise<ProgramAccount<VaultDepositor>[]> {
		const filters = [
			{
				// discriminator = VaultDepositor
				memcmp: {
					offset: 0,
					bytes: bs58.encode(
						BorshAccountsCoder.accountDiscriminator('VaultDepositor')
					),
				},
			},
			{
				// vault = vault
				memcmp: {
					offset: 8,
					bytes: vault.toBase58(),
				},
			},
			{
				// last_withdraw_request.shares (u128) = 0
				memcmp: {
					offset: 112,
					bytes: bs58.encode(new Uint8Array(16).fill(0)),
				},
			},
		];
		// @ts-ignore
		return (await this.program.account.vaultDepositor.all(
			filters
		)) as ProgramAccount<VaultDepositor>[];
	}

	public async getAllVaultDepositors(
		vault: PublicKey
	): Promise<ProgramAccount<VaultDepositor>[]> {
		const filters = [
			{
				// discriminator = VaultDepositor
				memcmp: {
					offset: 0,
					bytes: bs58.encode(
						BorshAccountsCoder.accountDiscriminator('VaultDepositor')
					),
				},
			},
			{
				// vault = vault
				memcmp: {
					offset: 8,
					bytes: vault.toBase58(),
				},
			},
		];
		// @ts-ignore
		return (await this.program.account.vaultDepositor.all(
			filters
		)) as ProgramAccount<VaultDepositor>[];
	}

	public async getSubscribedVaultUser(vaultDriftUserAccountPubKey: PublicKey) {
		return this.vaultUsers.mustGet(vaultDriftUserAccountPubKey.toBase58(), {
			type: 'websocket',
		});
	}

	/**
	 *
	 * @param vault pubkey
	 * @param factorUnrealizedPNL add unrealized pnl to net balance
	 * @returns vault equity, in USDC
	 */
	public async calculateVaultEquity(params: {
		address?: PublicKey;
		vault?: Vault;
		factorUnrealizedPNL?: boolean;
	}): Promise<BN> {
		try {
			// defaults to true if undefined
			let factorUnrealizedPNL = true;
			if (params.factorUnrealizedPNL !== undefined) {
				factorUnrealizedPNL = params.factorUnrealizedPNL;
			}

			let vaultAccount: Vault;
			if (params.address !== undefined) {
				// @ts-ignore
				vaultAccount = await this.program.account.vault.fetch(params.address);
			} else if (params.vault !== undefined) {
				vaultAccount = params.vault;
			} else {
				throw new Error('Must supply address or vault');
			}

			const user = await this.getSubscribedVaultUser(vaultAccount.user);

			const netSpotValue = user.getNetSpotMarketValue();

			if (factorUnrealizedPNL) {
				const unrealizedPnl = user.getUnrealizedPNL(true, undefined, undefined);
				return netSpotValue.add(unrealizedPnl);
			} else {
				return netSpotValue;
			}
		} catch (err) {
			console.error('VaultClient ~ err:', err);
			return ZERO;
		}
	}

	public async calculateVaultAllTimeNotionalPnl(params: {
		address?: PublicKey;
		vault?: Vault;
	}): Promise<BN> {
		try {
			let vaultAccount: Vault;
			if (params.address !== undefined) {
				// @ts-ignore
				vaultAccount = await this.program.account.vault.fetch(params.address);
			} else if (params.vault !== undefined) {
				vaultAccount = params.vault;
			} else {
				throw new Error('Must supply address or vault');
			}

			const user = await this.getSubscribedVaultUser(vaultAccount.user);
			const allTimeTotalPnl = user.getTotalAllTimePnl();

			return allTimeTotalPnl;
		} catch (err) {
			console.error('VaultClient ~ err:', err);
			return ZERO;
		}
	}

	/**
	 *
	 * @param vault pubkey
	 * @param factorUnrealizedPNL add unrealized pnl to existing equity
	 * @returns total vault equity, in spot deposit asset
	 */
	public async calculateVaultEquityInDepositAsset(params: {
		address?: PublicKey;
		vault?: Vault;
		factorUnrealizedPNL?: boolean;
	}): Promise<BN> {
		let vaultAccount: Vault;
		if (params.address !== undefined) {
			vaultAccount = await this.program.account.vault.fetch(params.address);
		} else if (params.vault !== undefined) {
			vaultAccount = params.vault;
		} else {
			throw new Error('Must supply address or vault');
		}
		const vaultEquity = await this.calculateVaultEquity({
			vault: vaultAccount,
			factorUnrealizedPNL: params.factorUnrealizedPNL,
		});
		const spotMarket = this.driftClient.getSpotMarketAccount(
			vaultAccount.spotMarketIndex
		);
		const spotOracle = this.driftClient.getOracleDataForSpotMarket(
			vaultAccount.spotMarketIndex
		);
		const spotPrecision = TEN.pow(new BN(spotMarket!.decimals));

		return vaultEquity.mul(spotPrecision).div(spotOracle.price);
	}

	/**
	 * @param params
	 * @returns vault depositor equity, in spot market value (which is usually USDC)
	 */
	public async calculateWithdrawableVaultDepositorEquity(params: {
		vaultDepositorAddress?: PublicKey;
		vaultDepositor?: VaultDepositor;
		vaultAddress?: PublicKey;
		vault?: Vault;
	}): Promise<BN> {
		let vaultAccount: Vault;
		if (params.vaultAddress !== undefined) {
			vaultAccount = await this.program.account.vault.fetch(
				params.vaultAddress
			);
		} else if (params.vault !== undefined) {
			vaultAccount = params.vault;
		} else {
			throw new Error('Must supply vaultAddress or vault');
		}

		let vaultDepositorAccount: VaultDepositor;
		if (params.vaultDepositorAddress !== undefined) {
			vaultDepositorAccount = await this.program.account.vaultDepositor.fetch(
				params.vaultDepositorAddress
			);
		} else if (params.vaultDepositor !== undefined) {
			vaultDepositorAccount = params.vaultDepositor;
		} else {
			throw new Error('Must supply vaultDepositorAddress or vaultDepositor');
		}

		const vaultEquity = await this.calculateVaultEquity({
			vault: vaultAccount,
			factorUnrealizedPNL: false,
		});
		return calculateRealizedVaultDepositorEquity(
			vaultDepositorAccount,
			vaultEquity,
			vaultAccount
		);
	}

	public async calculateWithdrawableVaultDepositorEquityInDepositAsset(params: {
		vaultDepositorAddress?: PublicKey;
		vaultDepositor?: VaultDepositor;
		vaultAddress?: PublicKey;
		vault?: Vault;
	}): Promise<BN> {
		let vaultAccount: Vault;
		if (params.vaultAddress !== undefined) {
			vaultAccount = await this.program.account.vault.fetch(
				params.vaultAddress
			);
		} else if (params.vault !== undefined) {
			vaultAccount = params.vault;
		} else {
			throw new Error('Must supply vaultAddress or vault');
		}

		let vaultDepositorAccount: VaultDepositor;
		if (params.vaultDepositorAddress !== undefined) {
			vaultDepositorAccount = await this.program.account.vaultDepositor.fetch(
				params.vaultDepositorAddress
			);
		} else if (params.vaultDepositor !== undefined) {
			vaultDepositorAccount = params.vaultDepositor;
		} else {
			throw new Error('Must supply vaultDepositorAddress or vaultDepositor');
		}

		let vaultProtocol: VaultProtocol | undefined = undefined;
		if (vaultAccount.vaultProtocol) {
			vaultProtocol = await this.program.account.vaultProtocol.fetch(
				this.getVaultProtocolAddress(vaultAccount.pubkey)
			);
		}

		const vaultEquity = await this.calculateVaultEquity({
			vault: vaultAccount,
			factorUnrealizedPNL: false,
		});
		const vdEquity = calculateRealizedVaultDepositorEquity(
			vaultDepositorAccount,
			vaultEquity,
			vaultAccount,
			vaultProtocol
		);

		const spotMarket = this.driftClient.getSpotMarketAccount(
			vaultAccount.spotMarketIndex
		);
		const spotOracle = this.driftClient.getOracleDataForSpotMarket(
			vaultAccount.spotMarketIndex
		);
		const spotPrecision = TEN.pow(new BN(spotMarket!.decimals));

		return vdEquity.mul(spotPrecision).div(spotOracle.price);
	}

	public async calculateVaultProtocolEquity(params: {
		vault: PublicKey;
	}): Promise<BN> {
		const vaultAccount = await this.program.account.vault.fetch(params.vault);
		const vaultTotalEquity = await this.calculateVaultEquity({
			vault: vaultAccount,
		});
		const vaultProtocol = this.getVaultProtocolAddress(params.vault);
		const vpAccount = await this.program.account.vaultProtocol.fetch(
			vaultProtocol
		);
		return depositSharesToVaultAmount(
			vpAccount.protocolProfitAndFeeShares,
			vaultAccount.totalShares,
			vaultTotalEquity
		);
	}

	public async initializeVault(
		params: {
			name: number[];
			spotMarketIndex: number;
			redeemPeriod: BN;
			maxTokens: BN;
			minDepositAmount: BN;
			managementFee: BN;
			profitShare: number;
			hurdleRate: number;
			permissioned: boolean;
			vaultProtocol?: VaultProtocolParams;
		},
		uiTxParams?: TxParams
	): Promise<TransactionSignature> {
		const { vaultProtocol: vaultProtocolParams, ...vaultParams } = params;
		const vault = getVaultAddressSync(this.program.programId, params.name);
		const tokenAccount = getTokenVaultAddressSync(
			this.program.programId,
			vault
		);

		const driftState = await this.driftClient.getStatePublicKey();
		const spotMarket = this.driftClient.getSpotMarketAccount(
			params.spotMarketIndex
		);
		if (!spotMarket) {
			throw new Error(
				`Spot market ${params.spotMarketIndex} not found on driftClient`
			);
		}

		const userStatsKey = getUserStatsAccountPublicKey(
			this.driftClient.program.programId,
			vault
		);
		const userKey = getUserAccountPublicKeySync(
			this.driftClient.program.programId,
			vault
		);

		const accounts = {
			driftSpotMarket: spotMarket.pubkey,
			driftSpotMarketMint: spotMarket.mint,
			driftUserStats: userStatsKey,
			driftUser: userKey,
			driftState,
			vault,
			tokenAccount,
			driftProgram: this.driftClient.program.programId,
		};

		const preIxs = [
			ComputeBudgetProgram.setComputeUnitLimit({
				units: 400_000,
			}),
			ComputeBudgetProgram.setComputeUnitPrice({
				microLamports: 300_000,
			}),
		];

		if (vaultProtocolParams) {
			const vaultProtocol = this.getVaultProtocolAddress(
				getVaultAddressSync(this.program.programId, params.name)
			);
			const _params: VaultWithProtocolParams = {
				...vaultParams,
				vaultProtocol: vaultProtocolParams,
			};

			if (this.cliMode) {
				return await this.program.methods
					.initializeVaultWithProtocol(_params)
					.preInstructions(preIxs)
					.accounts({
						...accounts,
						vaultProtocol,
					})
					.rpc();
			} else {
				const uiAuthority = this.driftClient.wallet.publicKey;
				const initializeVaultWithProtocolIx = await this.program.methods
					.initializeVaultWithProtocol(_params)
					.accounts({
						...accounts,
						vaultProtocol,
						payer: uiAuthority,
						manager: uiAuthority,
					})
					.instruction();
				const ixs = [...preIxs, initializeVaultWithProtocolIx];
				return await this.createAndSendTxn(ixs, uiTxParams);
			}
		} else {
			const _params: VaultParams = vaultParams;

			if (this.cliMode) {
				return await this.program.methods
					.initializeVault(_params)
					.preInstructions(preIxs)
					.accounts(accounts)
					.rpc();
			} else {
				const uiAuthority = this.driftClient.wallet.publicKey;
				const initializeVaultIx = await this.program.methods
					.initializeVault(_params)
					.accounts({
						...accounts,
						payer: uiAuthority,
						manager: uiAuthority,
					})
					.instruction();
				const ixs = [initializeVaultIx];
				return await this.createAndSendTxn(ixs, uiTxParams);
			}
		}
	}

	/**
	 * Updates the delegate address for a vault. The delegate address will be allowed to trade
	 * on behalf of the vault.
	 * @param vault vault address to update
	 * @param delegate delegate address to update to
	 * @returns
	 */
	public async updateDelegate(
		vault: PublicKey,
		delegate: PublicKey,
		uiTxParams?: TxParams
	): Promise<TransactionSignature> {
		const vaultAccount = await this.program.account.vault.fetch(vault);
		const accounts = {
			vault: vault,
			driftUser: vaultAccount.user,
			driftProgram: this.driftClient.program.programId,
		};

		if (this.cliMode) {
			return await this.program.methods
				.updateDelegate(delegate)
				.preInstructions([
					ComputeBudgetProgram.setComputeUnitLimit({
						units: 400_000,
					}),
					ComputeBudgetProgram.setComputeUnitPrice({
						microLamports: 300_000,
					}),
				])
				.accounts(accounts)
				.rpc();
		} else {
			const updateDelegateIx = await this.program.methods
				.updateDelegate(delegate)
				.accounts({ ...accounts, manager: this.driftClient.wallet.publicKey })
				.instruction();
			return await this.createAndSendTxn([updateDelegateIx], uiTxParams);
		}
	}

	/**
	 * Updates the vault margin trading status.
	 * @param vault vault address to update
	 * @param enabled whether to enable margin trading
	 * @returns
	 */
	public async updateMarginTradingEnabled(
		vault: PublicKey,
		enabled: boolean,
		uiTxParams?: TxParams
	): Promise<TransactionSignature> {
		const vaultAccount = await this.program.account.vault.fetch(vault);
		const accounts = {
			vault: vault,
			driftUser: vaultAccount.user,
			driftProgram: this.driftClient.program.programId,
		};

		if (this.cliMode) {
			return await this.program.methods
				.updateMarginTradingEnabled(enabled)
				.accounts(accounts)
				.rpc();
		} else {
			const updateMarginTradingEnabledIx = await this.program.methods
				.updateMarginTradingEnabled(enabled)
				.accounts({ ...accounts, manager: this.driftClient.wallet.publicKey })
				.instruction();
			return await this.createAndSendTxn(
				[updateMarginTradingEnabledIx],
				uiTxParams
			);
		}
	}

	private async handleWSolMovement(
		amount: BN,
		driftSpotMarket: SpotMarketAccount,
		userTokenAccount: PublicKey
	) {
		const isSolDeposit = driftSpotMarket.mint.equals(WRAPPED_SOL_MINT);
		const preIxs: TransactionInstruction[] = [];
		const postIxs: TransactionInstruction[] = [];

		if (isSolDeposit) {
			const { ixs: createWSolAccountIxs, pubkey } =
				await this.driftClient.getWrappedSolAccountCreationIxs(amount, true);

			userTokenAccount = pubkey;

			preIxs.push(...createWSolAccountIxs);
			postIxs.push(
				createCloseAccountInstruction(
					userTokenAccount,
					this.driftClient.wallet.publicKey,
					this.driftClient.wallet.publicKey,
					[]
				)
			);
		}

		return { userTokenAccount, preIxs, postIxs };
	}

	/**
	 *
	 * @param vault vault address to deposit to
	 * @param amount amount to deposit
	 * @returns
	 */
	public async managerDeposit(
		vault: PublicKey,
		amount: BN,
<<<<<<< HEAD
		userTokenAccount?: PublicKey
=======
		uiTxParams?: TxParams
>>>>>>> b0676829
	): Promise<TransactionSignature> {
		const vaultAccount = await this.program.account.vault.fetch(vault);
		const driftSpotMarket = this.driftClient.getSpotMarketAccount(
			vaultAccount.spotMarketIndex
		);
		if (!driftSpotMarket) {
			throw new Error(
				`Spot market ${vaultAccount.spotMarketIndex} not found on driftClient`
			);
		}

		const user = await this.getSubscribedVaultUser(vaultAccount.user);

		const remainingAccounts = this.driftClient.getRemainingAccounts({
			userAccounts: [user.getUserAccount()],
			writableSpotMarketIndexes: [vaultAccount.spotMarketIndex],
		});
		if (vaultAccount.vaultProtocol) {
			const vaultProtocol = this.getVaultProtocolAddress(vault);
			remainingAccounts.push({
				pubkey: vaultProtocol,
				isSigner: false,
				isWritable: true,
			});
		}

<<<<<<< HEAD
		return await this.program.methods
			.managerDeposit(amount)
			.accounts({
				vault,
				vaultTokenAccount: vaultAccount.tokenAccount,
				driftUser: await getUserAccountPublicKey(
					this.driftClient.program.programId,
					vault
				),
				driftProgram: this.driftClient.program.programId,
				driftUserStats: getUserStatsAccountPublicKey(
					this.driftClient.program.programId,
					vault
				),
				driftState: await this.driftClient.getStatePublicKey(),
				driftSpotMarketVault: driftSpotMarket.vault,
				userTokenAccount:
					userTokenAccount ??
					getAssociatedTokenAddressSync(
						driftSpotMarket.mint,
						this.driftClient.wallet.publicKey
					),
				tokenProgram: TOKEN_PROGRAM_ID,
			})
			.remainingAccounts(remainingAccounts)
			.rpc();
=======
		const accounts = {
			vault,
			vaultTokenAccount: vaultAccount.tokenAccount,
			driftUser: await getUserAccountPublicKey(
				this.driftClient.program.programId,
				vault
			),
			driftUserStats: getUserStatsAccountPublicKey(
				this.driftClient.program.programId,
				vault
			),
			driftProgram: this.driftClient.program.programId,
			driftState: await this.driftClient.getStatePublicKey(),
			driftSpotMarketVault: driftSpotMarket.vault,
			userTokenAccount: getAssociatedTokenAddressSync(
				driftSpotMarket.mint,
				this.driftClient.wallet.publicKey
			),
			tokenProgram: TOKEN_PROGRAM_ID,
		};

		const { userTokenAccount, preIxs, postIxs } = await this.handleWSolMovement(
			amount,
			driftSpotMarket,
			accounts.userTokenAccount
		);

		if (this.cliMode) {
			return await this.program.methods
				.managerDeposit(amount)
				.accounts({ ...accounts, userTokenAccount })
				.remainingAccounts(remainingAccounts)
				.preInstructions(preIxs)
				.postInstructions(postIxs)
				.rpc();
		} else {
			const managerDepositIx = await this.program.methods
				.managerDeposit(amount)
				.accounts({
					...accounts,
					userTokenAccount,
					manager: this.driftClient.wallet.publicKey,
				})
				.remainingAccounts(remainingAccounts)
				.instruction();
			return await this.createAndSendTxn(
				[...preIxs, managerDepositIx, ...postIxs],
				uiTxParams
			);
		}
>>>>>>> b0676829
	}

	public async managerRequestWithdraw(
		vault: PublicKey,
		amount: BN,
		withdrawUnit: WithdrawUnit,
		uiTxParams?: TxParams
	): Promise<TransactionSignature> {
		this.program.idl.types;
		// @ts-ignore
		const vaultAccount = (await this.program.account.vault.fetch(
			vault
		)) as Vault;

		if (!this.driftClient.wallet.publicKey.equals(vaultAccount.manager)) {
			throw new Error(`Only the manager of the vault can request a withdraw.`);
		}

		const user = await this.getSubscribedVaultUser(vaultAccount.user);
		const remainingAccounts = this.driftClient.getRemainingAccounts({
			userAccounts: [user.getUserAccount()],
			writableSpotMarketIndexes: [vaultAccount.spotMarketIndex],
		});
		if (vaultAccount.vaultProtocol) {
			const vaultProtocol = this.getVaultProtocolAddress(vault);
			remainingAccounts.push({
				pubkey: vaultProtocol,
				isSigner: false,
				isWritable: true,
			});
		}

		const userStatsKey = getUserStatsAccountPublicKey(
			this.driftClient.program.programId,
			vault
		);

		const accounts = {
			vault,
			driftUser: vaultAccount.user,
			driftUserStats: userStatsKey,
		};

		if (this.cliMode) {
			return await this.program.methods
				// @ts-ignore, 0.29.0 anchor issues..
				.managerRequestWithdraw(amount, withdrawUnit)
				.accounts(accounts)
				.remainingAccounts(remainingAccounts)
				.rpc();
		} else {
			const requestWithdrawIx = this.program.instruction.managerRequestWithdraw(
				// @ts-ignore
				amount,
				withdrawUnit,
				{
					accounts: {
						manager: this.driftClient.wallet.publicKey,
						...accounts,
					},
					remainingAccounts,
				}
			);

			return await this.createAndSendTxn([requestWithdrawIx], uiTxParams);
		}
	}

	public async managerCancelWithdrawRequest(
		vault: PublicKey,
		uiTxParams?: TxParams
	): Promise<TransactionSignature> {
		const vaultAccount = await this.program.account.vault.fetch(vault);

		const userStatsKey = getUserStatsAccountPublicKey(
			this.driftClient.program.programId,
			vault
		);

		const accounts = {
			manager: this.driftClient.wallet.publicKey,
			vault,
			driftUser: vaultAccount.user,
			driftUserStats: userStatsKey,
		};

		const user = await this.getSubscribedVaultUser(vaultAccount.user);
		const remainingAccounts = this.driftClient.getRemainingAccounts({
			userAccounts: [user.getUserAccount()],
		});
		if (vaultAccount.vaultProtocol) {
			const vaultProtocol = this.getVaultProtocolAddress(vault);
			remainingAccounts.push({
				pubkey: vaultProtocol,
				isSigner: false,
				isWritable: true,
			});
		}

		if (this.cliMode) {
			return await this.program.methods
				.mangerCancelWithdrawRequest()
				.accounts(accounts)
				.remainingAccounts(remainingAccounts)
				.rpc();
		} else {
			const cancelRequestWithdrawIx =
				this.program.instruction.mangerCancelWithdrawRequest({
					accounts: {
						...accounts,
						driftUserStats: getUserStatsAccountPublicKey(
							this.driftClient.program.programId,
							vault
						),
						manager: this.driftClient.wallet.publicKey,
					},
					remainingAccounts,
				});

			return await this.createAndSendTxn([cancelRequestWithdrawIx], uiTxParams);
		}
	}

	public async managerWithdraw(
		vault: PublicKey,
		uiTxParams?: TxParams
	): Promise<TransactionSignature> {
		const vaultAccount = await this.program.account.vault.fetch(vault);

		if (!this.driftClient.wallet.publicKey.equals(vaultAccount.manager)) {
			throw new Error(`Only the manager of the vault can request a withdraw.`);
		}

		const user = await this.getSubscribedVaultUser(vaultAccount.user);

		const remainingAccounts = this.driftClient.getRemainingAccounts({
			userAccounts: [user.getUserAccount()],
			writableSpotMarketIndexes: [vaultAccount.spotMarketIndex],
		});
		if (vaultAccount.vaultProtocol) {
			const vaultProtocol = this.getVaultProtocolAddress(vault);
			remainingAccounts.push({
				pubkey: vaultProtocol,
				isSigner: false,
				isWritable: true,
			});
		}

		const spotMarket = this.driftClient.getSpotMarketAccount(
			vaultAccount.spotMarketIndex
		);
		if (!spotMarket) {
			throw new Error(
				`Spot market ${vaultAccount.spotMarketIndex} not found on driftClient`
			);
		}

		const ix = this.program.instruction.managerWithdraw({
			accounts: {
				vault,
				manager: this.driftClient.wallet.publicKey,
				vaultTokenAccount: vaultAccount.tokenAccount,
				driftUser: await getUserAccountPublicKey(
					this.driftClient.program.programId,
					vault
				),
				driftProgram: this.driftClient.program.programId,
				driftUserStats: getUserStatsAccountPublicKey(
					this.driftClient.program.programId,
					vault
				),
				driftState: await this.driftClient.getStatePublicKey(),
				driftSpotMarketVault: spotMarket.vault,
				userTokenAccount: getAssociatedTokenAddressSync(
					spotMarket.mint,
					this.driftClient.wallet.publicKey
				),
				driftSigner: this.driftClient.getStateAccount().signer,
				tokenProgram: TOKEN_PROGRAM_ID,
			},
			remainingAccounts,
		});
		return this.createAndSendTxn([ix], uiTxParams);
	}

	public async managerUpdateVault(
		vault: PublicKey,
		params: {
			redeemPeriod: BN | null;
			maxTokens: BN | null;
			managementFee: BN | null;
			minDepositAmount: BN | null;
			profitShare: number | null;
			hurdleRate: number | null;
			permissioned: boolean | null;
		},
		uiTxParams?: TxParams
	): Promise<TransactionSignature> {
		const ix = this.program.instruction.updateVault(params, {
			accounts: {
				vault,
				manager: this.driftClient.wallet.publicKey,
			},
		});
		if (this.cliMode) {
			return this.createAndSendTxn([ix], {
				cuLimit: 600_000,
				cuPriceMicroLamports: 10_000,
			});
		} else {
			return this.createAndSendTxn([ix], uiTxParams);
		}
	}

	public async getApplyProfitShareIx(
		vault: PublicKey,
		vaultDepositor: PublicKey
	): Promise<TransactionInstruction> {
		const vaultAccount = await this.program.account.vault.fetch(vault);

		const user = await this.getSubscribedVaultUser(vaultAccount.user);

		const spotMarket = this.driftClient.getSpotMarketAccount(
			vaultAccount.spotMarketIndex
		);
		if (!spotMarket) {
			throw new Error(
				`Spot market ${vaultAccount.spotMarketIndex} not found on driftClient`
			);
		}

		const remainingAccounts = this.driftClient.getRemainingAccounts({
			userAccounts: [user.getUserAccount()],
			writableSpotMarketIndexes: [vaultAccount.spotMarketIndex],
		});

		const accounts = {
			vault,
			vaultDepositor,
			manager: this.driftClient.wallet.publicKey,
			driftUserStats: getUserStatsAccountPublicKey(
				this.driftClient.program.programId,
				vault
			),
			driftUser: await getUserAccountPublicKey(
				this.driftClient.program.programId,
				vault
			),
			driftState: await this.driftClient.getStatePublicKey(),
			driftSigner: this.driftClient.getStateAccount().signer,
			driftProgram: this.driftClient.program.programId,
		};

		return this.program.instruction.applyProfitShare({
			accounts: {
				...accounts,
			},
			remainingAccounts,
		});
	}

	public async getApplyRebaseTokenizedDepositorIx(
		vault: PublicKey,
		tokenizedVaultDepositor: PublicKey
	): Promise<TransactionInstruction> {
		const vaultAccount = await this.program.account.vault.fetch(vault);

		const user = await this.getSubscribedVaultUser(vaultAccount.user);

		const spotMarket = this.driftClient.getSpotMarketAccount(
			vaultAccount.spotMarketIndex
		);
		if (!spotMarket) {
			throw new Error(
				`Spot market ${vaultAccount.spotMarketIndex} not found on driftClient`
			);
		}

		const remainingAccounts = this.driftClient.getRemainingAccounts({
			userAccounts: [user.getUserAccount()],
			writableSpotMarketIndexes: [vaultAccount.spotMarketIndex],
		});

		const accounts = {
			vault,
			tokenizedVaultDepositor,
			driftUser: await getUserAccountPublicKey(
				this.driftClient.program.programId,
				vault
			),
			driftState: await this.driftClient.getStatePublicKey(),
			driftSigner: this.driftClient.getStateAccount().signer,
			driftProgram: this.driftClient.program.programId,
		};

		return this.program.instruction.applyRebaseTokenizedDepositor({
			accounts: {
				...accounts,
			},
			remainingAccounts,
		});
	}

	public async applyRebase(
		vault: PublicKey,
		vaultDepositor: PublicKey
	): Promise<TransactionSignature> {
		return await this.createAndSendTxn([
			await this.getApplyRebaseIx(vault, vaultDepositor),
		]);
	}

	public async getApplyRebaseIx(
		vault: PublicKey,
		vaultDepositor: PublicKey
	): Promise<TransactionInstruction> {
		const vaultAccount = await this.program.account.vault.fetch(vault);

		const user = await this.getSubscribedVaultUser(vaultAccount.user);

		const spotMarket = this.driftClient.getSpotMarketAccount(
			vaultAccount.spotMarketIndex
		);
		if (!spotMarket) {
			throw new Error(
				`Spot market ${vaultAccount.spotMarketIndex} not found on driftClient`
			);
		}

		const remainingAccounts = this.driftClient.getRemainingAccounts({
			userAccounts: [user.getUserAccount()],
			writableSpotMarketIndexes: [vaultAccount.spotMarketIndex],
		});

		const accounts = {
			vault,
			vaultDepositor,
			driftUser: await getUserAccountPublicKey(
				this.driftClient.program.programId,
				vault
			),
			driftState: await this.driftClient.getStatePublicKey(),
			driftSigner: this.driftClient.getStateAccount().signer,
			driftProgram: this.driftClient.program.programId,
		};

		return this.program.instruction.applyRebase({
			accounts: {
				...accounts,
			},
			remainingAccounts,
		});
	}

	public async applyRebaseTokenizedDepositor(
		vault: PublicKey,
		tokenizedVaultDepositor: PublicKey
	): Promise<TransactionSignature> {
		return await this.createAndSendTxn([
			await this.getApplyRebaseTokenizedDepositorIx(
				vault,
				tokenizedVaultDepositor
			),
		]);
	}

	private createInitVaultDepositorIx(
		vault: PublicKey,
		authority?: PublicKey,
		payer?: PublicKey
	) {
		const vaultDepositor = getVaultDepositorAddressSync(
			this.program.programId,
			vault,
			authority || this.driftClient.wallet.publicKey
		);

		const accounts = {
			vaultDepositor,
			vault,
			authority: authority || this.driftClient.wallet.publicKey,
		};

		const initIx = this.program.instruction.initializeVaultDepositor({
			accounts: {
				...accounts,
				payer: payer || authority || this.driftClient.wallet.publicKey,
				rent: SYSVAR_RENT_PUBKEY,
				systemProgram: SystemProgram.programId,
			},
		});

		return initIx;
	}

	/**
	 * Initializes the vault depositor account. This account is used to deposit funds into a vault.
	 * @param vault the vault address to deposit into
	 * @param authority the authority allowed to make deposits into the vault
	 * @returns
	 */
	public async initializeVaultDepositor(
		vault: PublicKey,
		authority?: PublicKey,
		payer?: PublicKey,
		uiTxParams?: TxParams
	): Promise<TransactionSignature> {
		const vaultDepositor = getVaultDepositorAddressSync(
			this.program.programId,
			vault,
			authority || this.driftClient.wallet.publicKey
		);

		const accounts = {
			vaultDepositor,
			vault,
			authority: authority || this.driftClient.wallet.publicKey,
		};

		if (this.cliMode) {
			return this.program.methods
				.initializeVaultDepositor()
				.accounts({
					...accounts,
					payer: payer || authority || this.driftClient.wallet.publicKey,
					rent: SYSVAR_RENT_PUBKEY,
					systemProgram: SystemProgram.programId,
				})
				.rpc();
		} else {
			const initIx = this.createInitVaultDepositorIx(vault, authority, payer);
			return await this.createAndSendTxn([initIx], uiTxParams);
		}
	}

	public async initializeTokenizedVaultDepositor(params: {
		vault: PublicKey;
		tokenName: string;
		tokenSymbol: string;
		tokenUri: string;
		decimals?: number;
		sharesBase?: number;
	}): Promise<TransactionSignature> {
		if (!this.metaplex) {
			throw new Error(
				'Metaplex instance is required when constructing VaultClient to initialize a tokenized vault depositor'
			);
		}

		let spotMarketDecimals = 6;
		let sharesBase = 0;
		if (params.decimals === undefined || params.sharesBase === undefined) {
			const vault = await this.program.account.vault.fetch(params.vault);
			const spotMarketAccount = this.driftClient.getSpotMarketAccount(
				vault.spotMarketIndex
			);
			if (!spotMarketAccount) {
				throw new Error(
					`DriftClient failed to load vault's spot market (marketIndex: ${vault.spotMarketIndex})`
				);
			}
			spotMarketDecimals = spotMarketAccount.decimals;
			sharesBase = vault.sharesBase;
		}

		const mintAddress = getTokenizedVaultMintAddressSync(
			this.program.programId,
			params.vault,
			sharesBase
		);

		const accounts = {
			vault: params.vault,
			vaultDepositor: getTokenizedVaultAddressSync(
				this.program.programId,
				params.vault,
				sharesBase
			),
			mintAccount: mintAddress,
			metadataAccount: this.metaplex.nfts().pdas().metadata({
				mint: mintAddress,
			}),
			tokenMetadataProgram: this.metaplex.programs().getTokenMetadata().address,
			payer: this.driftClient.wallet.publicKey,
		};

		const vaultTokenAta = getAssociatedTokenAddressSync(
			mintAddress,
			params.vault,
			true
		);
		const createAtaIx = createAssociatedTokenAccountInstruction(
			this.driftClient.wallet.publicKey,
			vaultTokenAta,
			params.vault,
			mintAddress
		);

		if (!this.cliMode) {
			throw new Error(
				'CLI mode is not supported for initializeTokenizedVaultDepositor'
			);
		}
		return await this.program.methods
			.initializeTokenizedVaultDepositor({
				...params,
				decimals: params.decimals ?? spotMarketDecimals,
			})
			.preInstructions([
				ComputeBudgetProgram.setComputeUnitPrice({
					microLamports: 50_000,
				}),
			])
			.postInstructions([createAtaIx])
			.accounts(accounts)
			.rpc();
	}

	public async createTokenizeSharesIx(
		vaultDepositor: PublicKey,
		amount: BN,
		unit: WithdrawUnit,
		mint?: PublicKey
	): Promise<TransactionInstruction[]> {
		const vaultDepositorAccount =
			await this.program.account.vaultDepositor.fetch(vaultDepositor);
		const vaultAccount = await this.program.account.vault.fetch(
			vaultDepositorAccount.vault
		);

		mint =
			mint ??
			getTokenizedVaultMintAddressSync(
				this.program.programId,
				vaultDepositorAccount.vault,
				vaultAccount.sharesBase
			);

		const userAta = getAssociatedTokenAddressSync(
			mint,
			this.driftClient.wallet.publicKey,
			true
		);

		const ixs = [];

		const userAtaExists = await this.driftClient.connection.getAccountInfo(
			userAta
		);
		if (userAtaExists === null) {
			ixs.push(
				createAssociatedTokenAccountInstruction(
					this.driftClient.wallet.publicKey,
					userAta,
					this.driftClient.wallet.publicKey,
					mint
				)
			);
		}

		const user = await this.getSubscribedVaultUser(vaultAccount.user);
		const remainingAccounts = this.driftClient.getRemainingAccounts({
			userAccounts: [user.getUserAccount()],
			writableSpotMarketIndexes: [vaultAccount.spotMarketIndex],
		});

		ixs.push(
			await this.program.methods
				// anchor idl bug: https://github.com/coral-xyz/anchor/issues/2914
				// @ts-ignore
				.tokenizeShares(amount, unit)
				.accounts({
					authority: this.driftClient.wallet.publicKey,
					vault: vaultDepositorAccount.vault,
					vaultDepositor,
					tokenizedVaultDepositor: getTokenizedVaultAddressSync(
						this.program.programId,
						vaultDepositorAccount.vault,
						vaultAccount.sharesBase
					),
					mint,
					userTokenAccount: userAta,
					driftUser: vaultAccount.user,
					tokenProgram: TOKEN_PROGRAM_ID,
				})
				.remainingAccounts(remainingAccounts)
				.instruction()
		);

		return ixs;
	}

	public async tokenizeShares(
		vaultDepositor: PublicKey,
		amount: BN,
		unit: WithdrawUnit,
		mint?: PublicKey,
		txParams?: TxParams
	): Promise<TransactionSignature> {
		const ixs = await this.createTokenizeSharesIx(
			vaultDepositor,
			amount,
			unit,
			mint
		);
		if (this.cliMode) {
			try {
				const tx = new Transaction().add(...ixs);
				const txSig = await this.driftClient.txSender.send(
					tx,
					undefined,
					undefined,
					false
				);
				return txSig.txSig;
			} catch (e) {
				console.error(e);
				throw e;
			}
		} else {
			return await this.createAndSendTxn(ixs, txParams);
		}
	}

	public async createRedeemTokensIx(
		vaultDepositor: PublicKey,
		tokensToBurn: BN,
		sharesBase?: number
	): Promise<TransactionInstruction> {
		const vaultDepositorAccount =
			await this.program.account.vaultDepositor.fetch(vaultDepositor);
		const vaultAccount = await this.program.account.vault.fetch(
			vaultDepositorAccount.vault
		);

		const mint = getTokenizedVaultMintAddressSync(
			this.program.programId,
			vaultDepositorAccount.vault,
			sharesBase ?? vaultAccount.sharesBase
		);

		const userAta = getAssociatedTokenAddressSync(
			mint,
			this.driftClient.wallet.publicKey,
			true
		);

		const vaultTokenAta = getAssociatedTokenAddressSync(
			mint,
			vaultDepositorAccount.vault,
			true
		);

		const user = await this.getSubscribedVaultUser(vaultAccount.user);
		const remainingAccounts = this.driftClient.getRemainingAccounts({
			userAccounts: [user.getUserAccount()],
			writableSpotMarketIndexes: [vaultAccount.spotMarketIndex],
		});

		return await this.program.methods
			.redeemTokens(tokensToBurn)
			.accounts({
				authority: this.driftClient.wallet.publicKey,
				vault: vaultDepositorAccount.vault,
				vaultDepositor,
				tokenizedVaultDepositor: getTokenizedVaultAddressSync(
					this.program.programId,
					vaultDepositorAccount.vault,
					sharesBase ?? vaultAccount.sharesBase
				),
				mint,
				userTokenAccount: userAta,
				vaultTokenAccount: vaultTokenAta,
				driftUser: vaultAccount.user,
				tokenProgram: TOKEN_PROGRAM_ID,
			})
			.remainingAccounts(remainingAccounts)
			.instruction();
	}

	/**
	 * Redeems tokens from the vault.
	 * @param vaultDepositor
	 * @param tokensToBurn
	 * @param mint optionally provide a mint, or infer the mint from the current vault share base
	 * @param txParams
	 * @returns
	 */
	public async redeemTokens(
		vaultDepositor: PublicKey,
		tokensToBurn: BN,
		sharesBase?: number,
		txParams?: TxParams
	): Promise<TransactionSignature> {
		const ix = await this.createRedeemTokensIx(
			vaultDepositor,
			tokensToBurn,
			sharesBase
		);
		if (this.cliMode) {
			try {
				const tx = new Transaction().add(ix);
				const txSig = await this.driftClient.txSender.send(
					tx,
					undefined,
					undefined,
					false
				);
				return txSig.txSig;
			} catch (e) {
				console.error(e);
				throw e;
			}
		} else {
			return await this.createAndSendTxn([ix], txParams);
		}
	}

	public async prepDepositTx(
		vaultDepositor: PublicKey,
		amount: BN,
		initVaultDepositor?: {
			authority: PublicKey;
			vault: PublicKey;
		},
		depositTokenAccount?: PublicKey
	) {
		let vaultPubKey: PublicKey;
		if (initVaultDepositor) {
			vaultPubKey = initVaultDepositor.vault;
		} else {
			const vaultDepositorAccount =
				await this.program.account.vaultDepositor.fetch(vaultDepositor);
			vaultPubKey = vaultDepositorAccount.vault;
		}

		const vaultAccount = await this.program.account.vault.fetch(vaultPubKey);

		const user = await this.getSubscribedVaultUser(vaultAccount.user);
		const remainingAccounts = this.driftClient.getRemainingAccounts({
			userAccounts: [user.getUserAccount()],
			writableSpotMarketIndexes: [vaultAccount.spotMarketIndex],
		});
		if (vaultAccount.vaultProtocol) {
			const vaultProtocol = this.getVaultProtocolAddress(vaultPubKey);
			remainingAccounts.push({
				pubkey: vaultProtocol,
				isSigner: false,
				isWritable: true,
			});
		}

		const userStatsKey = getUserStatsAccountPublicKey(
			this.driftClient.program.programId,
			vaultPubKey
		);

		const driftStateKey = await this.driftClient.getStatePublicKey();

		const spotMarket = this.driftClient.getSpotMarketAccount(
			vaultAccount.spotMarketIndex
		);
		if (!spotMarket) {
			throw new Error(
				`Spot market ${vaultAccount.spotMarketIndex} not found on driftClient`
			);
		}

		const nonWSolUserTokenAccount =
			depositTokenAccount ??
			getAssociatedTokenAddressSync(
				spotMarket.mint,
				this.driftClient.wallet.publicKey,
				true
			);

		const { userTokenAccount, preIxs, postIxs } = await this.handleWSolMovement(
			amount,
			spotMarket,
			nonWSolUserTokenAccount
		);

		const accounts = {
			vault: vaultPubKey,
			vaultDepositor,
			vaultTokenAccount: vaultAccount.tokenAccount,
			driftUserStats: userStatsKey,
			driftUser: vaultAccount.user,
			driftState: driftStateKey,
			driftSpotMarketVault: spotMarket.vault,
			userTokenAccount: userTokenAccount,
			driftProgram: this.driftClient.program.programId,
			tokenProgram: TOKEN_PROGRAM_ID,
		};

		return {
			vaultAccount,
			accounts,
			remainingAccounts,
			preIxs,
			postIxs,
		};
	}

	/**
	 * Creates a transaction to deposit funds into the specified vault.
	 * Uses the associated token account of the vault depositor authority and spot market mint,
	 * and assumes it exists before calling this function.
	 * @param vaultDepositor
	 * @param amount
	 * @param initVaultDepositor If true, will initialize the vault depositor account
	 * @returns transaction
	 */
	public async createDepositTx(
		vaultDepositor: PublicKey,
		amount: BN,
		initVaultDepositor?: {
			authority: PublicKey;
			vault: PublicKey;
		},
		txParams?: TxParams
	): Promise<VersionedTransaction> {
		const { vaultAccount, accounts, remainingAccounts, preIxs, postIxs } =
			await this.prepDepositTx(vaultDepositor, amount, initVaultDepositor);

		const ixs: TransactionInstruction[] = [];

		if (initVaultDepositor) {
			ixs.push(
				this.createInitVaultDepositorIx(
					vaultAccount.pubkey,
					initVaultDepositor.authority
				)
			);
		}

		const depositIx = await this.program.methods
			.deposit(amount)
			.accounts({
				authority: this.driftClient.wallet.publicKey,
				...accounts,
			})
			.remainingAccounts(remainingAccounts)
			.instruction();
		ixs.push(...preIxs);
		ixs.push(depositIx);
		ixs.push(...postIxs);

		return await this.createTxn(ixs, txParams);
	}

	/**
	 * Depositor funds into the specified vault.
	 * @param vaultDepositor
	 * @param amount
	 * @param initVaultDepositor If true, will initialize the vault depositor account
	 * @param txParams
	 * @returns
	 */
	public async deposit(
		vaultDepositor: PublicKey,
		amount: BN,
		initVaultDepositor?: {
			authority: PublicKey;
			vault: PublicKey;
		},
		txParams?: TxParams,
		userTokenAccount?: PublicKey
	): Promise<TransactionSignature> {
		if (this.cliMode) {
			const { vaultAccount, accounts, remainingAccounts, preIxs, postIxs } =
				await this.prepDepositTx(
					vaultDepositor,
					amount,
					initVaultDepositor,
					userTokenAccount
				);

			if (initVaultDepositor) {
				await this.initializeVaultDepositor(
					vaultAccount.pubkey,
					initVaultDepositor.authority
				);
			}
			return this.program.methods
				.deposit(amount)
				.accounts(accounts)
				.remainingAccounts(remainingAccounts)
				.preInstructions(preIxs)
				.postInstructions(postIxs)
				.rpc();
		} else {
			const depositTxn = await this.createDepositTx(
				vaultDepositor,
				amount,
				initVaultDepositor,
				txParams
			);

			return this.sendTxn(depositTxn, txParams?.simulateTransaction);
		}
	}

	public async requestWithdraw(
		vaultDepositor: PublicKey,
		amount: BN,
		withdrawUnit: WithdrawUnit,
		txParams?: TxParams
	): Promise<TransactionSignature> {
		const vaultDepositorAccount =
			await this.program.account.vaultDepositor.fetch(vaultDepositor);
		const vaultAccount = await this.program.account.vault.fetch(
			vaultDepositorAccount.vault
		);

		const user = await this.getSubscribedVaultUser(vaultAccount.user);
		const remainingAccounts = this.driftClient.getRemainingAccounts({
			userAccounts: [user.getUserAccount()],
		});
		if (vaultAccount.vaultProtocol) {
			const vaultProtocol = this.getVaultProtocolAddress(
				vaultDepositorAccount.vault
			);
			remainingAccounts.push({
				pubkey: vaultProtocol,
				isSigner: false,
				isWritable: true,
			});
		}

		const userStatsKey = getUserStatsAccountPublicKey(
			this.driftClient.program.programId,
			vaultDepositorAccount.vault
		);

		const accounts = {
			vault: vaultDepositorAccount.vault,
			vaultDepositor,
			driftUser: vaultAccount.user,
			driftUserStats: userStatsKey,
		};

		if (this.cliMode) {
			return await this.program.methods
				// @ts-ignore
				.requestWithdraw(amount, withdrawUnit)
				.accounts(accounts)
				.remainingAccounts(remainingAccounts)
				.rpc();
		} else {
			const oracleFeedsToCrankIxs = await this.getOracleFeedsToCrank(
				txParams?.oracleFeedsToCrank
			);

			const requestWithdrawIx = this.program.instruction.requestWithdraw(
				// @ts-ignore
				amount,
				withdrawUnit,
				{
					accounts: {
						authority: this.driftClient.wallet.publicKey,
						...accounts,
					},
					remainingAccounts,
				}
			);

			return await this.createAndSendTxn(
				[...oracleFeedsToCrankIxs, requestWithdrawIx],
				txParams
			);
		}
	}

	public async withdraw(
		vaultDepositor: PublicKey,
		txParams?: TxParams
	): Promise<TransactionSignature> {
		const vaultDepositorAccount =
			await this.program.account.vaultDepositor.fetch(vaultDepositor);
		const vaultAccount = await this.program.account.vault.fetch(
			vaultDepositorAccount.vault
		);

		const user = await this.getSubscribedVaultUser(vaultAccount.user);
		const remainingAccounts = this.driftClient.getRemainingAccounts({
			userAccounts: [user.getUserAccount()],
			writableSpotMarketIndexes: [vaultAccount.spotMarketIndex],
		});
		const vaultProtocol = this.getVaultProtocolAddress(
			vaultDepositorAccount.vault
		);
		if (!vaultProtocol.equals(SystemProgram.programId)) {
			remainingAccounts.push({
				pubkey: vaultProtocol,
				isSigner: false,
				isWritable: true,
			});
		}

		const userStatsKey = getUserStatsAccountPublicKey(
			this.driftClient.program.programId,
			vaultDepositorAccount.vault
		);

		const driftStateKey = await this.driftClient.getStatePublicKey();

		const spotMarket = this.driftClient.getSpotMarketAccount(
			vaultAccount.spotMarketIndex
		);
		if (!spotMarket) {
			throw new Error(
				`Spot market ${vaultAccount.spotMarketIndex} not found on driftClient`
			);
		}

		const isSolMarket = spotMarket.mint.equals(WRAPPED_SOL_MINT);

		// let createAtaIx: TransactionInstruction | undefined = undefined;
		let userAta = getAssociatedTokenAddressSync(
			spotMarket.mint,
			this.driftClient.wallet.publicKey,
			true
		);

		const preIxs: TransactionInstruction[] = [];
		const postIxs: TransactionInstruction[] = [];

		if (isSolMarket) {
			const { ixs, pubkey } =
				await this.driftClient.getWrappedSolAccountCreationIxs(ZERO, false);

			userAta = pubkey;
			preIxs.push(...ixs);
			postIxs.push(createSyncNativeInstruction(userAta));
			postIxs.push(
				createCloseAccountInstruction(
					userAta,
					this.driftClient.wallet.publicKey,
					this.driftClient.wallet.publicKey,
					[]
				)
			);
		} else {
			const userAtaExists = await this.driftClient.connection.getAccountInfo(
				userAta
			);
			if (userAtaExists === null) {
				preIxs.push(
					createAssociatedTokenAccountInstruction(
						this.driftClient.wallet.publicKey,
						userAta,
						this.driftClient.wallet.publicKey,
						spotMarket.mint
					)
				);
			}
		}

		const accounts = {
			vault: vaultDepositorAccount.vault,
			vaultDepositor,
			vaultTokenAccount: vaultAccount.tokenAccount,
			driftUserStats: userStatsKey,
			driftUser: vaultAccount.user,
			driftState: driftStateKey,
			driftSpotMarketVault: spotMarket.vault,
			driftSigner: this.driftClient.getStateAccount().signer,
			userTokenAccount: userAta,
			driftProgram: this.driftClient.program.programId,
			tokenProgram: TOKEN_PROGRAM_ID,
		};

		if (this.cliMode) {
			return await this.program.methods
				.withdraw()
				.accounts(accounts)
				.remainingAccounts(remainingAccounts)
				.preInstructions(preIxs)
				.postInstructions(postIxs)
				.rpc();
		} else {
			const oracleFeedsToCrankIxs = await this.getOracleFeedsToCrank(
				txParams?.oracleFeedsToCrank
			);

			const ixs = [
				...oracleFeedsToCrankIxs,
				...preIxs,
				await this.program.methods
					.withdraw()
					.accounts({
						authority: this.driftClient.wallet.publicKey,
						...accounts,
					})
					.remainingAccounts(remainingAccounts)
					.instruction(),
				...postIxs,
			];

			const creationIxs = preIxs.concat(postIxs).length;
			return await this.createAndSendTxn(ixs, {
				cuLimit:
					(txParams?.cuLimit ?? 650_000) + (creationIxs > 0 ? 200_000 : 0),
				...txParams,
			});
		}
	}

	public async forceWithdraw(
		vaultDepositor: PublicKey
	): Promise<TransactionSignature> {
		const ix = await this.getForceWithdrawIx(vaultDepositor);
		return await this.createAndSendTxn(ix);
	}

	public async getForceWithdrawIx(
		vaultDepositor: PublicKey
	): Promise<TransactionInstruction[]> {
		const vaultDepositorAccount =
			await this.program.account.vaultDepositor.fetch(vaultDepositor);
		const vaultAccount = await this.program.account.vault.fetch(
			vaultDepositorAccount.vault
		);

		const user = await this.getSubscribedVaultUser(vaultAccount.user);
		const remainingAccounts = this.driftClient.getRemainingAccounts({
			userAccounts: [user.getUserAccount()],
			writableSpotMarketIndexes: [vaultAccount.spotMarketIndex],
		});
		if (vaultAccount.vaultProtocol) {
			const vaultProtocol = this.getVaultProtocolAddress(
				vaultDepositorAccount.vault
			);
			remainingAccounts.push({
				pubkey: vaultProtocol,
				isSigner: false,
				isWritable: true,
			});
		}

		const userStatsKey = getUserStatsAccountPublicKey(
			this.driftClient.program.programId,
			vaultDepositorAccount.vault
		);

		const driftStateKey = await this.driftClient.getStatePublicKey();

		const spotMarket = this.driftClient.getSpotMarketAccount(
			vaultAccount.spotMarketIndex
		);
		if (!spotMarket) {
			throw new Error(
				`Spot market ${vaultAccount.spotMarketIndex} not found on driftClient`
			);
		}

		const [userTokenAccount, createAtaIx] = await getOrCreateATAInstruction(
			spotMarket.mint,
			vaultDepositorAccount.authority,
			this.driftClient.connection,
			true,
			this.driftClient.wallet.publicKey
		);

		if (createAtaIx) {
			console.log(
				`Creating ATA for ${vaultDepositorAccount.authority.toBase58()} to ${userTokenAccount.toBase58()}`
			);
		}

		const accounts = {
			manager: this.driftClient.wallet.publicKey,
			vault: vaultDepositorAccount.vault,
			vaultDepositor,
			vaultTokenAccount: vaultAccount.tokenAccount,
			driftUserStats: userStatsKey,
			driftUser: vaultAccount.user,
			driftState: driftStateKey,
			driftSpotMarketVault: spotMarket.vault,
			driftSigner: this.driftClient.getStateAccount().signer,
			userTokenAccount,
			driftProgram: this.driftClient.program.programId,
			tokenProgram: TOKEN_PROGRAM_ID,
		};

		const ixs = [];

		if (createAtaIx) {
			ixs.push(createAtaIx);
		}

		ixs.push(
			await this.program.methods
				.forceWithdraw()
				.accounts(accounts)
				.remainingAccounts(remainingAccounts)
				.instruction()
		);

		return ixs;
	}

	public async cancelRequestWithdraw(
		vaultDepositor: PublicKey,
		txParams?: TxParams
	): Promise<TransactionSignature> {
		const vaultDepositorAccount =
			await this.program.account.vaultDepositor.fetch(vaultDepositor);
		const vaultAccount = await this.program.account.vault.fetch(
			vaultDepositorAccount.vault
		);

		const userStatsKey = getUserStatsAccountPublicKey(
			this.driftClient.program.programId,
			vaultDepositorAccount.vault
		);

		const accounts = {
			vault: vaultDepositorAccount.vault,
			vaultDepositor,
			driftUserStats: userStatsKey,
			driftUser: vaultAccount.user,
		};

		const user = await this.getSubscribedVaultUser(vaultAccount.user);
		const remainingAccounts = this.driftClient.getRemainingAccounts({
			userAccounts: [user.getUserAccount()],
		});
		if (vaultAccount.vaultProtocol) {
			const vaultProtocol = this.getVaultProtocolAddress(
				vaultDepositorAccount.vault
			);
			remainingAccounts.push({
				pubkey: vaultProtocol,
				isSigner: false,
				isWritable: true,
			});
		}

		if (this.cliMode) {
			return await this.program.methods
				.cancelRequestWithdraw()
				.accounts(accounts)
				.remainingAccounts(remainingAccounts)
				.rpc();
		} else {
			const oracleFeedsToCrankIxs = await this.getOracleFeedsToCrank(
				txParams?.oracleFeedsToCrank
			);

			const cancelRequestWithdrawIx =
				this.program.instruction.cancelRequestWithdraw({
					accounts: {
						authority: this.driftClient.wallet.publicKey,
						...accounts,
					},
					remainingAccounts,
				});

			return await this.createAndSendTxn(
				[...oracleFeedsToCrankIxs, cancelRequestWithdrawIx],
				txParams
			);
		}
	}

	/**
	 * Liquidates (become delegate for) a vault.
	 * @param
	 * @param
	 * @returns
	 */
	public async liquidate(
		vaultDepositor: PublicKey,
		txParams?: TxParams
	): Promise<TransactionSignature> {
		const vaultDepositorAccount =
			await this.program.account.vaultDepositor.fetch(vaultDepositor);
		const vaultPubKey = vaultDepositorAccount.vault;

		const vaultAccount = await this.program.account.vault.fetch(vaultPubKey);

		const user = await this.getSubscribedVaultUser(vaultAccount.user);
		const remainingAccounts = this.driftClient.getRemainingAccounts({
			userAccounts: [user.getUserAccount()],
			writableSpotMarketIndexes: [vaultAccount.spotMarketIndex],
		});

		const userStatsKey = getUserStatsAccountPublicKey(
			this.driftClient.program.programId,
			vaultPubKey
		);

		const driftStateKey = await this.driftClient.getStatePublicKey();

		const accounts = {
			vault: vaultPubKey,
			vaultDepositor,
			vaultTokenAccount: vaultAccount.tokenAccount,
			driftUserStats: userStatsKey,
			driftUser: vaultAccount.user,
			driftState: driftStateKey,
			driftProgram: this.driftClient.program.programId,
		};

		if (this.cliMode) {
			return await this.program.methods
				.liquidate()
				.accounts(accounts)
				.remainingAccounts(remainingAccounts)
				.rpc();
		} else {
			const liquidateIx = this.program.instruction.liquidate({
				accounts: {
					authority: this.driftClient.wallet.publicKey,
					...accounts,
				},
				remainingAccounts,
			});

			return await this.createAndSendTxn([liquidateIx], txParams);
		}
	}

	public async createTxn(
		vaultIxs: TransactionInstruction[],
		txParams?: TxParams
	): Promise<VersionedTransaction> {
		const ixs = [
			ComputeBudgetProgram.setComputeUnitLimit({
				units: txParams?.cuLimit ?? 400_000,
			}),
			ComputeBudgetProgram.setComputeUnitPrice({
				microLamports: txParams?.cuPriceMicroLamports ?? 1_000_000,
			}),
			...vaultIxs,
		];

		return (await this.driftClient.txHandler.buildTransaction({
			connection: this.driftClient.connection,
			instructions: ixs,
			lookupTables: txParams?.lookupTables ?? [],
			preFlightCommitment: 'confirmed',
			forceVersionedTransaction: true,
			txVersion: 0,
			fetchMarketLookupTableAccount:
				this.driftClient.fetchMarketLookupTableAccount.bind(this.driftClient),
		})) as VersionedTransaction;
	}

	public async sendTxn(
		transaction: VersionedTransaction,
		simulateTransaction?: boolean
	): Promise<TransactionSignature> {
		let txSig = bs58.encode(transaction.signatures[0]);
		if (simulateTransaction) {
			try {
				const resp = await this.driftClient.connection.simulateTransaction(
					transaction,
					{
						sigVerify: false,
						commitment: this.driftClient.connection.commitment,
					}
				);
				console.log(`Simulated transaction:\n${JSON.stringify(resp, null, 2)}`);
			} catch (e) {
				const err = e as Error;
				console.error(
					`Error simulating transaction: ${err.message}\n:${err.stack ?? ''}`
				);
			}
		} else {
			const resp = await this.driftClient.sendTransaction(
				transaction,
				[],
				this.driftClient.opts
			);
			if (resp.txSig !== txSig) {
				console.error(
					`Transaction signature mismatch with self calculated value: ${resp.txSig} !== ${txSig}`
				);
				txSig = resp.txSig;
			}
		}

		return txSig!;
	}

	/**
	 * Used for UI wallet adapters compatibility
	 */
	public async createAndSendTxn(
		vaultIxs: TransactionInstruction[],
		txParams?: TxParams
	): Promise<TransactionSignature> {
		const tx = await this.createTxn(vaultIxs, txParams);
		const txSig = await this.sendTxn(tx, txParams?.simulateTransaction);

		return txSig;
	}

	/**
	 * Initializes an insurance fund stake for the vault.
	 * @param vault vault address to update
	 * @param spotMarketIndex spot market index of the insurance fund stake
	 * @returns
	 */
	public async initializeInsuranceFundStake(
		vault: PublicKey,
		spotMarketIndex: number
	): Promise<TransactionSignature> {
		const vaultAccount = await this.program.account.vault.fetch(vault);

		const ifStakeAccountPublicKey = getInsuranceFundStakeAccountPublicKey(
			this.driftClient.program.programId,
			vault,
			spotMarketIndex
		);

		const spotMarket = this.driftClient.getSpotMarketAccount(spotMarketIndex);
		if (!spotMarket) {
			throw new Error(
				`Spot market ${spotMarketIndex} not found on driftClient`
			);
		}

		const ifVaultTokenAccount = getInsuranceFundTokenVaultAddressSync(
			this.program.programId,
			vault,
			spotMarketIndex
		);

		return await this.program.methods
			.initializeInsuranceFundStake(spotMarketIndex)
			.accounts({
				vault: vault,
				driftSpotMarket: spotMarket.pubkey,
				driftSpotMarketMint: spotMarket.mint,
				vaultTokenAccount: ifVaultTokenAccount,
				insuranceFundStake: ifStakeAccountPublicKey,
				driftUserStats: vaultAccount.userStats,
				driftState: await this.driftClient.getStatePublicKey(),
				driftProgram: this.driftClient.program.programId,
			})
			.rpc();
	}

	/**
	 * Adds an amount to an insurance fund stake for the vault.
	 * @param vault vault address to update
	 * @param spotMarketIndex spot market index of the insurance fund stake
	 * @param amount amount to add to the insurance fund stake, in spotMarketIndex precision
	 * @returns
	 */
	public async addToInsuranceFundStake(
		vault: PublicKey,
		spotMarketIndex: number,
		amount: BN,
		managerTokenAccount?: PublicKey
	): Promise<TransactionSignature> {
		const vaultAccount = await this.program.account.vault.fetch(vault);

		if (!vaultAccount.manager.equals(this.driftClient.wallet.publicKey)) {
			throw new Error(
				`Only the manager of the vault can add to the insurance fund stake.`
			);
		}

		const ifStakeAccountPublicKey = getInsuranceFundStakeAccountPublicKey(
			this.driftClient.program.programId,
			vault,
			spotMarketIndex
		);
		const ifVaultPublicKey = await getInsuranceFundVaultPublicKey(
			this.driftClient.program.programId,
			spotMarketIndex
		);

		const spotMarket = this.driftClient.getSpotMarketAccount(spotMarketIndex);
		if (!spotMarket) {
			throw new Error(
				`Spot market ${spotMarketIndex} not found on driftClient`
			);
		}

		if (!managerTokenAccount) {
			managerTokenAccount = getAssociatedTokenAddressSync(
				spotMarket.mint,
				this.driftClient.wallet.publicKey
			);
		}

		const ifVaultTokenAccount = getInsuranceFundTokenVaultAddressSync(
			this.program.programId,
			vault,
			spotMarketIndex
		);

		return await this.program.methods
			.addInsuranceFundStake(spotMarketIndex, amount)
			.accounts({
				vault: vault,
				driftSpotMarket: spotMarket.pubkey,
				driftSpotMarketVault: spotMarket.vault,
				insuranceFundStake: ifStakeAccountPublicKey,
				insuranceFundVault: ifVaultPublicKey,
				managerTokenAccount,
				vaultIfTokenAccount: ifVaultTokenAccount,
				driftUserStats: vaultAccount.userStats,
				driftState: await this.driftClient.getStatePublicKey(),
				driftProgram: this.driftClient.program.programId,
				driftSigner: this.driftClient.getStateAccount().signer,
				tokenProgram: TOKEN_PROGRAM_ID,
			})
			.rpc();
	}

	public async requestRemoveInsuranceFundStake(
		vault: PublicKey,
		spotMarketIndex: number,
		amount: BN
	): Promise<TransactionSignature> {
		const vaultAccount = await this.program.account.vault.fetch(vault);
		const ifStakeAccountPublicKey = getInsuranceFundStakeAccountPublicKey(
			this.driftClient.program.programId,
			vault,
			spotMarketIndex
		);
		const ifVaultPublicKey = await getInsuranceFundVaultPublicKey(
			this.driftClient.program.programId,
			spotMarketIndex
		);

		const spotMarket = this.driftClient.getSpotMarketAccount(spotMarketIndex);
		if (!spotMarket) {
			throw new Error(
				`Spot market ${spotMarketIndex} not found on driftClient`
			);
		}

		return await this.program.methods
			.requestRemoveInsuranceFundStake(spotMarketIndex, amount)
			.accounts({
				vault,
				manager: this.driftClient.wallet.publicKey,
				driftSpotMarket: spotMarket.pubkey,
				insuranceFundStake: ifStakeAccountPublicKey,
				insuranceFundVault: ifVaultPublicKey,
				driftUserStats: vaultAccount.userStats,
				driftProgram: this.driftClient.program.programId,
			})
			.rpc();
	}

	public async cancelRequestRemoveInsuranceFundStake(
		vault: PublicKey,
		spotMarketIndex: number
	): Promise<TransactionSignature> {
		const vaultAccount = await this.program.account.vault.fetch(vault);
		const ifStakeAccountPublicKey = getInsuranceFundStakeAccountPublicKey(
			this.driftClient.program.programId,
			vault,
			spotMarketIndex
		);
		const ifVaultPublicKey = await getInsuranceFundVaultPublicKey(
			this.driftClient.program.programId,
			spotMarketIndex
		);
		const spotMarket = this.driftClient.getSpotMarketAccount(spotMarketIndex);
		if (!spotMarket) {
			throw new Error(
				`Spot market ${spotMarketIndex} not found on driftClient`
			);
		}

		return await this.program.methods
			.cancelRequestRemoveInsuranceFundStake(spotMarketIndex)
			.accounts({
				vault: vault,
				manager: this.driftClient.wallet.publicKey,
				driftSpotMarket: spotMarket.pubkey,
				insuranceFundStake: ifStakeAccountPublicKey,
				insuranceFundVault: ifVaultPublicKey,
				driftUserStats: vaultAccount.userStats,
				driftProgram: this.driftClient.program.programId,
			})
			.rpc();
	}

	public async removeInsuranceFundStake(
		vault: PublicKey,
		spotMarketIndex: number,
		managerTokenAccount?: PublicKey
	): Promise<TransactionSignature> {
		const vaultAccount = await this.program.account.vault.fetch(vault);
		const ifStakeAccountPublicKey = getInsuranceFundStakeAccountPublicKey(
			this.driftClient.program.programId,
			vault,
			spotMarketIndex
		);
		const ifVaultPublicKey = await getInsuranceFundVaultPublicKey(
			this.driftClient.program.programId,
			spotMarketIndex
		);
		const spotMarket = this.driftClient.getSpotMarketAccount(spotMarketIndex);
		if (!spotMarket) {
			throw new Error(
				`Spot market ${spotMarketIndex} not found on driftClient`
			);
		}

		if (!managerTokenAccount) {
			managerTokenAccount = getAssociatedTokenAddressSync(
				spotMarket.mint,
				this.driftClient.wallet.publicKey
			);
		}

		const ifVaultTokenAccount = getInsuranceFundTokenVaultAddressSync(
			this.program.programId,
			vault,
			spotMarketIndex
		);

		return await this.program.methods
			.removeInsuranceFundStake(spotMarketIndex)
			.accounts({
				vault: vault,
				driftSpotMarket: spotMarket.pubkey,
				insuranceFundStake: ifStakeAccountPublicKey,
				insuranceFundVault: ifVaultPublicKey,
				managerTokenAccount,
				vaultIfTokenAccount: ifVaultTokenAccount,
				driftState: await this.driftClient.getStatePublicKey(),
				driftUserStats: vaultAccount.userStats,
				driftSigner: this.driftClient.getStateAccount().signer,
				driftProgram: this.driftClient.program.programId,
				tokenProgram: TOKEN_PROGRAM_ID,
			})
			.rpc();
	}

	public async protocolRequestWithdraw(
		vault: PublicKey,
		amount: BN,
		withdrawUnit: WithdrawUnit
	): Promise<TransactionSignature> {
		// @ts-ignore
		const vaultAccount = (await this.program.account.vault.fetch(
			vault
		)) as Vault;
		const vp = this.getVaultProtocolAddress(vault);
		const vpAccount = (await this.program.account.vaultProtocol.fetch(
			vp
		)) as VaultProtocol;

		if (!this.driftClient.wallet.publicKey.equals(vpAccount.protocol)) {
			throw new Error(`Only the protocol of the vault can request a withdraw.`);
		}

		const user = await this.getSubscribedVaultUser(vaultAccount.user);
		const remainingAccounts = this.driftClient.getRemainingAccounts({
			userAccounts: [user.getUserAccount()],
			writableSpotMarketIndexes: [vaultAccount.spotMarketIndex],
		});
		if (vaultAccount.vaultProtocol) {
			const vaultProtocol = this.getVaultProtocolAddress(vault);
			remainingAccounts.push({
				pubkey: vaultProtocol,
				isSigner: false,
				isWritable: true,
			});
		}

		const userStatsKey = getUserStatsAccountPublicKey(
			this.driftClient.program.programId,
			vault
		);

		const accounts = {
			vault,
			driftUserStats: userStatsKey,
			driftUser: vaultAccount.user,
		};

		if (this.cliMode) {
			return await this.program.methods
				// @ts-ignore, 0.29.0 anchor issues..
				.managerRequestWithdraw(amount, withdrawUnit)
				.accounts(accounts)
				.remainingAccounts(remainingAccounts)
				.rpc();
		} else {
			const requestWithdrawIx = this.program.instruction.managerRequestWithdraw(
				// @ts-ignore
				amount,
				withdrawUnit,
				{
					accounts: {
						manager: this.driftClient.wallet.publicKey,
						...accounts,
					},
					remainingAccounts,
				}
			);

			return await this.createAndSendTxn([requestWithdrawIx]);
		}
	}

	public async protocolCancelWithdrawRequest(
		vault: PublicKey
	): Promise<TransactionSignature> {
		const vaultAccount = await this.program.account.vault.fetch(vault);

		const userStatsKey = getUserStatsAccountPublicKey(
			this.driftClient.program.programId,
			vault
		);

		const accounts = {
			manager: this.driftClient.wallet.publicKey,
			vault,
			driftUserStats: userStatsKey,
			driftUser: vaultAccount.user,
		};

		const user = await this.getSubscribedVaultUser(vaultAccount.user);
		const remainingAccounts = this.driftClient.getRemainingAccounts({
			userAccounts: [user.getUserAccount()],
		});
		if (vaultAccount.vaultProtocol) {
			const vaultProtocol = this.getVaultProtocolAddress(vault);
			remainingAccounts.push({
				pubkey: vaultProtocol,
				isSigner: false,
				isWritable: true,
			});
		}

		if (this.cliMode) {
			return await this.program.methods
				.mangerCancelWithdrawRequest()
				.accounts(accounts)
				.remainingAccounts(remainingAccounts)
				.rpc();
		} else {
			const cancelRequestWithdrawIx =
				this.program.instruction.mangerCancelWithdrawRequest({
					accounts: {
						...accounts,
						manager: this.driftClient.wallet.publicKey,
					},
					remainingAccounts,
				});

			return await this.createAndSendTxn([cancelRequestWithdrawIx]);
		}
	}

	public async protocolWithdraw(
		vault: PublicKey
	): Promise<TransactionSignature> {
		const vaultAccount = await this.program.account.vault.fetch(vault);

		if (!this.driftClient.wallet.publicKey.equals(vaultAccount.manager)) {
			throw new Error(`Only the manager of the vault can request a withdraw.`);
		}

		const user = await this.getSubscribedVaultUser(vaultAccount.user);

		const remainingAccounts = this.driftClient.getRemainingAccounts({
			userAccounts: [user.getUserAccount()],
			writableSpotMarketIndexes: [vaultAccount.spotMarketIndex],
		});
		if (vaultAccount.vaultProtocol) {
			const vaultProtocol = this.getVaultProtocolAddress(vault);
			remainingAccounts.push({
				pubkey: vaultProtocol,
				isSigner: false,
				isWritable: true,
			});
		}

		const spotMarket = this.driftClient.getSpotMarketAccount(
			vaultAccount.spotMarketIndex
		);
		if (!spotMarket) {
			throw new Error(
				`Spot market ${vaultAccount.spotMarketIndex} not found on driftClient`
			);
		}

		const ix = this.program.instruction.managerWithdraw({
			accounts: {
				vault,
				manager: this.driftClient.wallet.publicKey,
				vaultTokenAccount: vaultAccount.tokenAccount,
				driftUser: await getUserAccountPublicKey(
					this.driftClient.program.programId,
					vault
				),
				driftProgram: this.driftClient.program.programId,
				driftUserStats: getUserStatsAccountPublicKey(
					this.driftClient.program.programId,
					vault
				),
				driftState: await this.driftClient.getStatePublicKey(),
				driftSpotMarketVault: spotMarket.vault,
				userTokenAccount: getAssociatedTokenAddressSync(
					spotMarket.mint,
					this.driftClient.wallet.publicKey
				),
				driftSigner: this.driftClient.getStateAccount().signer,
				tokenProgram: TOKEN_PROGRAM_ID,
			},
			remainingAccounts,
		});
		return this.createAndSendTxn([ix], {
			cuLimit: 1_000_000,
		});
	}

	private async getOracleFeedsToCrank(
		oracleFeedsToCrank: TxParams['oracleFeedsToCrank']
	) {
		const oracleFeedsToCrankIxs: TransactionInstruction[] = oracleFeedsToCrank
			? ((await Promise.all(
					oracleFeedsToCrank.map(async (feedConfig) => {
						if (
							JSON.stringify(feedConfig.oracleSource) !==
							JSON.stringify(OracleSource.SWITCHBOARD_ON_DEMAND)
						) {
							throw new Error(
								'Only SWITCHBOARD_ON_DEMAND oracle feeds are supported for cranking'
							);
						}

						return this.driftClient.getPostSwitchboardOnDemandUpdateAtomicIx(
							feedConfig.feed
						);
					})
			  )) as TransactionInstruction[])
			: [];

		return oracleFeedsToCrankIxs;
	}
}<|MERGE_RESOLUTION|>--- conflicted
+++ resolved
@@ -688,11 +688,8 @@
 	public async managerDeposit(
 		vault: PublicKey,
 		amount: BN,
-<<<<<<< HEAD
-		userTokenAccount?: PublicKey
-=======
-		uiTxParams?: TxParams
->>>>>>> b0676829
+		uiTxParams?: TxParams,
+		managerTokenAccount?: PublicKey
 	): Promise<TransactionSignature> {
 		const vaultAccount = await this.program.account.vault.fetch(vault);
 		const driftSpotMarket = this.driftClient.getSpotMarketAccount(
@@ -719,34 +716,6 @@
 			});
 		}
 
-<<<<<<< HEAD
-		return await this.program.methods
-			.managerDeposit(amount)
-			.accounts({
-				vault,
-				vaultTokenAccount: vaultAccount.tokenAccount,
-				driftUser: await getUserAccountPublicKey(
-					this.driftClient.program.programId,
-					vault
-				),
-				driftProgram: this.driftClient.program.programId,
-				driftUserStats: getUserStatsAccountPublicKey(
-					this.driftClient.program.programId,
-					vault
-				),
-				driftState: await this.driftClient.getStatePublicKey(),
-				driftSpotMarketVault: driftSpotMarket.vault,
-				userTokenAccount:
-					userTokenAccount ??
-					getAssociatedTokenAddressSync(
-						driftSpotMarket.mint,
-						this.driftClient.wallet.publicKey
-					),
-				tokenProgram: TOKEN_PROGRAM_ID,
-			})
-			.remainingAccounts(remainingAccounts)
-			.rpc();
-=======
 		const accounts = {
 			vault,
 			vaultTokenAccount: vaultAccount.tokenAccount,
@@ -761,10 +730,12 @@
 			driftProgram: this.driftClient.program.programId,
 			driftState: await this.driftClient.getStatePublicKey(),
 			driftSpotMarketVault: driftSpotMarket.vault,
-			userTokenAccount: getAssociatedTokenAddressSync(
-				driftSpotMarket.mint,
-				this.driftClient.wallet.publicKey
-			),
+			userTokenAccount:
+				managerTokenAccount ??
+				getAssociatedTokenAddressSync(
+					driftSpotMarket.mint,
+					this.driftClient.wallet.publicKey
+				),
 			tokenProgram: TOKEN_PROGRAM_ID,
 		};
 
@@ -797,7 +768,6 @@
 				uiTxParams
 			);
 		}
->>>>>>> b0676829
 	}
 
 	public async managerRequestWithdraw(
