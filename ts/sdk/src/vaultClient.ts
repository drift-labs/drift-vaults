import {
	BN,
	DriftClient,
	encodeName,
	getInsuranceFundStakeAccountPublicKey,
	getUserAccountPublicKey,
	getUserAccountPublicKeySync,
	getUserStatsAccountPublicKey,
	TEN,
	UserMap,
	unstakeSharesToAmount as depositSharesToVaultAmount,
	ZERO,
} from '@drift-labs/sdk';
import { BorshAccountsCoder, Program, ProgramAccount } from '@coral-xyz/anchor';
import { DriftVaults } from './types/drift_vaults';
import {
	CompetitionsClient,
	getCompetitionAddressSync,
	getCompetitorAddressSync,
} from '@drift-labs/competitions-sdk';
import {
	getTokenizedVaultAddressSync,
	getTokenizedVaultMintAddressSync,
	getTokenVaultAddressSync,
	getVaultAddressSync,
	getVaultDepositorAddressSync,
	getVaultProtocolAddressSync,
} from './addresses';
import {
	AccountMeta,
	AddressLookupTableAccount,
	ComputeBudgetProgram,
	Keypair,
	PublicKey,
	Signer,
	SystemProgram,
	SYSVAR_RENT_PUBKEY,
	Transaction,
	TransactionInstruction,
	TransactionSignature,
	VersionedTransaction,
} from '@solana/web3.js';
import {
	createAssociatedTokenAccountInstruction,
	getAssociatedTokenAddressSync,
	TOKEN_PROGRAM_ID,
} from '@solana/spl-token';
import {
	Vault,
	VaultDepositor,
	VaultParams,
	VaultProtocol,
	VaultProtocolParams,
	WithdrawUnit,
} from './types/types';
import { bs58 } from '@coral-xyz/anchor/dist/cjs/utils/bytes';
import { UserMapConfig } from '@drift-labs/sdk/lib/userMap/userMapConfig';
<<<<<<< HEAD
import { Metaplex } from '@metaplex-foundation/js';
=======
import { calculateRealizedVaultDepositorEquity } from './math';
>>>>>>> c4917d4c

export type TxParams = {
	cuLimit?: number;
	cuPriceMicroLamports?: number;
	simulateTransaction?: boolean;
	lookupTables?: AddressLookupTableAccount[];
};

export class VaultClient {
	driftClient: DriftClient;
	metaplex?: Metaplex;
	program: Program<DriftVaults>;
	cliMode: boolean;

	/**
	 * Cache map of drift user accounts of vaults.
	 */
	readonly vaultUsers: UserMap;

	constructor({
		driftClient,
		program,
		metaplex,
		cliMode,
		userMapConfig,
	}: {
		driftClient: DriftClient;
		program: Program<DriftVaults>;
		metaplex?: Metaplex;
		cliMode?: boolean;
		userMapConfig?: UserMapConfig;
	}) {
		this.driftClient = driftClient;
		this.metaplex = metaplex;
		this.program = program;
		this.cliMode = !!cliMode;

		if (!userMapConfig) {
			this.vaultUsers = new UserMap({
				driftClient: driftClient,
				subscriptionConfig: {
					type: 'polling',
					frequency: 1000,
					commitment: 'processed',
				},
			});
		} else {
			this.vaultUsers = new UserMap(userMapConfig);
		}
	}

	/**
	 * Unsubscribes from the vault users map. Call this to clean up any dangling promises.
	 */
	public async unsubscribe() {
		await this.vaultUsers.unsubscribe();
	}

	public async getVault(vault: PublicKey): Promise<Vault> {
		return await this.program.account.vault.fetch(vault);
	}

	public async getVaultAndSlot(
		vault: PublicKey
	): Promise<{ vault: Vault; slot: number }> {
		const vaultAndSlot = await this.program.account.vault.fetchAndContext(
			vault
		);
		return {
			vault: vaultAndSlot.data as Vault,
			slot: vaultAndSlot.context.slot,
		};
	}

	public async getVaultDepositor(vaultDepositor: PublicKey): Promise<any> {
		return await this.program.account.vaultDepositor.fetch(vaultDepositor);
	}

	public async getVaultDepositorAndSlot(
		vaultDepositor: PublicKey
	): Promise<{ vaultDepositor: any; slot: number }> {
		const vaultDepositorAndSlot =
			await this.program.account.vaultDepositor.fetchAndContext(vaultDepositor);
		return {
			vaultDepositor: vaultDepositorAndSlot.data,
			slot: vaultDepositorAndSlot.context.slot,
		};
	}

	public getVaultProtocolAddress(vault: PublicKey): PublicKey {
		return getVaultProtocolAddressSync(this.program.programId, vault);
	}

	public async getVaultProtocol(
		vaultProtocol: PublicKey
	): Promise<VaultProtocol> {
		return await this.program.account.vaultProtocol.fetch(vaultProtocol);
	}

	public async getVaultProtocolAndSlot(
		vaultProtocol: PublicKey
	): Promise<{ vaultProtocol: VaultProtocol; slot: number }> {
		const vaultProtocolAndSlot =
			await this.program.account.vaultProtocol.fetchAndContext(vaultProtocol);
		return {
			vaultProtocol: vaultProtocolAndSlot.data as VaultProtocol,
			slot: vaultProtocolAndSlot.context.slot,
		};
	}

	public async getAllVaultDepositorsWithNoWithdrawRequest(
		vault: PublicKey
	): Promise<ProgramAccount<VaultDepositor>[]> {
		const filters = [
			{
				// discriminator = VaultDepositor
				memcmp: {
					offset: 0,
					bytes: bs58.encode(
						BorshAccountsCoder.accountDiscriminator('VaultDepositor')
					),
				},
			},
			{
				// vault = vault
				memcmp: {
					offset: 8,
					bytes: vault.toBase58(),
				},
			},
			{
				// last_withdraw_request.shares (u128) = 0
				memcmp: {
					offset: 112,
					bytes: bs58.encode(new Uint8Array(16).fill(0)),
				},
			},
		];
		// @ts-ignore
		return (await this.program.account.vaultDepositor.all(
			filters
		)) as ProgramAccount<VaultDepositor>[];
	}

	public async getAllVaultDepositors(
		vault: PublicKey
	): Promise<ProgramAccount<VaultDepositor>[]> {
		const filters = [
			{
				// discriminator = VaultDepositor
				memcmp: {
					offset: 0,
					bytes: bs58.encode(
						BorshAccountsCoder.accountDiscriminator('VaultDepositor')
					),
				},
			},
			{
				// vault = vault
				memcmp: {
					offset: 8,
					bytes: vault.toBase58(),
				},
			},
		];
		// @ts-ignore
		return (await this.program.account.vaultDepositor.all(
			filters
		)) as ProgramAccount<VaultDepositor>[];
	}

	public async getSubscribedVaultUser(vaultDriftUserAccountPubKey: PublicKey) {
		return this.vaultUsers.mustGet(vaultDriftUserAccountPubKey.toBase58(), {
			type: 'websocket',
		});
	}

	/**
	 *
	 * @param vault pubkey
	 * @param factorUnrealizedPNL add unrealized pnl to net balance
	 * @returns vault equity, in USDC
	 */
	public async calculateVaultEquity(params: {
		address?: PublicKey;
		vault?: Vault;
		factorUnrealizedPNL?: boolean;
	}): Promise<BN> {
		try {
			// defaults to true if undefined
			let factorUnrealizedPNL = true;
			if (params.factorUnrealizedPNL !== undefined) {
				factorUnrealizedPNL = params.factorUnrealizedPNL;
			}

			let vaultAccount: Vault;
			if (params.address !== undefined) {
				// @ts-ignore
				vaultAccount = await this.program.account.vault.fetch(params.address);
			} else if (params.vault !== undefined) {
				vaultAccount = params.vault;
			} else {
				throw new Error('Must supply address or vault');
			}

			const user = await this.getSubscribedVaultUser(vaultAccount.user);

			const netSpotValue = user.getNetSpotMarketValue();

			if (factorUnrealizedPNL) {
				const unrealizedPnl = user.getUnrealizedPNL(true, undefined, undefined);
				return netSpotValue.add(unrealizedPnl);
			} else {
				return netSpotValue;
			}
		} catch (err) {
			console.error('VaultClient ~ err:', err);
			return ZERO;
		}
	}

	/**
	 *
	 * @param vault pubkey
	 * @param factorUnrealizedPNL add unrealized pnl to existing equity
	 * @returns total vault equity, in spot deposit asset
	 */
	public async calculateVaultEquityInDepositAsset(params: {
		address?: PublicKey;
		vault?: Vault;
		factorUnrealizedPNL?: boolean;
	}): Promise<BN> {
		let vaultAccount: Vault;
		if (params.address !== undefined) {
			vaultAccount = await this.program.account.vault.fetch(params.address);
		} else if (params.vault !== undefined) {
			vaultAccount = params.vault;
		} else {
			throw new Error('Must supply address or vault');
		}
		const vaultEquity = await this.calculateVaultEquity({
			vault: vaultAccount,
			factorUnrealizedPNL: params.factorUnrealizedPNL,
		});
		const spotMarket = this.driftClient.getSpotMarketAccount(
			vaultAccount.spotMarketIndex
		);
		const spotOracle = this.driftClient.getOracleDataForSpotMarket(
			vaultAccount.spotMarketIndex
		);
		const spotPrecision = TEN.pow(new BN(spotMarket!.decimals));

		return vaultEquity.mul(spotPrecision).div(spotOracle.price);
	}

	/**
	 * @param params
	 * @returns vault depositor equity, in spot market value (which is usually USDC)
	 */
	public async calculateWithdrawableVaultDepositorEquity(params: {
		vaultDepositorAddress?: PublicKey;
		vaultDepositor?: VaultDepositor;
		vaultAddress?: PublicKey;
		vault?: Vault;
	}): Promise<BN> {
		let vaultAccount: Vault;
		if (params.vaultAddress !== undefined) {
			vaultAccount = await this.program.account.vault.fetch(
				params.vaultAddress
			);
		} else if (params.vault !== undefined) {
			vaultAccount = params.vault;
		} else {
			throw new Error('Must supply vaultAddress or vault');
		}

		let vaultDepositorAccount: VaultDepositor;
		if (params.vaultDepositorAddress !== undefined) {
			vaultDepositorAccount = await this.program.account.vaultDepositor.fetch(
				params.vaultDepositorAddress
			);
		} else if (params.vaultDepositor !== undefined) {
			vaultDepositorAccount = params.vaultDepositor;
		} else {
			throw new Error('Must supply vaultDepositorAddress or vaultDepositor');
		}

		const vaultEquity = await this.calculateVaultEquity({
			vault: vaultAccount,
			factorUnrealizedPNL: false,
		});
		return calculateRealizedVaultDepositorEquity(
			vaultDepositorAccount,
			vaultEquity,
			vaultAccount
		);
	}

	public async calculateWithdrawableVaultDepositorEquityInDepositAsset(params: {
		vaultDepositorAddress?: PublicKey;
		vaultDepositor?: VaultDepositor;
		vaultAddress?: PublicKey;
		vault?: Vault;
	}): Promise<BN> {
		let vaultAccount: Vault;
		if (params.vaultAddress !== undefined) {
			vaultAccount = await this.program.account.vault.fetch(
				params.vaultAddress
			);
		} else if (params.vault !== undefined) {
			vaultAccount = params.vault;
		} else {
			throw new Error('Must supply vaultAddress or vault');
		}

		let vaultDepositorAccount: VaultDepositor;
		if (params.vaultDepositorAddress !== undefined) {
			vaultDepositorAccount = await this.program.account.vaultDepositor.fetch(
				params.vaultDepositorAddress
			);
		} else if (params.vaultDepositor !== undefined) {
			vaultDepositorAccount = params.vaultDepositor;
		} else {
			throw new Error('Must supply vaultDepositorAddress or vaultDepositor');
		}

		let vaultProtocol: VaultProtocol | undefined = undefined;
		if (!vaultAccount.vaultProtocol.equals(SystemProgram.programId)) {
			vaultProtocol = await this.program.account.vaultProtocol.fetch(
				vaultAccount.vaultProtocol
			);
		}

		const vaultEquity = await this.calculateVaultEquity({
			vault: vaultAccount,
			factorUnrealizedPNL: false,
		});
		const vdEquity = calculateRealizedVaultDepositorEquity(
			vaultDepositorAccount,
			vaultEquity,
			vaultAccount,
			vaultProtocol
		);

		const spotMarket = this.driftClient.getSpotMarketAccount(
			vaultAccount.spotMarketIndex
		);
		const spotOracle = this.driftClient.getOracleDataForSpotMarket(
			vaultAccount.spotMarketIndex
		);
		const spotPrecision = TEN.pow(new BN(spotMarket!.decimals));

		return vdEquity.mul(spotPrecision).div(spotOracle.price);
	}

	public async calculateVaultProtocolEquity(params: {
		vault: PublicKey;
	}): Promise<BN> {
		const vaultAccount = await this.program.account.vault.fetch(params.vault);
		const vaultTotalEquity = await this.calculateVaultEquity({
			vault: vaultAccount,
		});
		const vaultProtocol = this.getVaultProtocolAddress(params.vault);
		const vpAccount = await this.program.account.vaultProtocol.fetch(
			vaultProtocol
		);
		return depositSharesToVaultAmount(
			vpAccount.protocolProfitAndFeeShares,
			vaultAccount.totalShares,
			vaultTotalEquity
		);
	}

	public async initializeVault(params: {
		name: number[];
		spotMarketIndex: number;
		redeemPeriod: BN;
		maxTokens: BN;
		minDepositAmount: BN;
		managementFee: BN;
		profitShare: number;
		hurdleRate: number;
		permissioned: boolean;
		vaultProtocol?: VaultProtocolParams;
	}): Promise<TransactionSignature> {
		// This is a workaround to make client backwards compatible.
		// VaultProtocol is optionally undefined, but the anchor type is optionally null.
		// Old clients will default to undefined which prevents old clients from having to pass in a null value.
		// Instead, we can cast to null internally.
		const _params: VaultParams = {
			...params,
			vaultProtocol: params.vaultProtocol ? params.vaultProtocol : null,
		};

		const vault = getVaultAddressSync(this.program.programId, params.name);
		const tokenAccount = getTokenVaultAddressSync(
			this.program.programId,
			vault
		);

		const driftState = await this.driftClient.getStatePublicKey();
		const spotMarket = this.driftClient.getSpotMarketAccount(
			params.spotMarketIndex
		);
		if (!spotMarket) {
			throw new Error(
				`Spot market ${params.spotMarketIndex} not found on driftClient`
			);
		}

		const userStatsKey = getUserStatsAccountPublicKey(
			this.driftClient.program.programId,
			vault
		);
		const userKey = getUserAccountPublicKeySync(
			this.driftClient.program.programId,
			vault
		);

		const accounts = {
			driftSpotMarket: spotMarket.pubkey,
			driftSpotMarketMint: spotMarket.mint,
			driftUserStats: userStatsKey,
			driftUser: userKey,
			driftState,
			vault,
			tokenAccount,
			driftProgram: this.driftClient.program.programId,
		};

		if (params.vaultProtocol) {
			const vaultProtocol = this.getVaultProtocolAddress(
				getVaultAddressSync(this.program.programId, params.name)
			);
			const remainingAccounts: AccountMeta[] = [
				{
					pubkey: vaultProtocol,
					isSigner: false,
					isWritable: true,
				},
			];
			return await this.program.methods
				.initializeVault(_params)
				.preInstructions([
					ComputeBudgetProgram.setComputeUnitLimit({
						units: 400_000,
					}),
					ComputeBudgetProgram.setComputeUnitPrice({
						microLamports: 300_000,
					}),
				])
				.accounts(accounts)
				.remainingAccounts(remainingAccounts)
				.rpc();
		} else {
			return await this.program.methods
				.initializeVault(_params)
				.preInstructions([
					ComputeBudgetProgram.setComputeUnitLimit({
						units: 400_000,
					}),
					ComputeBudgetProgram.setComputeUnitPrice({
						microLamports: 300_000,
					}),
				])
				.accounts(accounts)
				.rpc();
		}
	}

	/**
	 * Updates the delegate address for a vault. The delegate address will be allowed to trade
	 * on behalf of the vault.
	 * @param vault vault address to update
	 * @param delegate delegate address to update to
	 * @returns
	 */
	public async updateDelegate(
		vault: PublicKey,
		delegate: PublicKey
	): Promise<TransactionSignature> {
		const vaultAccount = await this.program.account.vault.fetch(vault);
		return await this.program.methods
			.updateDelegate(delegate)
			.preInstructions([
				ComputeBudgetProgram.setComputeUnitLimit({
					units: 400_000,
				}),
				ComputeBudgetProgram.setComputeUnitPrice({
					microLamports: 300_000,
				}),
			])
			.accounts({
				vault: vault,
				driftUser: vaultAccount.user,
				driftProgram: this.driftClient.program.programId,
			})
			.rpc();
	}

	/**
	 * Updates the vault margin trading status.
	 * @param vault vault address to update
	 * @param enabled whether to enable margin trading
	 * @returns
	 */
	public async updateMarginTradingEnabled(
		vault: PublicKey,
		enabled: boolean
	): Promise<TransactionSignature> {
		const vaultAccount = await this.program.account.vault.fetch(vault);
		return await this.program.methods
			.updateMarginTradingEnabled(enabled)
			.accounts({
				vault: vault,
				driftUser: vaultAccount.user,
				driftProgram: this.driftClient.program.programId,
			})
			.rpc();
	}

	/**
	 *
	 * @param vault vault address to deposit to
	 * @param amount amount to deposit
	 * @returns
	 */
	public async managerDeposit(
		vault: PublicKey,
		amount: BN
	): Promise<TransactionSignature> {
		const vaultAccount = await this.program.account.vault.fetch(vault);
		const driftSpotMarket = this.driftClient.getSpotMarketAccount(
			vaultAccount.spotMarketIndex
		);
		if (!driftSpotMarket) {
			throw new Error(
				`Spot market ${vaultAccount.spotMarketIndex} not found on driftClient`
			);
		}

		const user = await this.getSubscribedVaultUser(vaultAccount.user);

		const remainingAccounts = this.driftClient.getRemainingAccounts({
			userAccounts: [user.getUserAccount()],
			writableSpotMarketIndexes: [vaultAccount.spotMarketIndex],
		});
		if (!vaultAccount.vaultProtocol.equals(SystemProgram.programId)) {
			const vaultProtocol = this.getVaultProtocolAddress(vault);
			remainingAccounts.push({
				pubkey: vaultProtocol,
				isSigner: false,
				isWritable: true,
			});
		}

		return await this.program.methods
			.managerDeposit(amount)
			.accounts({
				vault,
				vaultTokenAccount: vaultAccount.tokenAccount,
				driftUser: await getUserAccountPublicKey(
					this.driftClient.program.programId,
					vault
				),
				driftProgram: this.driftClient.program.programId,
				driftUserStats: getUserStatsAccountPublicKey(
					this.driftClient.program.programId,
					vault
				),
				driftState: await this.driftClient.getStatePublicKey(),
				driftSpotMarketVault: driftSpotMarket.vault,
				userTokenAccount: getAssociatedTokenAddressSync(
					driftSpotMarket.mint,
					this.driftClient.wallet.publicKey
				),
				tokenProgram: TOKEN_PROGRAM_ID,
			})
			.remainingAccounts(remainingAccounts)
			.rpc();
	}

	public async managerRequestWithdraw(
		vault: PublicKey,
		amount: BN,
		withdrawUnit: WithdrawUnit
	): Promise<TransactionSignature> {
		this.program.idl.types;
		// @ts-ignore
		const vaultAccount = (await this.program.account.vault.fetch(
			vault
		)) as Vault;

		if (!this.driftClient.wallet.publicKey.equals(vaultAccount.manager)) {
			throw new Error(`Only the manager of the vault can request a withdraw.`);
		}

		const user = await this.getSubscribedVaultUser(vaultAccount.user);
		const remainingAccounts = this.driftClient.getRemainingAccounts({
			userAccounts: [user.getUserAccount()],
			writableSpotMarketIndexes: [vaultAccount.spotMarketIndex],
		});
		if (!vaultAccount.vaultProtocol.equals(SystemProgram.programId)) {
			const vaultProtocol = this.getVaultProtocolAddress(vault);
			remainingAccounts.push({
				pubkey: vaultProtocol,
				isSigner: false,
				isWritable: true,
			});
		}

		const userStatsKey = getUserStatsAccountPublicKey(
			this.driftClient.program.programId,
			vault
		);

		const driftStateKey = await this.driftClient.getStatePublicKey();

		const accounts = {
			vault,
			driftUserStats: userStatsKey,
			driftUser: vaultAccount.user,
			driftState: driftStateKey,
		};

		if (this.cliMode) {
			return await this.program.methods
				// @ts-ignore, 0.29.0 anchor issues..
				.managerRequestWithdraw(amount, withdrawUnit)
				.accounts(accounts)
				.remainingAccounts(remainingAccounts)
				.rpc();
		} else {
			const requestWithdrawIx = this.program.instruction.managerRequestWithdraw(
				// @ts-ignore
				amount,
				withdrawUnit,
				{
					accounts: {
						manager: this.driftClient.wallet.publicKey,
						...accounts,
					},
					remainingAccounts,
				}
			);

			return await this.createAndSendTxn([requestWithdrawIx]);
		}
	}

	public async managerCancelWithdrawRequest(
		vault: PublicKey
	): Promise<TransactionSignature> {
		const vaultAccount = await this.program.account.vault.fetch(vault);

		const userStatsKey = getUserStatsAccountPublicKey(
			this.driftClient.program.programId,
			vault
		);

		const driftStateKey = await this.driftClient.getStatePublicKey();

		const accounts = {
			manager: this.driftClient.wallet.publicKey,
			vault,
			driftUserStats: userStatsKey,
			driftUser: vaultAccount.user,
			driftState: driftStateKey,
		};

		const user = await this.getSubscribedVaultUser(vaultAccount.user);
		const remainingAccounts = this.driftClient.getRemainingAccounts({
			userAccounts: [user.getUserAccount()],
		});
		if (!vaultAccount.vaultProtocol.equals(SystemProgram.programId)) {
			const vaultProtocol = this.getVaultProtocolAddress(vault);
			remainingAccounts.push({
				pubkey: vaultProtocol,
				isSigner: false,
				isWritable: true,
			});
		}

		if (this.cliMode) {
			return await this.program.methods
				.mangerCancelWithdrawRequest()
				.accounts(accounts)
				.remainingAccounts(remainingAccounts)
				.rpc();
		} else {
			const cancelRequestWithdrawIx =
				this.program.instruction.mangerCancelWithdrawRequest({
					accounts: {
						...accounts,
						manager: this.driftClient.wallet.publicKey,
					},
					remainingAccounts,
				});

			return await this.createAndSendTxn([cancelRequestWithdrawIx]);
		}
	}

	public async managerWithdraw(
		vault: PublicKey
	): Promise<TransactionSignature> {
		const vaultAccount = await this.program.account.vault.fetch(vault);

		if (!this.driftClient.wallet.publicKey.equals(vaultAccount.manager)) {
			throw new Error(`Only the manager of the vault can request a withdraw.`);
		}

		const user = await this.getSubscribedVaultUser(vaultAccount.user);

		const remainingAccounts = this.driftClient.getRemainingAccounts({
			userAccounts: [user.getUserAccount()],
			writableSpotMarketIndexes: [vaultAccount.spotMarketIndex],
		});
		if (!vaultAccount.vaultProtocol.equals(SystemProgram.programId)) {
			const vaultProtocol = this.getVaultProtocolAddress(vault);
			remainingAccounts.push({
				pubkey: vaultProtocol,
				isSigner: false,
				isWritable: true,
			});
		}

		const spotMarket = this.driftClient.getSpotMarketAccount(
			vaultAccount.spotMarketIndex
		);
		if (!spotMarket) {
			throw new Error(
				`Spot market ${vaultAccount.spotMarketIndex} not found on driftClient`
			);
		}

		const ix = this.program.instruction.managerWithdraw({
			accounts: {
				vault,
				manager: this.driftClient.wallet.publicKey,
				vaultTokenAccount: vaultAccount.tokenAccount,
				driftUser: await getUserAccountPublicKey(
					this.driftClient.program.programId,
					vault
				),
				driftProgram: this.driftClient.program.programId,
				driftUserStats: getUserStatsAccountPublicKey(
					this.driftClient.program.programId,
					vault
				),
				driftState: await this.driftClient.getStatePublicKey(),
				driftSpotMarketVault: spotMarket.vault,
				userTokenAccount: getAssociatedTokenAddressSync(
					spotMarket.mint,
					this.driftClient.wallet.publicKey
				),
				driftSigner: this.driftClient.getStateAccount().signer,
				tokenProgram: TOKEN_PROGRAM_ID,
			},
			remainingAccounts,
		});
		return this.createAndSendTxn([ix], {
			cuLimit: 1_000_000,
		});
	}

	public async managerUpdateVault(
		vault: PublicKey,
		params: {
			redeemPeriod: BN | null;
			maxTokens: BN | null;
			managementFee: BN | null;
			minDepositAmount: BN | null;
			profitShare: number | null;
			hurdleRate: number | null;
			permissioned: boolean | null;
		}
	): Promise<TransactionSignature> {
		const ix = this.program.instruction.updateVault(params, {
			accounts: {
				vault,
				manager: this.driftClient.wallet.publicKey,
			},
		});
		return this.createAndSendTxn([ix], {
			cuLimit: 600_000,
			cuPriceMicroLamports: 10_000,
		});
	}

	public async getApplyProfitShareIx(
		vault: PublicKey,
		vaultDepositor: PublicKey
	): Promise<TransactionInstruction> {
		const vaultAccount = await this.program.account.vault.fetch(vault);

		const user = await this.getSubscribedVaultUser(vaultAccount.user);

		const spotMarket = this.driftClient.getSpotMarketAccount(
			vaultAccount.spotMarketIndex
		);
		if (!spotMarket) {
			throw new Error(
				`Spot market ${vaultAccount.spotMarketIndex} not found on driftClient`
			);
		}

		const remainingAccounts = this.driftClient.getRemainingAccounts({
			userAccounts: [user.getUserAccount()],
			writableSpotMarketIndexes: [vaultAccount.spotMarketIndex],
		});

		const accounts = {
			vault,
			vaultDepositor,
			manager: this.driftClient.wallet.publicKey,
			driftUserStats: getUserStatsAccountPublicKey(
				this.driftClient.program.programId,
				vault
			),
			driftUser: await getUserAccountPublicKey(
				this.driftClient.program.programId,
				vault
			),
			driftState: await this.driftClient.getStatePublicKey(),
			driftSigner: this.driftClient.getStateAccount().signer,
			driftProgram: this.driftClient.program.programId,
		};

		return this.program.instruction.applyProfitShare({
			accounts: {
				...accounts,
			},
			remainingAccounts,
		});
	}

	private createInitVaultDepositorIx(vault: PublicKey, authority?: PublicKey) {
		const vaultDepositor = getVaultDepositorAddressSync(
			this.program.programId,
			vault,
			authority || this.driftClient.wallet.publicKey
		);

		const accounts = {
			vaultDepositor,
			vault,
			authority: authority || this.driftClient.wallet.publicKey,
		};

		const initIx = this.program.instruction.initializeVaultDepositor({
			accounts: {
				...accounts,
				payer: authority || this.driftClient.wallet.publicKey,
				rent: SYSVAR_RENT_PUBKEY,
				systemProgram: SystemProgram.programId,
			},
		});

		return initIx;
	}

	/**
	 * Initializes the vault depositor account. This account is used to deposit funds into a vault.
	 * @param vault the vault address to deposit into
	 * @param authority the authority allowed to make deposits into the vault
	 * @returns
	 */
	public async initializeVaultDepositor(
		vault: PublicKey,
		authority?: PublicKey
	): Promise<TransactionSignature> {
		const vaultDepositor = getVaultDepositorAddressSync(
			this.program.programId,
			vault,
			authority || this.driftClient.wallet.publicKey
		);

		const accounts = {
			vaultDepositor,
			vault,
			authority: authority || this.driftClient.wallet.publicKey,
		};

		if (this.cliMode) {
			return this.program.methods
				.initializeVaultDepositor()
				.accounts({
					...accounts,
					payer: authority || this.driftClient.wallet.publicKey,
					rent: SYSVAR_RENT_PUBKEY,
					systemProgram: SystemProgram.programId,
				})
				.rpc();
		} else {
			const initIx = this.createInitVaultDepositorIx(vault, authority);
			return await this.createAndSendTxn([initIx]);
		}
	}

	public async initializeTokenizedVaultDepositor(params: {
		vault: PublicKey;
		tokenName: string;
		tokenSymbol: string;
		tokenUri: string;
		decimals?: number;
	}): Promise<TransactionSignature> {
		if (!this.metaplex) {
			throw new Error(
				'Metaplex instance is required when constructing VaultClient to initialize a tokenized vault depositor'
			);
		}

		let spotMarketDecimals = 6;
		if (params.decimals === undefined) {
			const vault = await this.program.account.vault.fetch(params.vault);
			const spotMarketAccount = this.driftClient.getSpotMarketAccount(
				vault.spotMarketIndex
			);
			if (!spotMarketAccount) {
				throw new Error(
					`DriftClient failed to load vault's spot market (marketIndex: ${vault.spotMarketIndex})`
				);
			}
			spotMarketDecimals = spotMarketAccount.decimals;
		}

		const mintAddress = getTokenizedVaultMintAddressSync(
			this.program.programId,
			params.vault
		);

		const accounts = {
			vault: params.vault,
			vaultDepositor: getTokenizedVaultAddressSync(
				this.program.programId,
				params.vault
			),
			mintAccount: mintAddress,
			metadataAccount: this.metaplex.nfts().pdas().metadata({
				mint: mintAddress,
			}),
			tokenMetadataProgram: this.metaplex.programs().getTokenMetadata().address,
			payer: this.driftClient.wallet.publicKey,
		};

		const vaultTokenAta = getAssociatedTokenAddressSync(
			mintAddress,
			params.vault,
			true
		);
		const createAtaIx = createAssociatedTokenAccountInstruction(
			this.driftClient.wallet.publicKey,
			vaultTokenAta,
			params.vault,
			mintAddress
		);

		if (!this.cliMode) {
			throw new Error(
				'CLI mode is not supported for initializeTokenizedVaultDepositor'
			);
		}
		return await this.program.methods
			.initializeTokenizedVaultDepositor({
				...params,
				decimals: params.decimals ?? spotMarketDecimals,
			})
			.preInstructions([
				ComputeBudgetProgram.setComputeUnitPrice({
					microLamports: 50_000,
				}),
			])
			.postInstructions([createAtaIx])
			.accounts(accounts)
			.rpc();
	}

	public async createTokenizeSharesIx(
		vaultDepositor: PublicKey,
		amount: BN,
		unit: WithdrawUnit
	): Promise<TransactionInstruction[]> {
		const vaultDepositorAccount =
			await this.program.account.vaultDepositor.fetch(vaultDepositor);
		const vaultAccount = await this.program.account.vault.fetch(
			vaultDepositorAccount.vault
		);

		const mint = getTokenizedVaultMintAddressSync(
			this.program.programId,
			vaultDepositorAccount.vault
		);

		const userAta = getAssociatedTokenAddressSync(
			mint,
			this.driftClient.wallet.publicKey,
			true
		);

		const ixs = [];

		const userAtaExists = await this.driftClient.connection.getAccountInfo(
			userAta
		);
		if (userAtaExists === null) {
			ixs.push(
				createAssociatedTokenAccountInstruction(
					this.driftClient.wallet.publicKey,
					userAta,
					this.driftClient.wallet.publicKey,
					mint
				)
			);
		}

		const user = await this.getSubscribedVaultUser(vaultAccount.user);
		const remainingAccounts = this.driftClient.getRemainingAccounts({
			userAccounts: [user.getUserAccount()],
			writableSpotMarketIndexes: [vaultAccount.spotMarketIndex],
		});

		ixs.push(
			await this.program.methods
				// anchor idl bug: https://github.com/coral-xyz/anchor/issues/2914
				// @ts-ignore
				.tokenizeShares(amount, unit)
				.accounts({
					authority: this.driftClient.wallet.publicKey,
					vault: vaultDepositorAccount.vault,
					vaultDepositor,
					tokenizedVaultDepositor: getTokenizedVaultAddressSync(
						this.program.programId,
						vaultDepositorAccount.vault
					),
					mint,
					userTokenAccount: userAta,
					driftUser: vaultAccount.user,
					tokenProgram: TOKEN_PROGRAM_ID,
				})
				.remainingAccounts(remainingAccounts)
				.instruction()
		);

		return ixs;
	}

	public async tokenizeShares(
		vaultDepositor: PublicKey,
		amount: BN,
		unit: WithdrawUnit,
		txParams?: TxParams
	): Promise<TransactionSignature> {
		const ixs = await this.createTokenizeSharesIx(vaultDepositor, amount, unit);
		if (this.cliMode) {
			try {
				const tx = new Transaction().add(...ixs);
				const txSig = await this.driftClient.txSender.send(
					tx,
					undefined,
					undefined,
					false
				);
				return txSig.txSig;
			} catch (e) {
				console.error(e);
				throw e;
			}
		} else {
			return await this.createAndSendTxn(ixs, txParams);
		}
	}

	public async createRedeemTokensIx(
		vaultDepositor: PublicKey,
		tokensToBurn: BN
	): Promise<TransactionInstruction> {
		const vaultDepositorAccount =
			await this.program.account.vaultDepositor.fetch(vaultDepositor);
		const vaultAccount = await this.program.account.vault.fetch(
			vaultDepositorAccount.vault
		);

		const mint = getTokenizedVaultMintAddressSync(
			this.program.programId,
			vaultDepositorAccount.vault
		);

		const userAta = getAssociatedTokenAddressSync(
			mint,
			this.driftClient.wallet.publicKey,
			true
		);

		const vaultTokenAta = getAssociatedTokenAddressSync(
			mint,
			vaultDepositorAccount.vault,
			true
		);

		const user = await this.getSubscribedVaultUser(vaultAccount.user);
		const remainingAccounts = this.driftClient.getRemainingAccounts({
			userAccounts: [user.getUserAccount()],
			writableSpotMarketIndexes: [vaultAccount.spotMarketIndex],
		});

		return await this.program.methods
			.redeemTokens(tokensToBurn)
			.accounts({
				authority: this.driftClient.wallet.publicKey,
				vault: vaultDepositorAccount.vault,
				vaultDepositor,
				tokenizedVaultDepositor: getTokenizedVaultAddressSync(
					this.program.programId,
					vaultDepositorAccount.vault
				),
				mint,
				userTokenAccount: userAta,
				vaultTokenAccount: vaultTokenAta,
				driftUser: vaultAccount.user,
				tokenProgram: TOKEN_PROGRAM_ID,
			})
			.remainingAccounts(remainingAccounts)
			.instruction();
	}

	public async redeemTokens(
		vaultDepositor: PublicKey,
		tokensToBurn: BN,
		txParams?: TxParams
	): Promise<TransactionSignature> {
		const ix = await this.createRedeemTokensIx(vaultDepositor, tokensToBurn);
		if (this.cliMode) {
			try {
				const tx = new Transaction().add(ix);
				const txSig = await this.driftClient.txSender.send(
					tx,
					undefined,
					undefined,
					false
				);
				return txSig.txSig;
			} catch (e) {
				console.error(e);
				throw e;
			}
		} else {
			return await this.createAndSendTxn([ix], txParams);
		}
	}

	public async prepDepositTx(
		vaultDepositor: PublicKey,
		amount: BN,
		initVaultDepositor?: {
			authority: PublicKey;
			vault: PublicKey;
		},
		userTokenAccount?: PublicKey
	) {
		let vaultPubKey: PublicKey;
		if (initVaultDepositor) {
			vaultPubKey = initVaultDepositor.vault;
		} else {
			const vaultDepositorAccount =
				await this.program.account.vaultDepositor.fetch(vaultDepositor);
			vaultPubKey = vaultDepositorAccount.vault;
		}

		const vaultAccount = await this.program.account.vault.fetch(vaultPubKey);

		const user = await this.getSubscribedVaultUser(vaultAccount.user);
		const remainingAccounts = this.driftClient.getRemainingAccounts({
			userAccounts: [user.getUserAccount()],
			writableSpotMarketIndexes: [vaultAccount.spotMarketIndex],
		});
		if (!vaultAccount.vaultProtocol.equals(SystemProgram.programId)) {
			const vaultProtocol = this.getVaultProtocolAddress(vaultPubKey);
			remainingAccounts.push({
				pubkey: vaultProtocol,
				isSigner: false,
				isWritable: true,
			});
		}

		const userStatsKey = getUserStatsAccountPublicKey(
			this.driftClient.program.programId,
			vaultPubKey
		);

		const driftStateKey = await this.driftClient.getStatePublicKey();

		const spotMarket = this.driftClient.getSpotMarketAccount(
			vaultAccount.spotMarketIndex
		);
		if (!spotMarket) {
			throw new Error(
				`Spot market ${vaultAccount.spotMarketIndex} not found on driftClient`
			);
		}

		const accounts = {
			vault: vaultPubKey,
			vaultDepositor,
			vaultTokenAccount: vaultAccount.tokenAccount,
			driftUserStats: userStatsKey,
			driftUser: vaultAccount.user,
			driftState: driftStateKey,
			driftSpotMarketVault: spotMarket.vault,
			userTokenAccount:
				userTokenAccount ??
				getAssociatedTokenAddressSync(
					spotMarket.mint,
					this.driftClient.wallet.publicKey,
					true
				),
			driftProgram: this.driftClient.program.programId,
			tokenProgram: TOKEN_PROGRAM_ID,
		};

		return {
			vaultAccount,
			accounts,
			remainingAccounts,
		};
	}

	/**
	 * Creates a transaction to deposit funds into the specified vault.
	 * Uses the associated token account of the vault depositor authority and spot market mint,
	 * and assumes it exists before calling this function.
	 * @param vaultDepositor
	 * @param amount
	 * @param initVaultDepositor If true, will initialize the vault depositor account
	 * @returns transaction
	 */
	public async createDepositTx(
		vaultDepositor: PublicKey,
		amount: BN,
		initVaultDepositor?: {
			authority: PublicKey;
			vault: PublicKey;
		},
		txParams?: TxParams
	): Promise<VersionedTransaction> {
		const { vaultAccount, accounts, remainingAccounts } =
			await this.prepDepositTx(vaultDepositor, amount, initVaultDepositor);

		const ixs: TransactionInstruction[] = [];

		if (initVaultDepositor) {
			ixs.push(
				this.createInitVaultDepositorIx(
					vaultAccount.pubkey,
					initVaultDepositor.authority
				)
			);
		}

		const depositIx = await this.program.methods
			.deposit(amount)
			.accounts({
				authority: this.driftClient.wallet.publicKey,
				...accounts,
			})
			.remainingAccounts(remainingAccounts)
			.instruction();
		ixs.push(depositIx);

		return await this.createTxn(ixs, txParams);
	}

	/**
	 * Depositor funds into the specified vault.
	 * @param vaultDepositor
	 * @param amount
	 * @param initVaultDepositor If true, will initialize the vault depositor account
	 * @param txParams
	 * @returns
	 */
	public async deposit(
		vaultDepositor: PublicKey,
		amount: BN,
		initVaultDepositor?: {
			authority: PublicKey;
			vault: PublicKey;
		},
		txParams?: TxParams,
		userTokenAccount?: PublicKey
	): Promise<TransactionSignature> {
		if (this.cliMode) {
			const { vaultAccount, accounts, remainingAccounts } =
				await this.prepDepositTx(
					vaultDepositor,
					amount,
					initVaultDepositor,
					userTokenAccount
				);

			if (initVaultDepositor) {
				console.log('1');
				await this.initializeVaultDepositor(
					vaultAccount.pubkey,
					initVaultDepositor.authority
				);
				console.log('2');
			}
			return this.program.methods
				.deposit(amount)
				.accounts(accounts)
				.remainingAccounts(remainingAccounts)
				.rpc();
		} else {
			const depositTxn = await this.createDepositTx(
				vaultDepositor,
				amount,
				initVaultDepositor,
				txParams
			);

			return this.sendTxn(depositTxn, txParams?.simulateTransaction);
		}
	}

	public async requestWithdraw(
		vaultDepositor: PublicKey,
		amount: BN,
		withdrawUnit: WithdrawUnit,
		txParams?: TxParams
	): Promise<TransactionSignature> {
		const vaultDepositorAccount =
			await this.program.account.vaultDepositor.fetch(vaultDepositor);
		const vaultAccount = await this.program.account.vault.fetch(
			vaultDepositorAccount.vault
		);

		const user = await this.getSubscribedVaultUser(vaultAccount.user);
		const remainingAccounts = this.driftClient.getRemainingAccounts({
			userAccounts: [user.getUserAccount()],
		});
		if (!vaultAccount.vaultProtocol.equals(SystemProgram.programId)) {
			const vaultProtocol = this.getVaultProtocolAddress(
				vaultDepositorAccount.vault
			);
			remainingAccounts.push({
				pubkey: vaultProtocol,
				isSigner: false,
				isWritable: true,
			});
		}

		const userStatsKey = getUserStatsAccountPublicKey(
			this.driftClient.program.programId,
			vaultDepositorAccount.vault
		);

		const driftStateKey = await this.driftClient.getStatePublicKey();

		const accounts = {
			vault: vaultDepositorAccount.vault,
			vaultDepositor,
			driftUserStats: userStatsKey,
			driftUser: vaultAccount.user,
			driftState: driftStateKey,
		};

		if (this.cliMode) {
			return await this.program.methods
				// @ts-ignore
				.requestWithdraw(amount, withdrawUnit)
				.accounts(accounts)
				.remainingAccounts(remainingAccounts)
				.rpc();
		} else {
			const requestWithdrawIx = this.program.instruction.requestWithdraw(
				// @ts-ignore
				amount,
				withdrawUnit,
				{
					accounts: {
						authority: this.driftClient.wallet.publicKey,
						...accounts,
					},
					remainingAccounts,
				}
			);

			return await this.createAndSendTxn([requestWithdrawIx], txParams);
		}
	}

	public async withdraw(
		vaultDepositor: PublicKey,
		txParams?: TxParams
	): Promise<TransactionSignature> {
		const vaultDepositorAccount =
			await this.program.account.vaultDepositor.fetch(vaultDepositor);
		const vaultAccount = await this.program.account.vault.fetch(
			vaultDepositorAccount.vault
		);

		const user = await this.getSubscribedVaultUser(vaultAccount.user);
		const remainingAccounts = this.driftClient.getRemainingAccounts({
			userAccounts: [user.getUserAccount()],
			writableSpotMarketIndexes: [vaultAccount.spotMarketIndex],
		});
		const vaultProtocol = this.getVaultProtocolAddress(
			vaultDepositorAccount.vault
		);
		if (!vaultProtocol.equals(SystemProgram.programId)) {
			remainingAccounts.push({
				pubkey: vaultProtocol,
				isSigner: false,
				isWritable: true,
			});
		}

		const userStatsKey = getUserStatsAccountPublicKey(
			this.driftClient.program.programId,
			vaultDepositorAccount.vault
		);

		const driftStateKey = await this.driftClient.getStatePublicKey();

		const spotMarket = this.driftClient.getSpotMarketAccount(
			vaultAccount.spotMarketIndex
		);
		if (!spotMarket) {
			throw new Error(
				`Spot market ${vaultAccount.spotMarketIndex} not found on driftClient`
			);
		}

		const userAta = getAssociatedTokenAddressSync(
			spotMarket.mint,
			this.driftClient.wallet.publicKey,
			true
		);

		let createAtaIx: TransactionInstruction | undefined = undefined;
		const userAtaExists = await this.driftClient.connection.getAccountInfo(
			userAta
		);
		if (userAtaExists === null) {
			createAtaIx = createAssociatedTokenAccountInstruction(
				this.driftClient.wallet.publicKey,
				userAta,
				this.driftClient.wallet.publicKey,
				spotMarket.mint
			);
		}

		const accounts = {
			vault: vaultDepositorAccount.vault,
			vaultDepositor,
			vaultTokenAccount: vaultAccount.tokenAccount,
			driftUserStats: userStatsKey,
			driftUser: vaultAccount.user,
			driftState: driftStateKey,
			driftSpotMarketVault: spotMarket.vault,
			driftSigner: this.driftClient.getStateAccount().signer,
			userTokenAccount: userAta,
			driftProgram: this.driftClient.program.programId,
			tokenProgram: TOKEN_PROGRAM_ID,
		};

		if (this.cliMode) {
			if (createAtaIx) {
				return await this.program.methods
					.withdraw()
					.accounts(accounts)
					.remainingAccounts(remainingAccounts)
					.preInstructions([createAtaIx])
					.rpc();
			} else {
				return await this.program.methods
					.withdraw()
					.accounts(accounts)
					.remainingAccounts(remainingAccounts)
					.rpc();
			}
		} else {
			const ixs = [
				await this.program.methods
					.withdraw()
					.accounts({
						authority: this.driftClient.wallet.publicKey,
						...accounts,
					})
					.remainingAccounts(remainingAccounts)
					.instruction(),
			];
			if (createAtaIx) {
				ixs.unshift(createAtaIx);
			}

			return await this.createAndSendTxn(ixs, {
				cuLimit: (txParams?.cuLimit ?? 650_000) + (createAtaIx ? 100_000 : 0),
				...txParams,
			});
		}
	}

	public async forceWithdraw(
		vaultDepositor: PublicKey
	): Promise<TransactionSignature> {
		const vaultDepositorAccount =
			await this.program.account.vaultDepositor.fetch(vaultDepositor);
		const vaultAccount = await this.program.account.vault.fetch(
			vaultDepositorAccount.vault
		);

		const user = await this.getSubscribedVaultUser(vaultAccount.user);
		const remainingAccounts = this.driftClient.getRemainingAccounts({
			userAccounts: [user.getUserAccount()],
			writableSpotMarketIndexes: [vaultAccount.spotMarketIndex],
		});
		if (!vaultAccount.vaultProtocol.equals(SystemProgram.programId)) {
			const vaultProtocol = this.getVaultProtocolAddress(
				vaultDepositorAccount.vault
			);
			remainingAccounts.push({
				pubkey: vaultProtocol,
				isSigner: false,
				isWritable: true,
			});
		}

		const userStatsKey = getUserStatsAccountPublicKey(
			this.driftClient.program.programId,
			vaultDepositorAccount.vault
		);

		const driftStateKey = await this.driftClient.getStatePublicKey();

		const spotMarket = this.driftClient.getSpotMarketAccount(
			vaultAccount.spotMarketIndex
		);
		if (!spotMarket) {
			throw new Error(
				`Spot market ${vaultAccount.spotMarketIndex} not found on driftClient`
			);
		}

		const accounts = {
			manager: this.driftClient.wallet.publicKey,
			vault: vaultDepositorAccount.vault,
			vaultDepositor,
			vaultTokenAccount: vaultAccount.tokenAccount,
			driftUserStats: userStatsKey,
			driftUser: vaultAccount.user,
			driftState: driftStateKey,
			driftSpotMarketVault: spotMarket.vault,
			driftSigner: this.driftClient.getStateAccount().signer,
			userTokenAccount: getAssociatedTokenAddressSync(
				spotMarket.mint,
				vaultDepositorAccount.authority,
				true
			),
			driftProgram: this.driftClient.program.programId,
			tokenProgram: TOKEN_PROGRAM_ID,
		};

		if (this.cliMode) {
			return await this.program.methods
				.forceWithdraw()
				.preInstructions([
					ComputeBudgetProgram.setComputeUnitLimit({
						units: 500_000,
					}),
					ComputeBudgetProgram.setComputeUnitPrice({
						microLamports: 50_000,
					}),
				])
				.accounts(accounts)
				.remainingAccounts(remainingAccounts)
				.rpc();
		} else {
			const forceWithdrawIx = this.program.instruction.forceWithdraw({
				accounts: {
					...accounts,
				},
				remainingAccounts,
			});
			return await this.createAndSendTxn([forceWithdrawIx]);
		}
	}

	public async cancelRequestWithdraw(
		vaultDepositor: PublicKey,
		txParams?: TxParams
	): Promise<TransactionSignature> {
		const vaultDepositorAccount =
			await this.program.account.vaultDepositor.fetch(vaultDepositor);
		const vaultAccount = await this.program.account.vault.fetch(
			vaultDepositorAccount.vault
		);

		const userStatsKey = getUserStatsAccountPublicKey(
			this.driftClient.program.programId,
			vaultDepositorAccount.vault
		);

		const driftStateKey = await this.driftClient.getStatePublicKey();

		const accounts = {
			vault: vaultDepositorAccount.vault,
			vaultDepositor,
			driftUserStats: userStatsKey,
			driftUser: vaultAccount.user,
			driftState: driftStateKey,
		};

		const user = await this.getSubscribedVaultUser(vaultAccount.user);
		const remainingAccounts = this.driftClient.getRemainingAccounts({
			userAccounts: [user.getUserAccount()],
		});
		if (!vaultAccount.vaultProtocol.equals(SystemProgram.programId)) {
			const vaultProtocol = this.getVaultProtocolAddress(
				vaultDepositorAccount.vault
			);
			remainingAccounts.push({
				pubkey: vaultProtocol,
				isSigner: false,
				isWritable: true,
			});
		}

		if (this.cliMode) {
			return await this.program.methods
				.cancelRequestWithdraw()
				.accounts(accounts)
				.remainingAccounts(remainingAccounts)
				.rpc();
		} else {
			const cancelRequestWithdrawIx =
				this.program.instruction.cancelRequestWithdraw({
					accounts: {
						authority: this.driftClient.wallet.publicKey,
						...accounts,
					},
					remainingAccounts,
				});

			return await this.createAndSendTxn([cancelRequestWithdrawIx], txParams);
		}
	}

	/**
	 * Liquidates (become delegate for) a vault.
	 * @param
	 * @param
	 * @returns
	 */
	public async liquidate(
		vaultDepositor: PublicKey,
		txParams?: TxParams
	): Promise<TransactionSignature> {
		const vaultDepositorAccount =
			await this.program.account.vaultDepositor.fetch(vaultDepositor);
		const vaultPubKey = vaultDepositorAccount.vault;

		const vaultAccount = await this.program.account.vault.fetch(vaultPubKey);

		const user = await this.getSubscribedVaultUser(vaultAccount.user);
		const remainingAccounts = this.driftClient.getRemainingAccounts({
			userAccounts: [user.getUserAccount()],
			writableSpotMarketIndexes: [vaultAccount.spotMarketIndex],
		});

		const userStatsKey = getUserStatsAccountPublicKey(
			this.driftClient.program.programId,
			vaultPubKey
		);

		const driftStateKey = await this.driftClient.getStatePublicKey();

		const accounts = {
			vault: vaultPubKey,
			vaultDepositor,
			vaultTokenAccount: vaultAccount.tokenAccount,
			driftUserStats: userStatsKey,
			driftUser: vaultAccount.user,
			driftState: driftStateKey,
			driftProgram: this.driftClient.program.programId,
		};

		if (this.cliMode) {
			return await this.program.methods
				.liquidate()
				.accounts(accounts)
				.remainingAccounts(remainingAccounts)
				.rpc();
		} else {
			const liquidateIx = this.program.instruction.liquidate({
				accounts: {
					authority: this.driftClient.wallet.publicKey,
					...accounts,
				},
				remainingAccounts,
			});

			return await this.createAndSendTxn([liquidateIx], txParams);
		}
	}

	public async createTxn(
		vaultIxs: TransactionInstruction[],
		txParams?: TxParams
	): Promise<VersionedTransaction> {
		const ixs = [
			ComputeBudgetProgram.setComputeUnitLimit({
				units: txParams?.cuLimit ?? 400_000,
			}),
			ComputeBudgetProgram.setComputeUnitPrice({
				microLamports: txParams?.cuPriceMicroLamports ?? 1_000_000,
			}),
			...vaultIxs,
		];

		return (await this.driftClient.txHandler.buildTransaction({
			connection: this.driftClient.connection,
			instructions: ixs,
			lookupTables: txParams?.lookupTables ?? [],
			preFlightCommitment: 'confirmed',
			forceVersionedTransaction: true,
			txVersion: 0,
			fetchMarketLookupTableAccount:
				this.driftClient.fetchMarketLookupTableAccount.bind(this.driftClient),
		})) as VersionedTransaction;
	}

	public async sendTxn(
		transaction: VersionedTransaction,
		simulateTransaction?: boolean
	): Promise<TransactionSignature> {
		let txSig = bs58.encode(transaction.signatures[0]);
		if (simulateTransaction) {
			try {
				const resp = await this.driftClient.connection.simulateTransaction(
					transaction,
					{
						sigVerify: false,
						commitment: this.driftClient.connection.commitment,
					}
				);
				console.log(`Simulated transaction:\n${JSON.stringify(resp, null, 2)}`);
			} catch (e) {
				const err = e as Error;
				console.error(
					`Error simulating transaction: ${err.message}\n:${err.stack ?? ''}`
				);
			}
		} else {
			const resp = await this.driftClient.sendTransaction(
				transaction,
				[],
				this.driftClient.opts
			);
			if (resp.txSig !== txSig) {
				console.error(
					`Transaction signature mismatch with self calculated value: ${resp.txSig} !== ${txSig}`
				);
				txSig = resp.txSig;
			}
		}

		return txSig!;
	}

	/**
	 * Used for UI wallet adapters compatibility
	 */
	public async createAndSendTxn(
		vaultIxs: TransactionInstruction[],
		txParams?: TxParams
	): Promise<TransactionSignature> {
		const tx = await this.createTxn(vaultIxs, txParams);
		const txSig = await this.sendTxn(tx, txParams?.simulateTransaction);

		return txSig;
	}

	/**
	 * Initializes an insurance fund stake for the vault.
	 * @param vault vault address to update
	 * @param spotMarketIndex spot market index of the insurance fund stake
	 * @returns
	 */
	public async initializeInsuranceFundStake(
		vault: PublicKey,
		spotMarketIndex: number
	): Promise<TransactionSignature> {
		const vaultAccount = await this.program.account.vault.fetch(vault);

		const ifStakeAccountPublicKey = getInsuranceFundStakeAccountPublicKey(
			this.driftClient.program.programId,
			vault,
			spotMarketIndex
		);

		const spotMarket = this.driftClient.getSpotMarketAccount(spotMarketIndex);
		if (!spotMarket) {
			throw new Error(
				`Spot market ${spotMarketIndex} not found on driftClient`
			);
		}

		return await this.program.methods
			.initializeInsuranceFundStake(spotMarketIndex)
			.accounts({
				vault: vault,
				driftSpotMarket: spotMarket.pubkey,
				insuranceFundStake: ifStakeAccountPublicKey,
				driftUserStats: vaultAccount.userStats,
				driftState: await this.driftClient.getStatePublicKey(),
				driftProgram: this.driftClient.program.programId,
			})
			.rpc();
	}

	/**
	 * Initializes a DriftCompetitions Competitor account for the vault.
	 * @param vault vault address to initialize Competitor for
	 * @param competitionName name of the competition to initialize for
	 * @returns
	 */
	public async initializeCompetitor(
		vault: PublicKey,
		competitionsClient: CompetitionsClient,
		competitionName: string
	): Promise<TransactionSignature> {
		const vaultAccount = await this.program.account.vault.fetch(vault);

		const encodedName = encodeName(competitionName);

		const competitionAddress = getCompetitionAddressSync(
			competitionsClient.program.programId,
			encodedName
		);
		const competitorAddress = getCompetitorAddressSync(
			competitionsClient.program.programId,
			competitionAddress,
			vault
		);

		return await this.program.methods
			.initializeCompetitor()
			.accounts({
				vault: vault,
				competitor: competitorAddress,
				driftCompetitions: competitionAddress,
				driftUserStats: vaultAccount.userStats,
				driftCompetitionsProgram: competitionsClient.program.programId,
			})
			.rpc();
	}

	public async protocolRequestWithdraw(
		vault: PublicKey,
		amount: BN,
		withdrawUnit: WithdrawUnit
	): Promise<TransactionSignature> {
		// @ts-ignore
		const vaultAccount = (await this.program.account.vault.fetch(
			vault
		)) as Vault;
		const vp = this.getVaultProtocolAddress(vault);
		const vpAccount = (await this.program.account.vaultProtocol.fetch(
			vp
		)) as VaultProtocol;

		if (!this.driftClient.wallet.publicKey.equals(vpAccount.protocol)) {
			throw new Error(`Only the protocol of the vault can request a withdraw.`);
		}

		const user = await this.getSubscribedVaultUser(vaultAccount.user);
		const remainingAccounts = this.driftClient.getRemainingAccounts({
			userAccounts: [user.getUserAccount()],
			writableSpotMarketIndexes: [vaultAccount.spotMarketIndex],
		});
		if (!vaultAccount.vaultProtocol.equals(SystemProgram.programId)) {
			const vaultProtocol = this.getVaultProtocolAddress(vault);
			remainingAccounts.push({
				pubkey: vaultProtocol,
				isSigner: false,
				isWritable: true,
			});
		}

		const userStatsKey = getUserStatsAccountPublicKey(
			this.driftClient.program.programId,
			vault
		);

		const driftStateKey = await this.driftClient.getStatePublicKey();

		const accounts = {
			vault,
			driftUserStats: userStatsKey,
			driftUser: vaultAccount.user,
			driftState: driftStateKey,
		};

		if (this.cliMode) {
			return await this.program.methods
				// @ts-ignore, 0.29.0 anchor issues..
				.managerRequestWithdraw(amount, withdrawUnit)
				.accounts(accounts)
				.remainingAccounts(remainingAccounts)
				.rpc();
		} else {
			const requestWithdrawIx = this.program.instruction.managerRequestWithdraw(
				// @ts-ignore
				amount,
				withdrawUnit,
				{
					accounts: {
						manager: this.driftClient.wallet.publicKey,
						...accounts,
					},
					remainingAccounts,
				}
			);

			return await this.createAndSendTxn([requestWithdrawIx]);
		}
	}

	public async protocolCancelWithdrawRequest(
		vault: PublicKey
	): Promise<TransactionSignature> {
		const vaultAccount = await this.program.account.vault.fetch(vault);

		const userStatsKey = getUserStatsAccountPublicKey(
			this.driftClient.program.programId,
			vault
		);

		const driftStateKey = await this.driftClient.getStatePublicKey();

		const accounts = {
			manager: this.driftClient.wallet.publicKey,
			vault,
			driftUserStats: userStatsKey,
			driftUser: vaultAccount.user,
			driftState: driftStateKey,
		};

		const user = await this.getSubscribedVaultUser(vaultAccount.user);
		const remainingAccounts = this.driftClient.getRemainingAccounts({
			userAccounts: [user.getUserAccount()],
		});
		if (!vaultAccount.vaultProtocol.equals(SystemProgram.programId)) {
			const vaultProtocol = this.getVaultProtocolAddress(vault);
			remainingAccounts.push({
				pubkey: vaultProtocol,
				isSigner: false,
				isWritable: true,
			});
		}

		if (this.cliMode) {
			return await this.program.methods
				.mangerCancelWithdrawRequest()
				.accounts(accounts)
				.remainingAccounts(remainingAccounts)
				.rpc();
		} else {
			const cancelRequestWithdrawIx =
				this.program.instruction.mangerCancelWithdrawRequest({
					accounts: {
						...accounts,
						manager: this.driftClient.wallet.publicKey,
					},
					remainingAccounts,
				});

			return await this.createAndSendTxn([cancelRequestWithdrawIx]);
		}
	}

	public async protocolWithdraw(
		vault: PublicKey
	): Promise<TransactionSignature> {
		const vaultAccount = await this.program.account.vault.fetch(vault);

		if (!this.driftClient.wallet.publicKey.equals(vaultAccount.manager)) {
			throw new Error(`Only the manager of the vault can request a withdraw.`);
		}

		const user = await this.getSubscribedVaultUser(vaultAccount.user);

		const remainingAccounts = this.driftClient.getRemainingAccounts({
			userAccounts: [user.getUserAccount()],
			writableSpotMarketIndexes: [vaultAccount.spotMarketIndex],
		});
		if (!vaultAccount.vaultProtocol.equals(SystemProgram.programId)) {
			const vaultProtocol = this.getVaultProtocolAddress(vault);
			remainingAccounts.push({
				pubkey: vaultProtocol,
				isSigner: false,
				isWritable: true,
			});
		}

		const spotMarket = this.driftClient.getSpotMarketAccount(
			vaultAccount.spotMarketIndex
		);
		if (!spotMarket) {
			throw new Error(
				`Spot market ${vaultAccount.spotMarketIndex} not found on driftClient`
			);
		}

		const ix = this.program.instruction.managerWithdraw({
			accounts: {
				vault,
				manager: this.driftClient.wallet.publicKey,
				vaultTokenAccount: vaultAccount.tokenAccount,
				driftUser: await getUserAccountPublicKey(
					this.driftClient.program.programId,
					vault
				),
				driftProgram: this.driftClient.program.programId,
				driftUserStats: getUserStatsAccountPublicKey(
					this.driftClient.program.programId,
					vault
				),
				driftState: await this.driftClient.getStatePublicKey(),
				driftSpotMarketVault: spotMarket.vault,
				userTokenAccount: getAssociatedTokenAddressSync(
					spotMarket.mint,
					this.driftClient.wallet.publicKey
				),
				driftSigner: this.driftClient.getStateAccount().signer,
				tokenProgram: TOKEN_PROGRAM_ID,
			},
			remainingAccounts,
		});
		return this.createAndSendTxn([ix], {
			cuLimit: 1_000_000,
		});
	}
}<|MERGE_RESOLUTION|>--- conflicted
+++ resolved
@@ -55,11 +55,8 @@
 } from './types/types';
 import { bs58 } from '@coral-xyz/anchor/dist/cjs/utils/bytes';
 import { UserMapConfig } from '@drift-labs/sdk/lib/userMap/userMapConfig';
-<<<<<<< HEAD
 import { Metaplex } from '@metaplex-foundation/js';
-=======
 import { calculateRealizedVaultDepositorEquity } from './math';
->>>>>>> c4917d4c
 
 export type TxParams = {
 	cuLimit?: number;
