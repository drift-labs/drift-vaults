import {
	BN,
	DriftClient,
	getUserAccountPublicKey,
	getUserAccountPublicKeySync,
	getUserStatsAccountPublicKey,
	User,
} from '@drift-labs/sdk';
import { Program } from '@coral-xyz/anchor';
import { DriftVaults } from './types/drift_vaults';
import {
	getTokenVaultAddressSync,
	getVaultAddressSync,
	getVaultDepositorAddressSync,
} from './addresses';
import {
	ComputeBudgetProgram,
	PublicKey,
	SystemProgram,
	SYSVAR_RENT_PUBKEY,
	Transaction,
	TransactionInstruction,
	TransactionSignature,
} from '@solana/web3.js';
import {
	getAssociatedTokenAddressSync,
	TOKEN_PROGRAM_ID,
} from '@solana/spl-token';
import { WithdrawUnit } from './types/types';

export class VaultClient {
	driftClient: DriftClient;
	program: Program<DriftVaults>;
	cliMode: boolean;

	constructor({
		driftClient,
		program,
		cliMode,
	}: {
		driftClient: DriftClient;
		program: Program<DriftVaults>;
		cliMode?: boolean;
	}) {
		this.driftClient = driftClient;
		this.program = program;
		this.cliMode = !!cliMode;
	}

	public async getVault(vault: PublicKey): Promise<any> {
		return await this.program.account.vault.fetch(vault);
	}

	public async getVaultDepositor(vaultDepositor: PublicKey): Promise<any> {
		return await this.program.account.vaultDepositor.fetch(vaultDepositor);
	}

	public async initializeVault(params: {
		name: number[];
		spotMarketIndex: number;
		redeemPeriod: BN;
		maxTokens: BN;
		minDepositAmount: BN;
		managementFee: BN;
		profitShare: number;
		hurdleRate: number;
		permissioned: boolean;
	}): Promise<TransactionSignature> {
		const vault = getVaultAddressSync(this.program.programId, params.name);
		const tokenAccount = getTokenVaultAddressSync(
			this.program.programId,
			vault
		);

		const driftState = await this.driftClient.getStatePublicKey();
		const spotMarket = this.driftClient.getSpotMarketAccount(
			params.spotMarketIndex
		);

		const userStatsKey = getUserStatsAccountPublicKey(
			this.driftClient.program.programId,
			vault
		);
		const userKey = getUserAccountPublicKeySync(
			this.driftClient.program.programId,
			vault
		);

		const accounts = {
			driftSpotMarket: spotMarket.pubkey,
			driftSpotMarketMint: spotMarket.mint,
			driftUserStats: userStatsKey,
			driftUser: userKey,
			driftState,
			vault,
			tokenAccount,
			driftProgram: this.driftClient.program.programId,
		};

		return await this.program.methods
			.initializeVault(params)
			.accounts(accounts)
			.rpc();
	}

	/**
	 * Updates the delegate address for a vault. The delegate address will be allowed to trade
	 * on behalf of the vault.
	 * @param vault vault address to update
	 * @param delegate delegate address to update to
	 * @returns
	 */
	public async updateDelegate(
		vault: PublicKey,
		delegate: PublicKey
	): Promise<TransactionSignature> {
		const vaultAccount = await this.program.account.vault.fetch(vault);
		return await this.program.methods
			.updateDelegate(delegate)
			.accounts({
				vault: vault,
				driftUser: vaultAccount.user,
				driftProgram: this.driftClient.program.programId,
			})
			.rpc();
	}

	/**
	 *
	 * @param vault vault address to deposit to
	 * @param amount amount to deposit
	 * @returns
	 */
	public async managerDeposit(
		vault: PublicKey,
		amount: BN
	): Promise<TransactionSignature> {
		const vaultAccount = await this.program.account.vault.fetch(vault);
		const driftSpotMarket = this.driftClient.getSpotMarketAccount(
			vaultAccount.spotMarketIndex
		);

		const user = new User({
			driftClient: this.driftClient,
			userAccountPublicKey: vaultAccount.user,
		});
		await user.subscribe();

		const remainingAccounts = this.driftClient.getRemainingAccounts({
			userAccounts: [user.getUserAccount()],
			writableSpotMarketIndexes: [vaultAccount.spotMarketIndex],
		});

		return await this.program.methods
			.managerDeposit(amount)
			.accounts({
				vault,
				vaultTokenAccount: vaultAccount.tokenAccount,
				driftUser: await getUserAccountPublicKey(
					this.driftClient.program.programId,
					vault
				),
				driftProgram: this.driftClient.program.programId,
				driftUserStats: getUserStatsAccountPublicKey(
					this.driftClient.program.programId,
					vault
				),
				driftState: await this.driftClient.getStatePublicKey(),
				driftSpotMarketVault: driftSpotMarket.vault,
				userTokenAccount: getAssociatedTokenAddressSync(
					driftSpotMarket.mint,
					this.driftClient.wallet.publicKey
				),
				tokenProgram: TOKEN_PROGRAM_ID,
			})
			.remainingAccounts(remainingAccounts)
			.rpc();
	}

	public async managerWithdraw(
		vault: PublicKey,
		amount: BN,
		withdrawUnit: WithdrawUnit
	): Promise<TransactionSignature> {
		const vaultAccount = await this.program.account.vault.fetch(vault);

		const user = new User({
			driftClient: this.driftClient,
			userAccountPublicKey: vaultAccount.user,
		});
		await user.subscribe();

		const remainingAccounts = this.driftClient.getRemainingAccounts({
			userAccounts: [user.getUserAccount()],
		});

		const spotMarket = this.driftClient.getSpotMarketAccount(
			vaultAccount.spotMarketIndex
		);
		if (!spotMarket) {
			throw new Error(
				`Spot market ${vaultAccount.spotMarketIndex} not found on driftClient`
			);
		}

		return await this.program.methods
			.managerWithdraw(amount, withdrawUnit)
			.accounts({
				vault,
				vaultTokenAccount: vaultAccount.tokenAccount,
				driftUser: await getUserAccountPublicKey(
					this.driftClient.program.programId,
					vault
				),
				driftProgram: this.driftClient.program.programId,
				driftUserStats: getUserStatsAccountPublicKey(
					this.driftClient.program.programId,
					vault
				),
				driftState: await this.driftClient.getStatePublicKey(),
				driftSpotMarketVault: spotMarket.vault,
				userTokenAccount: getAssociatedTokenAddressSync(
					spotMarket.mint,
					this.driftClient.wallet.publicKey
				),
				driftSigner: this.driftClient.getStateAccount().signer,
			})
			.remainingAccounts(remainingAccounts)
			.rpc();
	}

	private createInitVaultDepositorIx(vault: PublicKey, authority?: PublicKey) {
		const vaultDepositor = getVaultDepositorAddressSync(
			this.program.programId,
			vault,
			authority
		);

		const accounts = {
			vaultDepositor,
			vault,
			authority: authority || this.driftClient.wallet.publicKey,
		};

		const initIx = this.program.instruction.initializeVaultDepositor({
			accounts: {
				...accounts,
				payer: authority || this.driftClient.wallet.publicKey,
				rent: SYSVAR_RENT_PUBKEY,
				systemProgram: SystemProgram.programId,
			},
		});

		return initIx;
	}

	/**
	 * Initializes the vault depositor account. This account is used to deposit funds into a vault.
	 * @param vault the vault address to deposit into
	 * @param authority the authority allowed to make deposits into the vault
	 * @returns
	 */
	public async initializeVaultDepositor(
		vault: PublicKey,
		authority?: PublicKey
	): Promise<TransactionSignature> {
		const vaultDepositor = getVaultDepositorAddressSync(
			this.program.programId,
			vault,
			authority
		);

		const accounts = {
			vaultDepositor,
			vault,
			authority: authority || this.driftClient.wallet.publicKey,
		};

		if (this.cliMode) {
			return await this.program.methods
				.initializeVaultDepositor()
				.accounts(accounts)
				.rpc();
		} else {
			const initIx = this.createInitVaultDepositorIx(vault, authority);
			return await this.createAndSendTxn(initIx);
		}
	}

	/**
	 * Depositor funds into the specified vault.
	 * @param vaultDepositor
	 * @param amount
	 * @param initVaultDepositor If true, will initialize the vault depositor account
	 * @returns
	 */
	public async deposit(
		vaultDepositor: PublicKey,
		amount: BN,
		initVaultDepositor?: {
			authority: PublicKey;
			vault: PublicKey;
		}
	): Promise<TransactionSignature> {
		let vaultPubKey: PublicKey;
		if (initVaultDepositor) {
			vaultPubKey = initVaultDepositor.vault;
		} else {
			const vaultDepositorAccount =
				await this.program.account.vaultDepositor.fetch(vaultDepositor);
			vaultPubKey = vaultDepositorAccount.vault;
		}

		const vaultAccount = await this.program.account.vault.fetch(vaultPubKey);

		const user = new User({
			driftClient: this.driftClient,
			userAccountPublicKey: vaultAccount.user,
		});
		await user.subscribe();
		const remainingAccounts = this.driftClient.getRemainingAccounts({
			userAccounts: [user.getUserAccount()],
			writableSpotMarketIndexes: [vaultAccount.spotMarketIndex],
		});

		const userStatsKey = getUserStatsAccountPublicKey(
			this.driftClient.program.programId,
			vaultPubKey
		);

		const driftStateKey = await this.driftClient.getStatePublicKey();

		const spotMarket = this.driftClient.getSpotMarketAccount(
			vaultAccount.spotMarketIndex
		);

		const accounts = {
			vault: vaultPubKey,
			vaultDepositor,
			vaultTokenAccount: vaultAccount.tokenAccount,
			driftUserStats: userStatsKey,
			driftUser: vaultAccount.user,
			driftState: driftStateKey,
			driftSpotMarketVault: spotMarket.vault,
			userTokenAccount: getAssociatedTokenAddressSync(
				spotMarket.mint,
				this.driftClient.wallet.publicKey,
				true
			),
			driftProgram: this.driftClient.program.programId,
			tokenProgram: TOKEN_PROGRAM_ID,
		};

		if (this.cliMode) {
			if (initVaultDepositor) {
				await this.initializeVaultDepositor(
					vaultAccount.pubkey,
					initVaultDepositor.authority
				);
			}
			return await this.program.methods
				.deposit(amount)
				.accounts(accounts)
				.remainingAccounts(remainingAccounts)
				.rpc();
		} else {
			const depositIx = this.program.instruction.deposit(amount, {
				accounts: {
					authority: this.driftClient.wallet.publicKey,
					...accounts,
				},
				remainingAccounts,
			});

			if (initVaultDepositor) {
				const initIx = this.createInitVaultDepositorIx(
					vaultAccount.pubkey,
					initVaultDepositor.authority
				);
				return await this.createAndSendTxn(initIx, depositIx);
			} else {
				return await this.createAndSendTxn(depositIx);
			}
		}
	}

	public async requestWithdraw(
		vaultDepositor: PublicKey,
		amount: BN,
		withdrawUnit: WithdrawUnit
	): Promise<TransactionSignature> {
		const vaultDepositorAccount =
			await this.program.account.vaultDepositor.fetch(vaultDepositor);
		const vaultAccount = await this.program.account.vault.fetch(
			vaultDepositorAccount.vault
		);

		const user = new User({
			driftClient: this.driftClient,
			userAccountPublicKey: vaultAccount.user,
		});
		await user.subscribe();
		const remainingAccounts = this.driftClient.getRemainingAccounts({
			userAccounts: [user.getUserAccount()],
		});

		const userStatsKey = getUserStatsAccountPublicKey(
			this.driftClient.program.programId,
			vaultDepositorAccount.vault
		);

		const driftStateKey = await this.driftClient.getStatePublicKey();

		const accounts = {
			vault: vaultDepositorAccount.vault,
			vaultDepositor,
			driftUserStats: userStatsKey,
			driftUser: vaultAccount.user,
			driftState: driftStateKey,
		};

		if (this.cliMode) {
			return await this.program.methods
				.requestWithdraw(amount, withdrawUnit)
				.accounts(accounts)
				.remainingAccounts(remainingAccounts)
				.rpc();
		} else {
			const requestWithdrawIx = this.program.instruction.requestWithdraw(
				amount,
				withdrawUnit,
				{
					accounts: {
						authority: this.driftClient.wallet.publicKey,
						...accounts,
					},
					remainingAccounts,
				}
			);

			return await this.createAndSendTxn(requestWithdrawIx);
		}
	}

	public async withdraw(
		vaultDepositor: PublicKey
	): Promise<TransactionSignature> {
		const vaultDepositorAccount =
			await this.program.account.vaultDepositor.fetch(vaultDepositor);
		const vaultAccount = await this.program.account.vault.fetch(
			vaultDepositorAccount.vault
		);

		const user = new User({
			driftClient: this.driftClient,
			userAccountPublicKey: vaultAccount.user,
		});
		await user.subscribe();
		const remainingAccounts = this.driftClient.getRemainingAccounts({
			userAccounts: [user.getUserAccount()],
			writableSpotMarketIndexes: [vaultAccount.spotMarketIndex],
		});

		const userStatsKey = getUserStatsAccountPublicKey(
			this.driftClient.program.programId,
			vaultDepositorAccount.vault
		);

		const driftStateKey = await this.driftClient.getStatePublicKey();

		const spotMarket = this.driftClient.getSpotMarketAccount(
			vaultAccount.spotMarketIndex
		);

		const accounts = {
			vault: vaultDepositorAccount.vault,
			vaultDepositor,
			vaultTokenAccount: vaultAccount.tokenAccount,
			driftUserStats: userStatsKey,
			driftUser: vaultAccount.user,
			driftState: driftStateKey,
			driftSpotMarketVault: spotMarket.vault,
			driftSigner: this.driftClient.getStateAccount().signer,
			userTokenAccount: getAssociatedTokenAddressSync(
				spotMarket.mint,
				this.driftClient.wallet.publicKey,
				true
			),
			driftProgram: this.driftClient.program.programId,
			tokenProgram: TOKEN_PROGRAM_ID,
		};

		if (this.cliMode) {
			return await this.program.methods
				.withdraw()
				.accounts(accounts)
				.remainingAccounts(remainingAccounts)
				.rpc();
		} else {
			const withdrawIx = this.program.instruction.withdraw({
				accounts: {
					authority: this.driftClient.wallet.publicKey,
					...accounts,
				},
				remainingAccounts,
			});

			return await this.createAndSendTxn(withdrawIx);
		}
	}

<<<<<<< HEAD
	public async cancelRequestWithdraw(vaultDepositor: PublicKey) {
=======
	public async cancelRequestWithdraw(
		vaultDepositor: PublicKey
	): Promise<TransactionSignature> {
>>>>>>> e5ef8e21
		const vaultDepositorAccount =
			await this.program.account.vaultDepositor.fetch(vaultDepositor);
		const vaultAccount = await this.program.account.vault.fetch(
			vaultDepositorAccount.vault
		);

		const userStatsKey = getUserStatsAccountPublicKey(
			this.driftClient.program.programId,
			vaultDepositorAccount.vault
		);

		const driftStateKey = await this.driftClient.getStatePublicKey();

		const accounts = {
			vault: vaultDepositorAccount.vault,
			vaultDepositor,
			driftUserStats: userStatsKey,
			driftUser: vaultAccount.user,
			driftState: driftStateKey,
		};

		const user = new User({
			driftClient: this.driftClient,
			userAccountPublicKey: vaultAccount.user,
		});
		await user.subscribe();
		const remainingAccounts = this.driftClient.getRemainingAccounts({
			userAccounts: [user.getUserAccount()],
		});

		if (this.cliMode) {
			return await this.program.methods
				.cancelRequestWithdraw()
				.accounts(accounts)
				.remainingAccounts(remainingAccounts)
				.rpc();
		} else {
			const cancelRequestWithdrawIx =
				this.program.instruction.cancelRequestWithdraw({
					accounts: {
						authority: this.driftClient.wallet.publicKey,
						...accounts,
					},
					remainingAccounts,
				});

			return await this.createAndSendTxn(cancelRequestWithdrawIx);
		}
	}

	/**
	 * Used for UI wallet adapters compatibility
	 */
	private async createAndSendTxn(...ix: TransactionInstruction[]) {
		const tx = new Transaction();
		tx.add(
			ComputeBudgetProgram.setComputeUnitLimit({
				units: 400_000,
			})
		);
		tx.add(...ix);
		const { txSig } = await this.driftClient.sendTransaction(tx);

		return txSig;
	}
}<|MERGE_RESOLUTION|>--- conflicted
+++ resolved
@@ -509,13 +509,9 @@
 		}
 	}
 
-<<<<<<< HEAD
-	public async cancelRequestWithdraw(vaultDepositor: PublicKey) {
-=======
 	public async cancelRequestWithdraw(
 		vaultDepositor: PublicKey
 	): Promise<TransactionSignature> {
->>>>>>> e5ef8e21
 		const vaultDepositorAccount =
 			await this.program.account.vaultDepositor.fetch(vaultDepositor);
 		const vaultAccount = await this.program.account.vault.fetch(
