--- conflicted
+++ resolved
@@ -8,15 +8,9 @@
   },
   "dependencies": {
     "@coral-xyz/anchor": "0.28.0",
-<<<<<<< HEAD
-    "@drift-labs/competitions-sdk": "0.2.386",
-    "@drift-labs/sdk": "2.96.0-beta.28",
-    "@metaplex-foundation/js": "^0.20.1",
-    "@solana/web3.js": "1.92.3",
-=======
     "@drift-labs/competitions-sdk": "0.2.519",
     "@drift-labs/sdk": "2.97.0-beta.36",
->>>>>>> 63a4baed
+    "@metaplex-foundation/js": "^0.20.1",
     "@ledgerhq/hw-app-solana": "^7.1.1",
     "@ledgerhq/hw-transport": "^6.30.1",
     "@ledgerhq/hw-transport-node-hid": "^6.28.1",
