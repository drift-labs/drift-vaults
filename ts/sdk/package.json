{
	"name": "@drift-labs/vaults-sdk",
	"version": "0.3.29",
	"main": "lib/index.js",
	"types": "lib/index.d.ts",
	"directories": {
		"lib": "lib"
	},
	"dependencies": {
		"@coral-xyz/anchor": "0.28.0",
<<<<<<< HEAD
		"@drift-labs/sdk": "2.106.0-beta.6",
=======
		"@drift-labs/sdk": "2.109.0-beta.11",
>>>>>>> afe6a82f
		"@ledgerhq/hw-app-solana": "7.2.4",
		"@ledgerhq/hw-transport": "6.31.4",
		"@ledgerhq/hw-transport-node-hid": "6.29.5",
		"@metaplex-foundation/js": "0.20.1",
		"@solana/wallet-adapter-ledger": "0.9.25",
		"@solana/web3.js": "1.92.3",
		"commander": "11.1.0",
		"dotenv": "16.4.5",
		"rpc-websockets": "7.5.1",
		"strict-event-emitter-types": "2.0.0",
		"ts-node": "10.9.2",
		"typescript": "5.6.3"
	},
	"devDependencies": {
		"@types/bn.js": "5.1.3"
	},
	"engines": {
		"node": ">=16"
	},
	"scripts": {
		"cli": "ts-node cli/cli.ts",
		"clean": "rm -rf lib",
		"build": "yarn clean && tsc"
	},
	"resolutions": {
		"@types/bn.js": "5.1.3"
	}
}<|MERGE_RESOLUTION|>--- conflicted
+++ resolved
@@ -8,11 +8,7 @@
 	},
 	"dependencies": {
 		"@coral-xyz/anchor": "0.28.0",
-<<<<<<< HEAD
-		"@drift-labs/sdk": "2.106.0-beta.6",
-=======
 		"@drift-labs/sdk": "2.109.0-beta.11",
->>>>>>> afe6a82f
 		"@ledgerhq/hw-app-solana": "7.2.4",
 		"@ledgerhq/hw-transport": "6.31.4",
 		"@ledgerhq/hw-transport-node-hid": "6.29.5",
