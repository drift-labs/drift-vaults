--- conflicted
+++ resolved
@@ -9,12 +9,8 @@
   "dependencies": {
     "@coral-xyz/anchor": "0.28.0",
     "@drift-labs/competitions-sdk": "0.2.519",
-<<<<<<< HEAD
-    "@drift-labs/sdk": "2.97.0-beta.36",
+    "@drift-labs/sdk": "2.98.0-beta.8",
     "@metaplex-foundation/js": "^0.20.1",
-=======
-    "@drift-labs/sdk": "2.98.0-beta.8",
->>>>>>> 1cc5cc9f
     "@ledgerhq/hw-app-solana": "^7.1.1",
     "@ledgerhq/hw-transport": "^6.30.1",
     "@ledgerhq/hw-transport-node-hid": "^6.28.1",
