--- conflicted
+++ resolved
@@ -13,7 +13,7 @@
 * solana 1.16.27
 
 ```shell
-# if you don't have avm, install it here: 
+# if you don't have avm, install it here:
 # https://book.anchor-lang.com/getting_started/installation.html
 avm use 0.29.0
 
@@ -28,7 +28,6 @@
 sh -c "$(curl -sSfL https://release.solana.com/v1.16.27/install)"
 ```
 
-<<<<<<< HEAD
 * `gcc-12` (https://solana.stackexchange.com/a/6989)
 ```
 brew install gcc@12
@@ -38,16 +37,14 @@
 ```
 
 ## Run tests
-=======
-If on Mac and getting this error: 
+If on Mac and getting this error:
 ```shell
 Error: failed to start validator: Failed to create ledger at test-ledger: blockstore error
->>>>>>> c4917d4c
 ```
 then run these commands:
 ```shell
 brew install gnu-tar
-# Put this in ~/.zshrc 
+# Put this in ~/.zshrc
 export PATH="/opt/homebrew/opt/gnu-tar/libexec/gnubin:$PATH"
 ```
 
